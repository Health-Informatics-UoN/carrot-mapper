import React, { useState, useEffect, useRef } from 'react'
import {
    Table,
    Thead,
    Tbody,
    Tr,
    Th,
    Td,
    TableCaption,
    HStack,
    VStack,
    Flex,
    Spinner,
    Link,
    Select,
    Button
} from "@chakra-ui/react"

import { ArrowForwardIcon } from '@chakra-ui/icons'
<<<<<<< HEAD
import { useGet, chunkIds } from '../api/values'
import FilterTag from './FilterTag'
=======
import { useGet } from '../api/values'
import ConceptTag from './ConceptTag'
>>>>>>> aea2f2b7



const MappingTbl = () => {
    const scan_report_id = window.location.href.split("scanreports/")[1].split("/")[0]
    const [values, setValues] = useState([]);
    const [loading, setLoading] = useState(true);
    const [error, setError] = useState(undefined);
    const [loadingMessage, setLoadingMessage] = useState("");
    const [mapDiagram, setMapDiagram] = useState({ showing: false, image: null });
    const svg = useRef(null);
    const [destinationTableFilter, setDestinationTableFilter] = useState([]);
    const [sourceTableFilter, setSourceTableFilter] = useState([]);
    const [filters, setFilters] = useState([]);
    const [isDownloading, setDownloading] = useState(false);
    const [isDownloadingImg, setDownloadingImg] = useState(false);
    const downLoadingImgRef = useRef(false)

    useEffect(() => {
        // on initial load of the page,
        // get all mapping rules for the page unfiltered
        useGet(`/mappingruleslist?id=${scan_report_id}`).then(res => {
            setValues(res[0].sort((a, b) => (a.rule_id > b.rule_id) ? 1 : ((b.rule_id > a.rule_id) ? -1 : 0)))
            setLoading(false);
            setLoadingMessage("");
        })
            .catch(err => {
                setLoading(false);
                setLoadingMessage("");
                setError("An error has occured while fetching the rules")
            })
    }, []);

    useEffect(() => {
        // run when map diagram state has changed
        if (!mapDiagram.image) {
            // if no map diagram is loaded, request to get a new one
            window.getSVG().then(diagram => {
                setMapDiagram(mapDiagram => ({ ...mapDiagram, image: diagram.getElementsByTagName("svg")[0] }))
                if (svg.current) {
                    if (svg.current.hasChildNodes()) {
                        // remove all other diagrams if they exist
                        while (svg.current.firstChild) {
                            svg.current.removeChild(svg.current.lastChild);
                        }
                    }
                    svg.current.appendChild(diagram.getElementsByTagName("svg")[0])
                }
                if (downLoadingImgRef.current == true) {
                    downloadImage(diagram.getElementsByTagName("svg")[0])
                }
            })
        }
        else {
            if (svg.current) {
                if (svg.current.hasChildNodes()) {
                    // remove all other diagrams if they exist
                    while (svg.current.firstChild) {
                        svg.current.removeChild(svg.current.lastChild);
                    }
                }
                svg.current.appendChild(mapDiagram.image)
            }
        }
    }, [mapDiagram]);


    // call refresh rules function from django then get new data
    const refreshRules = () => {
        setLoading(true)
        setLoadingMessage("Refreshing rules")
        window.refreshRules().then(res => {
            setLoadingMessage("Rules Refreshed. Getting Mapping Rules")
            window.location.reload(true)
        })
            .catch(error => {
                console.log(error)
            })
    }
    // download map diagram
    const downloadImage = (img) => {
        setDownloadingImg(true)
        // if the image has been loaded then download it, otherwise, wait until image has been loaded
        // then call the function again
        if (mapDiagram.image || img) {
            let svg
            if (img) { svg = img }
            else { svg = mapDiagram.image }
            // download the image then 
            window.downloadImage(svg).then(res => {
                setDownloadingImg(false)
                downLoadingImgRef.current = false
            })
        }
        else {
            // used to check if the image is waiting to be downloaded when the image is retrieved
            downLoadingImgRef.current = true
        }
    }
    // remove the map diagram from html
    const removeDiagram = () => {
        if (svg.current) {
            if (svg.current.hasChildNodes()) {
                svg.current.removeChild(mapDiagram.image)
            }
        }
        setMapDiagram(mapDiagram => ({ ...mapDiagram, image: null }))
    }

    // apply destination table and source table filters to data
    const applyFilters = (variable) => {
        let newData = variable.map((scanreport) => scanreport);
        if (destinationTableFilter.length > 0) {
            newData = newData.filter((rule) => destinationTableFilter.includes(rule.destination_table.name));
        }
        if (sourceTableFilter.length > 0) {
            newData = newData.filter((rule) => sourceTableFilter.includes(rule.source_table.name));
        }
        return newData;
    };

    // if filter does not already exist, create a new destination table filter
    // and get a new map diagram
    const setDestinationFilter = (value) => {
        if (filters.find(filter => filter.name == value) == null) {
            setFilters(current => [...current, { title: "Destination Table:", name: value }])
            setDestinationTableFilter(current => [...current, value])
            //removeDiagram()
        }
    };
    // if filter does not already exist, create a new source table filter
    // and get a new map diagram
    const setSourceFilter = (value) => {
        if (filters.find(filter => filter.name == value) == null) {
            setFilters(current => [...current, { title: "Source Table:", name: value }])
            setSourceTableFilter(current => [...current, value])
            //removeDiagram()
        }

    };
    // remove a filter. Called inside concept tag
    const removeFilter = (title, name) => {
        setFilters(current => current.filter(filter => filter.name != name || filter.title != title))
        //removeDiagram()
        if (title.includes("Destination Table")) {
            setDestinationTableFilter(current => current.filter(filter => filter != name))
        }
        if (title.includes("Source Table")) {
            setSourceTableFilter(current => current.filter(filter => filter != name))
        }
    };

    if (loading) {
        //Render Loading State
        return (
            <div>
                <Flex padding="30px">
                    <Spinner />
                    <Flex marginLeft="10px">{loadingMessage ? loadingMessage : "Loading Mapping rules"}</Flex>
                </Flex>
            </div>
        )
    }
    return (
        <div >
            <HStack my="10px">
                <Button variant="green" onClick={() => { refreshRules() }}>Refresh Rules</Button>
                <Button variant="blue" isLoading={isDownloading} loadingText="Downloading" spinnerPlacement="start" onClick={() => { window.downloadRules(setDownloading) }}>Download Mapping JSON</Button>
                <Button variant="yellow" onClick={() => { setMapDiagram(mapDiagram => ({ ...mapDiagram, showing: !mapDiagram.showing })) }}>{mapDiagram.showing ? "Hide " : "View "}Map Diagram</Button>
                <Button variant="red" isLoading={isDownloadingImg} loadingText="Downloading" spinnerPlacement="start" onClick={() => { downloadImage() }}>Download Map Diagram</Button>
            </HStack>
            <div style={{ display: "flex", flexWrap: "wrap" }}>
                <div style={{ fontWeight: "bold", marginRight: "10px" }} >Filters: </div>
                {filters.map((filter, index) => {
                    return (
                        <div style={{ marginTop: "10px" }}>
                            <ConceptTag key={index} conceptName={filter.name} conceptId={filter.title} conceptIdentifier={filter.name} itemId={filter.title} handleDelete={removeFilter} />
                        </div>
                    )
                })}
            </div>
            <div>
                {mapDiagram.showing &&
                    <>
                        <div style={{ marginTop: '10px', marginBottom: '10px' }} ref={svg} />
                        {values.length > 0 ?
                            <>
                                {mapDiagram.image == null &&
                                    <Flex padding="30px">
                                        <Spinner />
                                        <Flex marginLeft="10px">Loading Map Diagram</Flex>
                                    </Flex>
                                }
                            </>
                            :
                            <Flex padding="30px">
                                <Flex marginLeft="10px">No Diagram to load</Flex>
                            </Flex>
                        }
                    </>
                }
            </div>
            {error ?
                <div>{error}</div>
                :
                <Table variant="striped" colorScheme="greyBasic">
                    <TableCaption></TableCaption>
                    <Thead>
                        <Tr>
                            <Th>Rule ID</Th>
                            <Th>
                                <Select minW="130px" style={{ fontWeight: "bold" }} variant="unstyled" value="Destination Table" readOnly onChange={(option) => setDestinationFilter(option.target.value)}>
                                    <option style={{ fontWeight: "bold" }} disabled>Destination Table</option>
                                    <>
                                        {[...[...new Set(values.map(data => data.destination_table.name))]].sort((a, b) => a.localeCompare(b))
                                            .map((item, index) =>
                                                <option key={index} value={item}>{item}</option>
                                            )}
                                    </>
                                </Select>
                            </Th>
                            <Th>Destination Field</Th>
                            <Th>
                                <Select minW="130px" style={{ fontWeight: "bold" }} variant="unstyled" value="Source Table" readOnly onChange={(option) => setSourceFilter(option.target.value)}>
                                    <option style={{ fontWeight: "bold" }} disabled>Source Table</option>
                                    <>
                                        {[...[...new Set(values.map(data => data.source_table.name))]].sort((a, b) => a.localeCompare(b))
                                            .map((item, index) =>
                                                <option key={index} value={item}>{item}</option>
                                            )}
                                    </>
                                </Select>
                            </Th>
                            <Th>Source Field</Th>
                            <Th>Term Map</Th>
                        </Tr>
                    </Thead>
                    <Tbody>
                        {applyFilters(values).length > 0 ?
                            // Create new row for every value object
                            applyFilters(values).map((item, index) =>
                                <Tr key={index}>
                                    <Td maxW={[50, 100, 200]} >{item.rule_id} </Td>
                                    <Td maxW={[50, 100, 200]} >{item.destination_table.name} </Td>
                                    <Td maxW={[50, 100, 200]} >{item.destination_field.name}</Td>
                                    <Td maxW={[50, 100, 200]} ><Link style={{ color: "#0000FF", }} href={window.u + "fields/?search=" + item.source_table.id}>{item.source_table.name}</Link></Td>
                                    <Td maxW={[50, 100, 200]} ><Link style={{ color: "#0000FF", }} href={window.u + "values/?search=" + item.source_field.id}>{item.source_field.name}</Link></Td>
                                    <Td maxW={[50, 100, 200]} >
                                        {item.term_mapping != null &&
                                            <>
                                                {typeof item.term_mapping == "object" ?
                                                    <VStack>
                                                        <div><span style={{ color: "#dd5064", }}>"{Object.keys(item.term_mapping)[0]}"</span><ArrowForwardIcon /><span style={{ color: "#1d8459", }}>{item.term_mapping[Object.keys(item.term_mapping)[0]]}</span></div>
                                                    </VStack>
                                                    :
                                                    JSON.stringify(item.term_mapping)
                                                }

                                            </>


                                        }
                                    </Td>
                                </Tr>

                            )
                            :
                            <Flex padding="30px">
                                <Flex marginLeft="10px">Nothing</Flex>
                            </Flex>
                        }
                    </Tbody>
                </Table>
            }
        </div>
    );
}

export default MappingTbl;<|MERGE_RESOLUTION|>--- conflicted
+++ resolved
@@ -17,13 +17,8 @@
 } from "@chakra-ui/react"
 
 import { ArrowForwardIcon } from '@chakra-ui/icons'
-<<<<<<< HEAD
-import { useGet, chunkIds } from '../api/values'
-import FilterTag from './FilterTag'
-=======
 import { useGet } from '../api/values'
 import ConceptTag from './ConceptTag'
->>>>>>> aea2f2b7
 
 
 
