--- conflicted
+++ resolved
@@ -261,18 +261,15 @@
     }
     return (
         <div>
-<<<<<<< HEAD
             <CCBreadcrumbBar>
                 <Link href={"/"}>Home</Link>
                 <Link href={"/scanreports"}>Scan Reports</Link>
             </CCBreadcrumbBar>
-=======
             {isOpen &&
                 <ScaleFade initialScale={0.9} in={isOpen}>
                     <ToastAlert hide={onClose} title={alert.title} status={alert.status} description={alert.description} />
                 </ScaleFade>
             }
->>>>>>> d6966db4
             <Flex>
                 <PageHeading text={title} />
                 <Spacer />
