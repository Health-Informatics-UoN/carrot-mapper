--- conflicted
+++ resolved
@@ -192,7 +192,6 @@
         return JSON.parse(window.status).find((item) => item.id == status).label;
     };
 
-<<<<<<< HEAD
     const getGraphData = () => {
         const stat = JSON.parse(window.status)
         const data = []
@@ -220,7 +219,7 @@
             title: 'Datapartners in Statuses'
         }
         return { data, layout }
-=======
+
     // takes in a string and returns a hexadecimal colour generated with that string as seed
     var stringToColour = function (str) {
         // if it is a known string we can specify what colour we want it to return
@@ -240,8 +239,6 @@
                 }
                 return colour;
         }
-
->>>>>>> dfcead98
     }
 
     if (loading == true) {
