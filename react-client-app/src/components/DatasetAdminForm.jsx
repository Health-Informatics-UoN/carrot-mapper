import React, { useState, useEffect, useRef } from 'react'
import {
    Select, Box, Text, Button, Flex, Spinner, Container, Input, Tooltip, CloseButton, ScaleFade, useDisclosure, Switch,
    FormControl, FormLabel, FormErrorMessage
} from "@chakra-ui/react"
import PageHeading from './PageHeading'
import ToastAlert from './ToastAlert'
import ConceptTag from './ConceptTag'
import { useGet, usePatch, useDelete } from '../api/values'
import { arraysEqual } from '../utils/arrayFuncs'

const DatasetAdminForm = ({ setTitle }) => {
    let datasetId = window.location.pathname.split("/").pop()
    const { isOpen, onOpen, onClose } = useDisclosure()
    const [isAdmin, setIsAdmin] = useState(false)
    const [currentUser, setCurrentUser] = useState(null);
    // Set up component state
    const [alert, setAlert] = useState({ hidden: true, title: '', description: '', status: 'error' })
    const [dataset, setDataset] = useState({})
    const [dataPartners, setDataPartners] = useState();
    const [selectedDataPartner, setSelectedDataPartner] = useState()
    const [isPublic, setIsPublic] = useState()
    const [loadingMessage, setLoadingMessage] = useState("Loading page")
    const [formErrors, setFormErrors] = useState({})
    const [uploadLoading, setUploadLoading] = useState(false)
    const [viewers, setViewers] = useState([])
    const [admins, setAdmins] = useState([])
    const [editors, setEditors] = useState([])
    const [usersList, setUsersList] = useState(undefined)

    function getUsersFromIds(userIds, userObjects) {
        /**
         * Get an array user objects with ids in an array of ids.
         * 
         * userIds: Array[Number]
         * userObjects: Array[Object]
         */
        const idIterator = userIds.values()
        let users = []
        for (let id of idIterator) {
            for (let obj of userObjects) {
                if (id === obj.id) {
                    users.push(obj)
                }
            }
        }
        return users
    }

    // Set up page
    useEffect(
        async () => {
            setTitle(null)
            setCurrentUser(window.currentUser)
            const queries = [
                useGet(`/datasets/${datasetId}`),
                useGet("/datapartners/"),
                useGet("/users/"),
            ]
            // Get dataset, data partners and users
            const [datasetQuery, dataPartnerQuery, usersQuery] = await Promise.all(queries)
            // Set up state from the results of the queries
            setDataset(datasetQuery)
            setIsPublic(datasetQuery.visibility === "PUBLIC")
            setDataPartners([...dataPartnerQuery])
            setSelectedDataPartner(
                dataPartnerQuery.find(element => element.id === datasetQuery.data_partner)
            )
            setLoadingMessage(null)
            setUsersList(usersQuery)
            setViewers(
                prevViewers => [
                    ...prevViewers,
                    ...getUsersFromIds(datasetQuery.viewers, usersQuery),
                ]
            )
            setAdmins(
                prevAdmins => [
                    ...prevAdmins,
                    ...getUsersFromIds(datasetQuery.admins, usersQuery),
                ]
            )
            setEditors(
                prevEditors => [
                    ...prevEditors,
                    ...getUsersFromIds(datasetQuery.editors, usersQuery),
                ]
            )
            setLoadingMessage(null)  // stop loading when finished
        },
        [], // Required to stop this effect sending infinite requests
    )

    useEffect(
        async () => {
            setFormErrors({ ...formErrors, name: undefined })
        },
        [dataset.name],
    )

    useEffect(
        async () => {
            // if the current user is an admin then set isAdmin to true else to false
            if(currentUser && admins.find(item=>item.username === currentUser)){
                    setIsAdmin(true)
            } else {
                setIsAdmin(false)
            }
        },
        [admins],
    )

    useEffect(
        async () => {
            setFormErrors({ ...formErrors, data_partner: undefined })
        },
        [selectedDataPartner],
    )

    useEffect(
        async () => {
            setFormErrors({ ...formErrors, viewers: undefined })
        },
        [viewers],
    )

    useEffect(
        async () => {
            setFormErrors({ ...formErrors, editors: undefined })
        },
        [editors],
    )

    useEffect(
        async () => {
            setFormErrors({ ...formErrors, admins: undefined })
        },
        [admins],
    )

    // Update dataset name
    function handleNameInput(newValue) {
        setDataset({ ...dataset, name: newValue })
    }

    // Update dataset visibility
    function handleVisibilitySwitch(newValue) {
        setIsPublic(newValue)
        setDataset({ ...dataset, visibility: newValue ? "PUBLIC" : "RESTRICTED" })
    }

    // Update dataset data partner
    function handleDataPartnerSelect(newValue) {
        const dataPartner = JSON.parse(newValue)
        setSelectedDataPartner(dataPartner)
        setDataset({ ...dataset, data_partner: dataPartner.id })
    }

    // Remove user chip from viewers
    const removeViewer = (id) => {
        setViewers(pj => pj.filter(user => user.id != id))
    }
    // Remove user chip from editors
    const removeEditor = (id) => {
        setEditors(pj => pj.filter(user => user.id != id))
    }

    // Remove user chip from admins
    const removeAdmin = (id) => {
        setAdmins(pj => pj.filter(user => user.id != id))
    }

    // Send updated dataset to the DB
    async function upload() {
        /**
         * Send a `PATCH` request updating the dataset and
         * refresh the page with the new data
         */
        const patchData = {
            name: dataset.name,
            data_partner: selectedDataPartner.id,
            visibility: isPublic ? "PUBLIC" : "RESTRICTED",
        }
        // Add viewers if they've been altered
        const newViewers = viewers.map(x => x.id)
        if (!arraysEqual(newViewers, dataset.viewers)) {
            patchData.viewers = newViewers
        }
        // Add editors if they've been altered
        const newEditors = editors.map(x => x.id)
        if (!arraysEqual(newEditors, dataset.editors)) {
            patchData.editors = newEditors
        }
        // Add admins if they've been altered
        const newAdmins = admins.map(x => x.id)
        if (!arraysEqual(newAdmins, dataset.admins)) {
            patchData.admins = newAdmins
        }
        try {
            setUploadLoading(true)
            const response = await usePatch(
                `/datasets/update/${datasetId}`,
                patchData,
            )
            setUploadLoading(false)
            setDataset(response)
            setAlert({
                hidden: false,
                status: 'success',
                title: 'Success',
                description: 'Dataset updated'
            })
            onOpen()
        } catch (error) {
            const error_response = await error.json()
            setUploadLoading(false)
            if (error_response) {
                setFormErrors(error_response)
            }
            setAlert({
                hidden: false,
                status: 'error',
                title: 'Could not update dataset',
                description: error.statusText ? error.statusText : ""
            })
            onOpen()
        }
    }


    if (loadingMessage) {
        //Render Loading State
        return (
            <div>
                <Flex padding="30px">
                    <Spinner />
                    <Flex marginLeft="10px">{loadingMessage ? loadingMessage : "Loading page"}</Flex>
                </Flex>
            </div>
        )
    }

    return (
        <Container maxW='container.xl'>
            {isOpen &&
                <ScaleFade initialScale={0.9} in={isOpen}>
                    <ToastAlert hide={onClose} title={alert.title} status={alert.status} description={alert.description} />
                </ScaleFade>
            }

            <PageHeading text={`Admin Page for Dataset #${dataset.id}`} />

            <FormControl mt={4} isInvalid={formErrors.name && formErrors.name.length > 0}>
                <FormLabel htmlFor="dataset-name" style={{ fontWeight: "bold" }}>Name:</FormLabel>
                <Input
                    id="dataset-name"
                    value={dataset.name}
                    readOnly={!isAdmin}
                    onChange={e => handleNameInput(e.target.value)}
                />
                {formErrors.name && formErrors.name.length > 0 &&
                    <FormErrorMessage>{formErrors.name[0]}</FormErrorMessage>
                }
            </FormControl>

            <FormControl mt={4}>
                <FormLabel htmlFor="dataset-visibility" style={{ fontWeight: "bold" }}>Visibility:</FormLabel>
                <Flex alignItems={"center"}>
                    <Switch
                        id="dataset-visibility"
                        isChecked={isPublic}
                        isReadOnly={!isAdmin}
                        onChange={e => handleVisibilitySwitch(!isPublic)}
                    />
                    <Text fontWeight={"bold"} ml={2}>{dataset.visibility}</Text>
                </Flex>
            </FormControl>
            {!isPublic &&
                <FormControl isInvalid={formErrors.viewers && formErrors.viewers.length > 0}>
                    <Box mt={4}>
                        <div style={{ display: "flex", flexWrap: "wrap", marginTop: "10px" }}>
                            <div style={{ fontWeight: "bold", marginRight: "10px" }} >Viewers: </div>
                            {viewers.map((viewer, index) => {
                                return (
                                    <div key={index} style={{ marginTop: "0px" }}>
                                        <ConceptTag conceptName={viewer.username} conceptId={""} conceptIdentifier={viewer.id} itemId={viewer.id} handleDelete={removeViewer} 
                                        readOnly={!isAdmin}/>
                                    </div>
                                )
                            })}
                        </div>
                        {isAdmin &&
                            <>
                                {usersList == undefined ?
                                    <Select isDisabled={true} icon={<Spinner />} placeholder='Loading Viewers' />
                                    :
                                    <Select isDisabled={!isAdmin} bg="white" mt={4} value="Add Viewer" readOnly onChange={(option) => setViewers(pj => [...pj.filter(user => user.id != JSON.parse(option.target.value).id), JSON.parse(option.target.value)])}>
                                        <option disabled>Add Viewer</option>
                                        <>
                                            {usersList.map((item, index) =>
                                                <option key={index} value={JSON.stringify(item)}>{item.username}</option>
                                            )}
                                        </>
                                    </Select>
                                }
                            </>
                        }
                        {formErrors.viewers && formErrors.viewers.length > 0 &&
                            <FormErrorMessage>{formErrors.viewers[0]}</FormErrorMessage>
                        }
                    </Box>
                </FormControl>
            }
            {isAdmin?
            <FormControl mt={4}>
                <FormLabel htmlFor="dataset-datapartner" style={{ fontWeight: "bold" }}>Data Partner:</FormLabel>
                <Select
                    id="dataset-datapartner"
                    value={JSON.stringify(selectedDataPartner)}
                    onChange={(option) => handleDataPartnerSelect(option.target.value)}
                >
                    {dataPartners.map((item, index) =>
                        <option key={index} value={JSON.stringify(item)}>{item.name}</option>
                    )}
                </Select>
            </FormControl>
<<<<<<< HEAD
            <FormControl isInvalid={formErrors.editors && formErrors.editors.length > 0}>
                <Box mt={4}>
                    <div style={{ display: "flex", flexWrap: "wrap", marginTop: "10px" }}>
                        <div style={{ fontWeight: "bold", marginRight: "10px" }} >Editors: </div>
                        {editors.map((viewer, index) => {
                            return (
                                <div key={index} style={{ marginTop: "0px" }}>
                                    <ConceptTag conceptName={viewer.username} conceptId={""} conceptIdentifier={viewer.id} itemId={viewer.id} handleDelete={removeEditor} />
                                </div>
                            )
                        })}
                    </div>
                    {usersList == undefined ?
                        <Select isDisabled={true} icon={<Spinner />} placeholder='Loading Viewers' />
                        :
                        <Select bg="white" mt={4} value="Add Editor" readOnly onChange={(option) => setEditors(pj => [...pj.filter(user => user.id != JSON.parse(option.target.value).id), JSON.parse(option.target.value)])}>
                            <option disabled>Add Editor</option>
                            <>
                                {usersList.map((item, index) =>
                                    <option key={index} value={JSON.stringify(item)}>{item.username}</option>
                                )}
                            </>
                        </Select>
                    }
                    {formErrors.editors && formErrors.editors.length > 0 &&
                        <FormErrorMessage>{formErrors.editors[0]}</FormErrorMessage>
                    }
                </Box>
            </FormControl>
            <FormControl isInvalid={formErrors.admins && formErrors.admins.length > 0}>
                <Box mt={4}>
                    <div style={{ display: "flex", flexWrap: "wrap", marginTop: "10px" }}>
                        <div style={{ fontWeight: "bold", marginRight: "10px" }} >Admins: </div>
                        {admins.map((viewer, index) => {
                            return (
                                <div key={index} style={{ marginTop: "0px" }}>
                                    <ConceptTag conceptName={viewer.username} conceptId={""} conceptIdentifier={viewer.id} itemId={viewer.id} handleDelete={removeAdmin} />
                                </div>
                            )
                        })}
                    </div>
                    {usersList == undefined ?
                        <Select isDisabled={true} icon={<Spinner />} placeholder='Loading Viewers' />
                        :
                        <Select bg="white" mt={4} value="Add Admin" readOnly onChange={(option) => setAdmins(pj => [...pj.filter(user => user.id != JSON.parse(option.target.value).id), JSON.parse(option.target.value)])}>
                            <option disabled>Add Admin</option>
                            <>
                                {usersList.map((item, index) =>
                                    <option key={index} value={JSON.stringify(item)}>{item.username}</option>
                                )}
                            </>
                        </Select>
                    }
                    {formErrors.admins && formErrors.admins.length > 0 &&
                        <FormErrorMessage>{formErrors.admins[0]}</FormErrorMessage>
                    }
                </Box>
            </FormControl>

=======
            :
            <>
            <Text fontWeight={"bold"} mt={4}>Data Partner: </Text>
            <Input value={selectedDataPartner.name} readOnly={true}/>
            </>
            }
            <Box mt={4}>
                <div style={{ display: "flex", flexWrap: "wrap", marginTop: "10px" }}>
                    <div style={{ fontWeight: "bold", marginRight: "10px" }} >Admins: </div>
                    {admins.map((viewer, index) => {
                        return (
                            <div key={index} style={{ marginTop: "0px" }}>
                                <ConceptTag conceptName={viewer.username} conceptId={""} conceptIdentifier={viewer.id} itemId={viewer.id} handleDelete={removeAdmin} 
                                readOnly={!isAdmin}/>
                            </div>
                        )
                    })}
                </div>
                {isAdmin &&
                    <>
                        {usersList == undefined ?
                            <Select isDisabled={true} icon={<Spinner />} placeholder='Loading Viewers' />
                            :
                            <Select bg="white" mt={4} value="Add Admin" readOnly onChange={(option) => setAdmins(pj => [...pj.filter(user => user.id != JSON.parse(option.target.value).id), JSON.parse(option.target.value)])}>
                                <option disabled>Add Admin</option>
                                <>
                                    {usersList.map((item, index) =>
                                        <option key={index} value={JSON.stringify(item)}>{item.username}</option>
                                    )}
                                </>
                            </Select>
                        }
                    </>
                }
            </Box>
            {isAdmin &&
>>>>>>> d1eed4b4
            <Button isLoading={uploadLoading} loadingText='Uploading' mt="10px" onClick={upload}>Submit</Button>
            }

        </Container>
    )
}

export default DatasetAdminForm<|MERGE_RESOLUTION|>--- conflicted
+++ resolved
@@ -101,8 +101,8 @@
     useEffect(
         async () => {
             // if the current user is an admin then set isAdmin to true else to false
-            if(currentUser && admins.find(item=>item.username === currentUser)){
-                    setIsAdmin(true)
+            if (currentUser && admins.find(item => item.username === currentUser)) {
+                setIsAdmin(true)
             } else {
                 setIsAdmin(false)
             }
@@ -283,8 +283,8 @@
                             {viewers.map((viewer, index) => {
                                 return (
                                     <div key={index} style={{ marginTop: "0px" }}>
-                                        <ConceptTag conceptName={viewer.username} conceptId={""} conceptIdentifier={viewer.id} itemId={viewer.id} handleDelete={removeViewer} 
-                                        readOnly={!isAdmin}/>
+                                        <ConceptTag conceptName={viewer.username} conceptId={""} conceptIdentifier={viewer.id} itemId={viewer.id} handleDelete={removeViewer}
+                                            readOnly={!isAdmin} />
                                     </div>
                                 )
                             })}
@@ -311,7 +311,6 @@
                     </Box>
                 </FormControl>
             }
-            {isAdmin?
             <FormControl mt={4}>
                 <FormLabel htmlFor="dataset-datapartner" style={{ fontWeight: "bold" }}>Data Partner:</FormLabel>
                 <Select
@@ -324,7 +323,6 @@
                     )}
                 </Select>
             </FormControl>
-<<<<<<< HEAD
             <FormControl isInvalid={formErrors.editors && formErrors.editors.length > 0}>
                 <Box mt={4}>
                     <div style={{ display: "flex", flexWrap: "wrap", marginTop: "10px" }}>
@@ -384,44 +382,6 @@
                 </Box>
             </FormControl>
 
-=======
-            :
-            <>
-            <Text fontWeight={"bold"} mt={4}>Data Partner: </Text>
-            <Input value={selectedDataPartner.name} readOnly={true}/>
-            </>
-            }
-            <Box mt={4}>
-                <div style={{ display: "flex", flexWrap: "wrap", marginTop: "10px" }}>
-                    <div style={{ fontWeight: "bold", marginRight: "10px" }} >Admins: </div>
-                    {admins.map((viewer, index) => {
-                        return (
-                            <div key={index} style={{ marginTop: "0px" }}>
-                                <ConceptTag conceptName={viewer.username} conceptId={""} conceptIdentifier={viewer.id} itemId={viewer.id} handleDelete={removeAdmin} 
-                                readOnly={!isAdmin}/>
-                            </div>
-                        )
-                    })}
-                </div>
-                {isAdmin &&
-                    <>
-                        {usersList == undefined ?
-                            <Select isDisabled={true} icon={<Spinner />} placeholder='Loading Viewers' />
-                            :
-                            <Select bg="white" mt={4} value="Add Admin" readOnly onChange={(option) => setAdmins(pj => [...pj.filter(user => user.id != JSON.parse(option.target.value).id), JSON.parse(option.target.value)])}>
-                                <option disabled>Add Admin</option>
-                                <>
-                                    {usersList.map((item, index) =>
-                                        <option key={index} value={JSON.stringify(item)}>{item.username}</option>
-                                    )}
-                                </>
-                            </Select>
-                        }
-                    </>
-                }
-            </Box>
-            {isAdmin &&
->>>>>>> d1eed4b4
             <Button isLoading={uploadLoading} loadingText='Uploading' mt="10px" onClick={upload}>Submit</Button>
             }
 
