import React, { useState, useEffect, useRef } from 'react'
import { Checkbox, HStack, Link, Text, Button, Flex, Spinner, VStack, Textarea } from "@chakra-ui/react"
import { useGet, usePatch } from '../api/values'
import CCBreadcrumbBar from './CCBreadcrumbBar'
import PageHeading from './PageHeading'
const EditField = ({ setTitle }) => {
<<<<<<< HEAD
    const pathArray = window.location.pathname.split("/")
    const scanReportId = pathArray[pathArray.length - 6]
    const tableId = pathArray[pathArray.length - 4]
    const value = window.pk ? window.pk : window.location.href.split("fields/")[1].split("/")[0]
    const field = useRef([]);
=======
    const value = window.pk ? window.pk : window.location.href.split("fields/")[1].split("/")[0]
    const [field, setField] = useState(null);
>>>>>>> d6966db4
    const [isIgnore, setIsIgnore] = useState(false);
    const [passFromSource, setPassFromSource] = useState(false);
    const [descriptionColumn, setDescriptionColumn] = useState("")
    const [loadingMessage, setLoadingMessage] = useState("Loading Page")
    const table = useRef([])
    const scanReport = useRef([])

    useEffect(async () => {
        // get scan report
        scanReport.current = await useGet(`/scanreports/${scanReportId}/`)
        // get scan report table
        table.current = await useGet(`/scanreporttables/${tableId}/`)
        // get scan report field to use to set initial values
        const scanreportfield = await useGet(`/scanreportfields/${value}/`)
        console.log(scanreportfield)
        // set initial values
        setLoadingMessage(null)
        setTitle(null)
        field.current = scanreportfield
        setIsIgnore(scanreportfield.is_ignore)
        setPassFromSource(scanreportfield.pass_from_source)
        setDescriptionColumn(scanreportfield.description_column)
    }, []);

    const updateField = () => {
        // update field then redirect
        setLoadingMessage("Updating field")
        const data =
        {
            is_ignore: isIgnore,
            pass_from_source: passFromSource,
            description_column: descriptionColumn
        }
        // use endpoint to change scan report field value
        usePatch(`/scanreportfields/${value}/`, data).then((res) => {
            // redirect
<<<<<<< HEAD
            window.location.href = `/fields/?search=${field.current.scan_report_table}`
=======
            window.location.href = "/scanreports/" + window.location.href.split("scanreports/")[1].split("/")[0] + `/tables/${field.scan_report_table}`
>>>>>>> d6966db4
        })
            .catch(err => {
                console.log(err)
            })
    }
    if (loadingMessage) {
        //Render Loading State
        return (
            <div>
                <Flex padding="30px">
                    <Spinner />
                    <Flex marginLeft="10px">{loadingMessage}</Flex>
                </Flex>
            </div>
        )
    }
    return (
        <div>
            <CCBreadcrumbBar>
                <Link href={"/"}>Home</Link>
                <Link href={"/scanreports"}>Scan Reports</Link>
                <Link href={`/scanreports/${scanReport.current.id}`}>{scanReport.current.dataset}</Link>
                <Link href={`/scanreports/${scanReport.current.id}/tables/${table.current.id}`}>{table.current.name}</Link>
                <Link href={`/scanreports/${scanReport.current.id}/tables/${table.current.id}/fields/${field.current.id}`}>{field.current.name}</Link>
                <Link href={`/scanreports/${scanReport.current.id}/tables/${table.current.id}/fields/${field.current.id}/update`}>Update</Link>
            </CCBreadcrumbBar>
            <PageHeading text={"Update Field - " + field.current.name} />
            <VStack mt="20px" align="start">
                <Checkbox isChecked={isIgnore} onChange={(e) => setIsIgnore(e.target.checked)}>Is ignore</Checkbox>
                <Checkbox isChecked={passFromSource} onChange={(e) => setPassFromSource(e.target.checked)}>Pass from source</Checkbox>
            </VStack>
            <VStack mt="20px" align="start">
                <Text w="200px">Description Column</Text>
                <Textarea value={descriptionColumn} onChange={(e) => setDescriptionColumn(e.target.value)} />
            </VStack>
            <Button bgColor="#3db28c" mt="10px" onClick={updateField}>Update</Button>
        </div>
    );
}

export default EditField;<|MERGE_RESOLUTION|>--- conflicted
+++ resolved
@@ -4,16 +4,11 @@
 import CCBreadcrumbBar from './CCBreadcrumbBar'
 import PageHeading from './PageHeading'
 const EditField = ({ setTitle }) => {
-<<<<<<< HEAD
     const pathArray = window.location.pathname.split("/")
     const scanReportId = pathArray[pathArray.length - 6]
     const tableId = pathArray[pathArray.length - 4]
     const value = window.pk ? window.pk : window.location.href.split("fields/")[1].split("/")[0]
     const field = useRef([]);
-=======
-    const value = window.pk ? window.pk : window.location.href.split("fields/")[1].split("/")[0]
-    const [field, setField] = useState(null);
->>>>>>> d6966db4
     const [isIgnore, setIsIgnore] = useState(false);
     const [passFromSource, setPassFromSource] = useState(false);
     const [descriptionColumn, setDescriptionColumn] = useState("")
@@ -50,11 +45,7 @@
         // use endpoint to change scan report field value
         usePatch(`/scanreportfields/${value}/`, data).then((res) => {
             // redirect
-<<<<<<< HEAD
-            window.location.href = `/fields/?search=${field.current.scan_report_table}`
-=======
             window.location.href = "/scanreports/" + window.location.href.split("scanreports/")[1].split("/")[0] + `/tables/${field.scan_report_table}`
->>>>>>> d6966db4
         })
             .catch(err => {
                 console.log(err)
