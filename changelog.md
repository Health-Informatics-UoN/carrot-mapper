# Changelog

Please append a line to the changelog for each change made.

## v1.5.0-beta

- Added Project and Dataset tables to the database.
- Added `add_datasets_to_partner` management command.
- Removed data_partner field from ScanReport. Added data_partner field to Dataset.
  - **IMPORTANT!** Steps to enact this change:
    1. Create a migrations to add data_partner field to **Dataset**. Allow the field to be NULL.
    2. Run the `add_datasets_to_partner` command.
    3. Create a migration to remove the data_partner field from **ScanReport** and remove the NULL constraint from data_partner from **Dataset**.

* Added visibility restrictions to Datasets and Scan Reports.
  - "PUBLIC": anyone on the Project can view the Dataset or Scan Report.
  - "RESTRICTED": only users in the `viewers` field of the Dataset or Scan Report can view.
  - **IMPORTANT!** Steps to enact this change:
    1. Create a migration to add the `visibility` flag to **Dataset**. Set default to "PUBLIC".
    2. Create a migration adding a `ManyToManyField` called `viewers` to **Dataset** linking it to `settings.AUTH_USER_MODEL`.
    3. Create a migration to add the `visibility` flag to **ScanReport**. Set default to "PUBLIC".
    4. Create a migration adding a `ManyToManyField` called `viewers` to **ScanReport** linking it to `settings.AUTH_USER_MODEL`.
* Implemented admins and associated permissions to Datasets.
  - Admins can update and delete Datasets.
  - **IMPORTANT!** Steps to enact this change:
    1. Create a migration adding a `ManyToManyField` called `admins` to **Dataset** linking it to `settings.AUTH_USER_MODEL`.
    2. Run the management command `add_admins_to_datasets` with no arguments to assign a single admin to each existing dataset.
* Added API views for updating and deleting Datasets.
<<<<<<< HEAD
  * Use `PATCH` `/api/datasets/update/<dataset id>` to update.
  * Use `DELETE` `/api/datasets/delete/<dataset id>` to delete.
* Added admin form for Datasets on frontend.
  * Found at `/datasets/admin/<dataset_id>`.
=======
  - Use `PATCH` `/api/datasets/update/<dataset id>` to update.
  - Use `DELETE` `/api/datasets/delete/<dataset id>` to delete.
* Added uniqueness check to dataset names
  - **IMPORTANT!** Steps to enact this change:
    1. Create a migration adding `unique=True` to `name` field in **Dataset**.
* Added ability to add dataset to projects related dataset list when creating a dataset inside scanreport upload
* Patched bug where inputs on field and value pages could not be used on small screens by adding width restrictions
* Removed NLP columns on tables
* Use `logging` module in `ProcessQueue`.
* Added "Analyse Concepts" button to Mapping Rules page which looks through each SRs mapping rules and displays any ancestors/descendants that may appear in other Scan Reports, along with a link to the field/value the ancestor/descendant is mapped to.
* Added permissions to view and edit Scan Reports.
>>>>>>> ccc5d254

## v1.4.0 was released 02/02/22

- Mapping rules within existing Scan Reports that are (a) set to 'Mapping Complete' and (b) not
  archived will now be reused by new Scan Reports as they are uploaded.
- Scan Reports and Data Dictionaries can be downloaded from the ScanReportTables page
- Creation type has been added to ScanReportConcept model. A database migration is required for this
- Session length set to 24 hours
- Bump Django version to 3.1.14
- Moved creation_type field from MappingRule model to ScanreportConcept. This will require a migration

## v1.3.0 was released 07/12/21

- Scan Report uploads are massively sped up by using asynchronous requests.
- Data dictionaries are now handled in a more robust manner in upload.
- Scan Report upload page now shows a spinner while uploading a file.
- All users can now archive Scan Reports, not just their own.
- Mapping Rules can now be downloaded in CSV format.
- Mapping Rules table now shows Concept Name alongside Concept ID.
- Summary view added to mapping rules page
- ScanReportField model has been modified to set a number of default values. A database migration is required for this
- The Document, DocumentFile and DocumentType models have been deleted, along with all associated functionality. A database migration is required for this
- StructuralMappingRule has been renamed to MappingRule. A database migration is required for this
- Data in api/initial_data has all been removed.
- tasks.py, services.py and mergedictionary.html removed.
- json-schema package version updated.

## v1.2.2 was released 18/11/21

- Improved performance of Scan Report uploads
- Added a bar chart to the home screen
- Bugfix: fixed an issue where GET requests failed when using Safari
- Upgraded dependencies to avoid known CVEs.

## v1.2 was released 29/10/21

- Status field added to the ScanReport Model and migrations have been applied to ccnetapptestdb. For dev, prod and test system migrations will need to apply.
- Scan Reports no longer need Flag or Classification columns on Field Overview sheet.
- Scan Report upload now runs fast checks on the file and returns feedback to the user if malformed.
- Dashboard of scan report summary stats has been added to the home screen
- New endpoints added to aid the calculation of summary stats.
- Bugfix: Data dictionary now makes use of the table column.
- Scan Report upload now sets Status automatically on start/complete/fail.
- Bugfix: Scan Report upload now handles Nones in supplied spreadsheets.
- Scan Report upload can handle the removal of BOM from dictionary file if present.
- Bugfix: concepts were not being correctly filtered by object type in React display. This is now fixed.

## v1.1 was released 24/09/21

- Mapping rules json structural change, now objects associated to a CDM table are a dictionary (with a key name) rather than just a list.
- Add ReactJS functionality for values view, including use of snowpack.
- All ScanReport API endpoints support filtering on return fields.
- Mapping rules generation and display vastly sped up.
- NVM used to install npm/Node rather than relying on system packages.
- ProcessQueue made more robust to errors, with more helpful outputs.
- API endpoints updates to return records for a list of ids in a table (This is done for tables like: structuralmappingrule, concept, omopfield,omoptable,scanreporttable,scanreportfield,scanreportvalue and scanreportconcept)
- ProcessQueue reads in PAGE_MAX_CHARS from the environment to set the max number of chars in a POST request.
- Pages using REACT now includes Values,Fields,Tables,Mapping Rules,Edit Table,Edit Field, Scan Reports
- Upgrade django to 3.1.13

## v1.0.0 was released 01/09/21<|MERGE_RESOLUTION|>--- conflicted
+++ resolved
@@ -26,12 +26,6 @@
     1. Create a migration adding a `ManyToManyField` called `admins` to **Dataset** linking it to `settings.AUTH_USER_MODEL`.
     2. Run the management command `add_admins_to_datasets` with no arguments to assign a single admin to each existing dataset.
 * Added API views for updating and deleting Datasets.
-<<<<<<< HEAD
-  * Use `PATCH` `/api/datasets/update/<dataset id>` to update.
-  * Use `DELETE` `/api/datasets/delete/<dataset id>` to delete.
-* Added admin form for Datasets on frontend.
-  * Found at `/datasets/admin/<dataset_id>`.
-=======
   - Use `PATCH` `/api/datasets/update/<dataset id>` to update.
   - Use `DELETE` `/api/datasets/delete/<dataset id>` to delete.
 * Added uniqueness check to dataset names
@@ -43,7 +37,8 @@
 * Use `logging` module in `ProcessQueue`.
 * Added "Analyse Concepts" button to Mapping Rules page which looks through each SRs mapping rules and displays any ancestors/descendants that may appear in other Scan Reports, along with a link to the field/value the ancestor/descendant is mapped to.
 * Added permissions to view and edit Scan Reports.
->>>>>>> ccc5d254
+* Added admin form for Datasets on frontend.
+  * Found at `/datasets/admin/<dataset_id>`.
 
 ## v1.4.0 was released 02/02/22
 
