--- conflicted
+++ resolved
@@ -60,20 +60,17 @@
 * Added link to scan report details page to scan report tables page.
 * Added Datasets content page which displays all the scanreports in a given dataset
 * Change the dataset link to go to the dataset content page
-<<<<<<< HEAD
 * Changed Scan Report upload procedure.
   - Scan Report inherits visibility from parent Dataset at upload.
 * Public Scan Reports under restricted Datasets are only visible to those
 with visibility of the Dataset.
 * Added Datasets content page which displays all the scanreports in a given dataset
 * Change the dataset link to go to the dataset content page
-=======
 * Created Dataset List page
   - Display Dataset information (ID, Name, Data Partner, Visibility, Created_at)
   - Link to Datasets list page to navigation bar
   - Link to Scan Report List page for each Dataset
   - Link to Dataset details page for each dataset
->>>>>>> 49b12cee
 
 ## v1.4.0 was released 02/02/22
 
