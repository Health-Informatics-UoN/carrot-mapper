# Changelog

Please append a line to the changelog for each change made.

## v2.0.0-beta

- Added Project and Dataset tables to the database.
- Added `add_datasets_to_partner` management command.
- Removed data_partner field from ScanReport. Added data_partner field to Dataset.
  - **IMPORTANT!** Steps to enact this change:
    1. Create a migrations to add data_partner field to **Dataset**. Allow the field to be NULL.
    2. Run the `add_datasets_to_partner` command.
    3. Create a migration to remove the data_partner field from **ScanReport** and remove the NULL constraint from data_partner from **Dataset**.

* Added visibility restrictions to Datasets and Scan Reports.
  - "PUBLIC": anyone on the Project can view the Dataset or Scan Report.
  - "RESTRICTED": only users in the `viewers` field of the Dataset or Scan Report can view.
  - **IMPORTANT!** Steps to enact this change:
    1. Create a migration to add the `visibility` flag to **Dataset**. Set default to "PUBLIC".
    2. Create a migration adding a `ManyToManyField` called `viewers` to **Dataset** linking it to `settings.AUTH_USER_MODEL`.
    3. Create a migration to add the `visibility` flag to **ScanReport**. Set default to "PUBLIC".
    4. Create a migration adding a `ManyToManyField` called `viewers` to **ScanReport** linking it to `settings.AUTH_USER_MODEL`.
* Implemented admins and associated permissions to Datasets.
  - Admins can update and delete Datasets.
  - **IMPORTANT!** Steps to enact this change:
    1. Create a migration adding a `ManyToManyField` called `admins` to **Dataset** linking it to `settings.AUTH_USER_MODEL`.
    2. Run the management command `add_admins_to_datasets` with no arguments to assign a single admin to each existing dataset.
* Added API views for updating and deleting Datasets.
  - Use `PATCH` `/api/datasets/update/<dataset id>` to update.
  - Use `DELETE` `/api/datasets/delete/<dataset id>` to delete.
* Added uniqueness check to dataset names
  - **IMPORTANT!** Steps to enact this change:
    1. Create a migration adding `unique=True` to `name` field in **Dataset**.
* Added ability to add dataset to projects related dataset list when creating a dataset inside scanreport upload
* Patched bug where inputs on field and value pages could not be used on small screens by adding width restrictions
* Removed NLP columns on tables
* Use `logging` module in `ProcessQueue`.
* Added "Analyse Concepts" button to Mapping Rules page which looks through each SRs mapping rules and displays any ancestors/descendants that may appear in other Scan Reports, along with a link to the field/value the ancestor/descendant is mapped to.
* Removed ajax functions and replaced with react fetch requests
* Added permissions to view and edit Scan Reports.
* Added admin form for Datasets on frontend.
  - Found at `/datasets/<dataset_id>/details`.
* Implemented editors and associated permissions to Datasets and Scan Reports.
  - Editors of Datasets cannot add or remove viewers, editors or admins. They cannot
    delete Datasets, either.
  - Editors of Scan Reports cannot add or remove viewers, editors. They cannot
    delete Scan Reports, either.
  - **IMPORTANT!** Steps to enact this change:
    1. Create a migration adding a `ManyToManyField` called `editors` to **Dataset** linking it to `settings.AUTH_USER_MODEL`.
    2. Create a migration adding a `ManyToManyField` called `editors` to **ScanReport** linking it to `settings.AUTH_USER_MODEL`.
* Added `arraysEqual` function to the React code to test arrays have all the same values.
* Created new reusable form components:
  - `CCTextInput`: for text inputs.
  - `CCSwitchInput`: for boolean switches.
  - `CCSelectInput`: for selecting a single choice.
  - `CCMultiSelectInput`: for selecting multiple choices.
* Added admin form for Scan Reports on frontend.
  - Found at `/scanreports/<scanreport_id>/details`.
* Added link to scan report details page to scan report list page.
* Added link to scan report details page to scan report tables page.
* Added Datasets content page which displays all the scanreports in a given dataset
* Change the dataset link to go to the dataset content page
* Public Scan Reports under restricted Datasets are only visible to those
  with visibility of the Dataset.
* Added Datasets content page which displays all the scanreports in a given dataset
* Change the dataset link to go to the dataset content page
* Created Dataset List page
  - Display Dataset information (ID, Name, Data Partner, Visibility, Created_at)
  - Link to Datasets list page to navigation bar
  - Link to Scan Report List page for each Dataset
  - Link to Dataset details page for each dataset
* Remove unused ajax POST function.
* Remove unused JS variables.
* Users must now be the author of a Scan Report or an admin of the parent Dataset
  to change the author of a Scan Report.
* Can now include a datasets query in the projects list endpoint to include datasets in the result
* Improved django admin pages' responsiveness and informativeness
* Users who are not admins/editors of a scan report table cannot edit the form data.
* User is now automatically added as admin to Datasets they create.
* Fixed failing unittests.
* Updated endpoints for listing Scan Report tables/fields/values:
  - List for Scan Report tables at: `/scanreports/XXX`.
  - List for Scan Report table fields at: `/scanreports/XXX/tables/YYY`.
  - List for Scan Report table field values at: `/scanreports/XXX/tables/YYY/fields/ZZZ`.
* Created Error 404 page.
* Added Archive/Active functionality to Dataset page
  - Created new field 'hidden' in Dataset table
<<<<<<< HEAD
* Don't allow reuse of mappings when scan reports are in archived datasets.
=======
* Users without editor or admin permissions on a scan report will not longer see an option to edit the tables, fields, values or concepts.
* Users without editor or admin permissions on an uploaded scan report's selected parent dataset cannot upload the scan report to that dataset.
* User will see a generic error message when they navigate to a dataset or scan report detail/admin page which they do not have permission to view (or it does not exist).
* User will now be shown an alert dialogue when they try to archive a dataset that they don't have editor permissions to and the dataset will not be archived
>>>>>>> b74ceb6d

## v1.4.0 was released 02/02/22

- Mapping rules within existing Scan Reports that are (a) set to 'Mapping Complete' and (b) not
  archived will now be reused by new Scan Reports as they are uploaded.
- Scan Reports and Data Dictionaries can be downloaded from the ScanReportTables page
- Creation type has been added to ScanReportConcept model. A database migration is required for this
- Session length set to 24 hours
- Bump Django version to 3.1.14
- Moved creation_type field from MappingRule model to ScanreportConcept. This will require a migration

## v1.3.0 was released 07/12/21

- Scan Report uploads are massively sped up by using asynchronous requests.
- Data dictionaries are now handled in a more robust manner in upload.
- Scan Report upload page now shows a spinner while uploading a file.
- All users can now archive Scan Reports, not just their own.
- Mapping Rules can now be downloaded in CSV format.
- Mapping Rules table now shows Concept Name alongside Concept ID.
- Summary view added to mapping rules page
- ScanReportField model has been modified to set a number of default values. A database migration is required for this
- The Document, DocumentFile and DocumentType models have been deleted, along with all associated functionality. A database migration is required for this
- StructuralMappingRule has been renamed to MappingRule. A database migration is required for this
- Data in api/initial_data has all been removed.
- tasks.py, services.py and mergedictionary.html removed.
- json-schema package version updated.

## v1.2.2 was released 18/11/21

- Improved performance of Scan Report uploads
- Added a bar chart to the home screen
- Bugfix: fixed an issue where GET requests failed when using Safari
- Upgraded dependencies to avoid known CVEs.

## v1.2 was released 29/10/21

- Status field added to the ScanReport Model and migrations have been applied to ccnetapptestdb. For dev, prod and test system migrations will need to apply.
- Scan Reports no longer need Flag or Classification columns on Field Overview sheet.
- Scan Report upload now runs fast checks on the file and returns feedback to the user if malformed.
- Dashboard of scan report summary stats has been added to the home screen
- New endpoints added to aid the calculation of summary stats.
- Bugfix: Data dictionary now makes use of the table column.
- Scan Report upload now sets Status automatically on start/complete/fail.
- Bugfix: Scan Report upload now handles Nones in supplied spreadsheets.
- Scan Report upload can handle the removal of BOM from dictionary file if present.
- Bugfix: concepts were not being correctly filtered by object type in React display. This is now fixed.

## v1.1 was released 24/09/21

- Mapping rules json structural change, now objects associated to a CDM table are a dictionary (with a key name) rather than just a list.
- Add ReactJS functionality for values view, including use of snowpack.
- All ScanReport API endpoints support filtering on return fields.
- Mapping rules generation and display vastly sped up.
- NVM used to install npm/Node rather than relying on system packages.
- ProcessQueue made more robust to errors, with more helpful outputs.
- API endpoints updates to return records for a list of ids in a table (This is done for tables like: structuralmappingrule, concept, omopfield,omoptable,scanreporttable,scanreportfield,scanreportvalue and scanreportconcept)
- ProcessQueue reads in PAGE_MAX_CHARS from the environment to set the max number of chars in a POST request.
- Pages using REACT now includes Values,Fields,Tables,Mapping Rules,Edit Table,Edit Field, Scan Reports
- Upgrade django to 3.1.13

## v1.0.0 was released 01/09/21<|MERGE_RESOLUTION|>--- conflicted
+++ resolved
@@ -85,14 +85,11 @@
 * Created Error 404 page.
 * Added Archive/Active functionality to Dataset page
   - Created new field 'hidden' in Dataset table
-<<<<<<< HEAD
 * Don't allow reuse of mappings when scan reports are in archived datasets.
-=======
 * Users without editor or admin permissions on a scan report will not longer see an option to edit the tables, fields, values or concepts.
 * Users without editor or admin permissions on an uploaded scan report's selected parent dataset cannot upload the scan report to that dataset.
 * User will see a generic error message when they navigate to a dataset or scan report detail/admin page which they do not have permission to view (or it does not exist).
 * User will now be shown an alert dialogue when they try to archive a dataset that they don't have editor permissions to and the dataset will not be archived
->>>>>>> b74ceb6d
 
 ## v1.4.0 was released 02/02/22
 
