# Changelog

Please append a line to the changelog for each change made.

## v1.1-beta
* Add ReactJS functionality for values view, including use of snowpack.
* All ScanReport API endpoints support filtering on return fields.
* Mapping rules generation and display vastly sped up.
* NVM used to install npm/Node rather than relying on system packages.
<<<<<<< HEAD
* API endpoints updates to return records for a list of ids in a table (This is done for tables like: structuralmappingrule, concept, omopfield,omoptable,scanreporttable,scanreportfield,scanreportvalue and scanreportconcept)
=======
* ProcessQueue made more robust to errors, with more helpful outputs.
>>>>>>> aa1026ca

## v1.0.0 was released 01/09/21<|MERGE_RESOLUTION|>--- conflicted
+++ resolved
@@ -7,10 +7,7 @@
 * All ScanReport API endpoints support filtering on return fields.
 * Mapping rules generation and display vastly sped up.
 * NVM used to install npm/Node rather than relying on system packages.
-<<<<<<< HEAD
+* ProcessQueue made more robust to errors, with more helpful outputs.
 * API endpoints updates to return records for a list of ids in a table (This is done for tables like: structuralmappingrule, concept, omopfield,omoptable,scanreporttable,scanreportfield,scanreportvalue and scanreportconcept)
-=======
-* ProcessQueue made more robust to errors, with more helpful outputs.
->>>>>>> aa1026ca
 
 ## v1.0.0 was released 01/09/21