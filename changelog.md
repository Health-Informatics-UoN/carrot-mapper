--- conflicted
+++ resolved
@@ -18,7 +18,6 @@
     2. Create a migration adding a `ManyToManyField` called `viewers` to __Dataset__ linking it to `settings.AUTH_USER_MODEL`.
     3. Create a migration to add the `visibility` flag to __ScanReport__. Set default to "PUBLIC".
     4. Create a migration adding a `ManyToManyField` called `viewers` to __ScanReport__ linking it to `settings.AUTH_USER_MODEL`.
-<<<<<<< HEAD
 * Implemented admins and associated permissions to Datasets.
   * Admins can update and delete Datasets.
   * __IMPORTANT!__ Steps to enact this change:
@@ -26,9 +25,9 @@
 * Added API views for updating and deleting Datasets.
   * Use `PATCH` `/api/datasets/update/<dataset id>` to update.
   * Use `DELETE` `/api/datasets/delete/<dataset id>` to delete.
-=======
 * Added uniqueness check to dataset names
->>>>>>> 080a75a8
+  * __IMPORTANT!__ Steps to enact this change:
+    1. Create a migration adding `unique=True` to `name` field in __Dataset__.
 * Added ability to add dataset to projects related dataset list when creating a dataset inside scanreport upload
 * Patched bug where inputs on field and value pages could not be used on small screens by adding width restrictions
 * Removed NLP columns on tables
