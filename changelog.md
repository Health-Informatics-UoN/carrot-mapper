# Changelog

Please append a line to the changelog for each change made.

## v2.0.0-beta

- Added Project and Dataset tables to the database.
- Added `add_datasets_to_partner` management command.
- Removed data_partner field from ScanReport. Added data_partner field to Dataset.
  - **IMPORTANT!** Steps to enact this change:
    1. Create a migrations to add data_partner field to **Dataset**. Allow the field to be NULL.
    2. Run the `add_datasets_to_partner` command.
    3. Create a migration to remove the data_partner field from **ScanReport** and remove the NULL constraint from data_partner from **Dataset**.

* Added visibility restrictions to Datasets and Scan Reports.
  - "PUBLIC": anyone on the Project can view the Dataset or Scan Report.
  - "RESTRICTED": only users in the `viewers` field of the Dataset or Scan Report can view.
  - **IMPORTANT!** Steps to enact this change:
    1. Create a migration to add the `visibility` flag to **Dataset**. Set default to "PUBLIC".
    2. Create a migration adding a `ManyToManyField` called `viewers` to **Dataset** linking it to `settings.AUTH_USER_MODEL`.
    3. Create a migration to add the `visibility` flag to **ScanReport**. Set default to "PUBLIC".
    4. Create a migration adding a `ManyToManyField` called `viewers` to **ScanReport** linking it to `settings.AUTH_USER_MODEL`.
* Implemented admins and associated permissions to Datasets.
  - Admins can update and delete Datasets.
  - **IMPORTANT!** Steps to enact this change:
    1. Create a migration adding a `ManyToManyField` called `admins` to **Dataset** linking it to `settings.AUTH_USER_MODEL`.
    2. Run the management command `add_admins_to_datasets` with no arguments to assign a single admin to each existing dataset.
* Added API views for updating and deleting Datasets.
  - Use `PATCH` `/api/datasets/update/<dataset id>` to update.
  - Use `DELETE` `/api/datasets/delete/<dataset id>` to delete.
* Added uniqueness check to dataset names
  - **IMPORTANT!** Steps to enact this change:
    1. Create a migration adding `unique=True` to `name` field in **Dataset**.
* Added ability to add dataset to projects related dataset list when creating a dataset inside scanreport upload
* Patched bug where inputs on field and value pages could not be used on small screens by adding width restrictions
* Removed NLP columns on tables
* Use `logging` module in `ProcessQueue`.
* Added "Analyse Concepts" button to Mapping Rules page which looks through each SRs mapping rules and displays any ancestors/descendants that may appear in other Scan Reports, along with a link to the field/value the ancestor/descendant is mapped to.
* Removed ajax functions and replaced with react fetch requests
* Added permissions to view and edit Scan Reports.
* Added admin form for Datasets on frontend.
  - Found at `/datasets/<dataset_id>/details`.
* Implemented editors and associated permissions to Datasets and Scan Reports.
  - Editors of Datasets cannot add or remove viewers, editors or admins. They cannot
    delete Datasets, either.
  - Editors of Scan Reports cannot add or remove viewers, editors. They cannot
    delete Scan Reports, either.
  - **IMPORTANT!** Steps to enact this change:
    1. Create a migration adding a `ManyToManyField` called `editors` to **Dataset** linking it to `settings.AUTH_USER_MODEL`.
    2. Create a migration adding a `ManyToManyField` called `editors` to **ScanReport** linking it to `settings.AUTH_USER_MODEL`.
* Added `arraysEqual` function to the React code to test arrays have all the same values.
* Created new reusable form components:
  - `CCTextInput`: for text inputs.
  - `CCSwitchInput`: for boolean switches.
  - `CCSelectInput`: for selecting a single choice.
  - `CCMultiSelectInput`: for selecting multiple choices.
* Added admin form for Scan Reports on frontend.
  - Found at `/scanreports/<scanreport_id>/details`.
* Added link to scan report details page to scan report list page.
* Added link to scan report details page to scan report tables page.
* Added Datasets content page which displays all the scanreports in a given dataset
* Change the dataset link to go to the dataset content page
* Public Scan Reports under restricted Datasets are only visible to those
with visibility of the Dataset.
* Added Datasets content page which displays all the scanreports in a given dataset
* Change the dataset link to go to the dataset content page
* Created Dataset List page
  - Display Dataset information (ID, Name, Data Partner, Visibility, Created_at)
  - Link to Datasets list page to navigation bar
  - Link to Scan Report List page for each Dataset
  - Link to Dataset details page for each dataset
* Remove unused ajax POST function.
* Remove unused JS variables.
<<<<<<< HEAD
* Users must now be the author of a Scan Report or an admin of the parent Dataset
to change the author of a Scan Report.
=======
* Can now include a datasets query in the projects list endpoint to include datasets in the result
* Improved django admin pages' responsiveness and informativeness
>>>>>>> abb49f5a

## v1.4.0 was released 02/02/22

- Mapping rules within existing Scan Reports that are (a) set to 'Mapping Complete' and (b) not
  archived will now be reused by new Scan Reports as they are uploaded.
- Scan Reports and Data Dictionaries can be downloaded from the ScanReportTables page
- Creation type has been added to ScanReportConcept model. A database migration is required for this
- Session length set to 24 hours
- Bump Django version to 3.1.14
- Moved creation_type field from MappingRule model to ScanreportConcept. This will require a migration

## v1.3.0 was released 07/12/21

- Scan Report uploads are massively sped up by using asynchronous requests.
- Data dictionaries are now handled in a more robust manner in upload.
- Scan Report upload page now shows a spinner while uploading a file.
- All users can now archive Scan Reports, not just their own.
- Mapping Rules can now be downloaded in CSV format.
- Mapping Rules table now shows Concept Name alongside Concept ID.
- Summary view added to mapping rules page
- ScanReportField model has been modified to set a number of default values. A database migration is required for this
- The Document, DocumentFile and DocumentType models have been deleted, along with all associated functionality. A database migration is required for this
- StructuralMappingRule has been renamed to MappingRule. A database migration is required for this
- Data in api/initial_data has all been removed.
- tasks.py, services.py and mergedictionary.html removed.
- json-schema package version updated.

## v1.2.2 was released 18/11/21

- Improved performance of Scan Report uploads
- Added a bar chart to the home screen
- Bugfix: fixed an issue where GET requests failed when using Safari
- Upgraded dependencies to avoid known CVEs.

## v1.2 was released 29/10/21

- Status field added to the ScanReport Model and migrations have been applied to ccnetapptestdb. For dev, prod and test system migrations will need to apply.
- Scan Reports no longer need Flag or Classification columns on Field Overview sheet.
- Scan Report upload now runs fast checks on the file and returns feedback to the user if malformed.
- Dashboard of scan report summary stats has been added to the home screen
- New endpoints added to aid the calculation of summary stats.
- Bugfix: Data dictionary now makes use of the table column.
- Scan Report upload now sets Status automatically on start/complete/fail.
- Bugfix: Scan Report upload now handles Nones in supplied spreadsheets.
- Scan Report upload can handle the removal of BOM from dictionary file if present.
- Bugfix: concepts were not being correctly filtered by object type in React display. This is now fixed.

## v1.1 was released 24/09/21

- Mapping rules json structural change, now objects associated to a CDM table are a dictionary (with a key name) rather than just a list.
- Add ReactJS functionality for values view, including use of snowpack.
- All ScanReport API endpoints support filtering on return fields.
- Mapping rules generation and display vastly sped up.
- NVM used to install npm/Node rather than relying on system packages.
- ProcessQueue made more robust to errors, with more helpful outputs.
- API endpoints updates to return records for a list of ids in a table (This is done for tables like: structuralmappingrule, concept, omopfield,omoptable,scanreporttable,scanreportfield,scanreportvalue and scanreportconcept)
- ProcessQueue reads in PAGE_MAX_CHARS from the environment to set the max number of chars in a POST request.
- Pages using REACT now includes Values,Fields,Tables,Mapping Rules,Edit Table,Edit Field, Scan Reports
- Upgrade django to 3.1.13

## v1.0.0 was released 01/09/21<|MERGE_RESOLUTION|>--- conflicted
+++ resolved
@@ -71,13 +71,10 @@
   - Link to Dataset details page for each dataset
 * Remove unused ajax POST function.
 * Remove unused JS variables.
-<<<<<<< HEAD
 * Users must now be the author of a Scan Report or an admin of the parent Dataset
 to change the author of a Scan Report.
-=======
 * Can now include a datasets query in the projects list endpoint to include datasets in the result
 * Improved django admin pages' responsiveness and informativeness
->>>>>>> abb49f5a
 
 ## v1.4.0 was released 02/02/22
 
