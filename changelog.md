--- conflicted
+++ resolved
@@ -10,9 +10,9 @@
   - **IMPORTANT!** Steps to enact this change:
     1. Create a migrations to add data_partner field to **Dataset**. Allow the field to be NULL.
     2. Run the `add_datasets_to_partner` command.
-<<<<<<< HEAD
     3. Create a migration to remove the data_partner field from **ScanReport** and remove the NULL constraint from data_partner from **Dataset**.
-- Added visibility restrictions to Datasets and Scan Reports.
+
+* Added visibility restrictions to Datasets and Scan Reports.
   - "PUBLIC": anyone on the Project can view the Dataset or Scan Report.
   - "RESTRICTED": only users in the `viewers` field of the Dataset or Scan Report can view.
   - **IMPORTANT!** Steps to enact this change:
@@ -20,22 +20,11 @@
     2. Create a migration adding a `ManyToManyField` called `viewers` to **Dataset** linking it to `settings.AUTH_USER_MODEL`.
     3. Create a migration to add the `visibility` flag to **ScanReport**. Set default to "PUBLIC".
     4. Create a migration adding a `ManyToManyField` called `viewers` to **ScanReport** linking it to `settings.AUTH_USER_MODEL`.
-- Added "Analyse Concepts" button to Mapping Rules page which looks through each SRs mapping rules and displays any ancestors/descendants that may appear in other Scan Reports, along with a link to the field/value the ancestor/descendant is mapped to.
-=======
-    3. Create a migration to remove the data_partner field from __ScanReport__ and remove the NULL constraint from data_partner from __Dataset__.
-* Added visibility restrictions to Datasets and Scan Reports.
-  * "PUBLIC": anyone on the Project can view the Dataset or Scan Report.
-  * "RESTRICTED": only users in the `viewers` field of the Dataset or Scan Report can view.
-  * __IMPORTANT!__ Steps to enact this change:
-    1. Create a migration to add the `visibility` flag to __Dataset__. Set default to "PUBLIC".
-    2. Create a migration adding a `ManyToManyField` called `viewers` to __Dataset__ linking it to `settings.AUTH_USER_MODEL`.
-    3. Create a migration to add the `visibility` flag to __ScanReport__. Set default to "PUBLIC".
-    4. Create a migration adding a `ManyToManyField` called `viewers` to __ScanReport__ linking it to `settings.AUTH_USER_MODEL`.
 * Added uniqueness check to dataset names
 * Added ability to add dataset to projects related dataset list when creating a dataset inside scanreport upload
 * Patched bug where inputs on field and value pages could not be used on small screens by adding width restrictions
 * Removed NLP columns on tables
->>>>>>> 080a75a8
+* Added "Analyse Concepts" button to Mapping Rules page which looks through each SRs mapping rules and displays any ancestors/descendants that may appear in other Scan Reports, along with a link to the field/value the ancestor/descendant is mapped to.
 
 ## v1.4.0 was released 02/02/22
 
