--- conflicted
+++ resolved
@@ -13,7 +13,6 @@
     3. Create a migration to remove the data_partner field from **ScanReport** and remove the NULL constraint from data_partner from **Dataset**.
 
 * Added visibility restrictions to Datasets and Scan Reports.
-<<<<<<< HEAD
   - "PUBLIC": anyone on the Project can view the Dataset or Scan Report.
   - "RESTRICTED": only users in the `viewers` field of the Dataset or Scan Report can view.
   - **IMPORTANT!** Steps to enact this change:
@@ -21,34 +20,22 @@
     2. Create a migration adding a `ManyToManyField` called `viewers` to **Dataset** linking it to `settings.AUTH_USER_MODEL`.
     3. Create a migration to add the `visibility` flag to **ScanReport**. Set default to "PUBLIC".
     4. Create a migration adding a `ManyToManyField` called `viewers` to **ScanReport** linking it to `settings.AUTH_USER_MODEL`.
-=======
-  * "PUBLIC": anyone on the Project can view the Dataset or Scan Report.
-  * "RESTRICTED": only users in the `viewers` field of the Dataset or Scan Report can view.
-  * __IMPORTANT!__ Steps to enact this change:
-    1. Create a migration to add the `visibility` flag to __Dataset__. Set default to "PUBLIC".
-    2. Create a migration adding a `ManyToManyField` called `viewers` to __Dataset__ linking it to `settings.AUTH_USER_MODEL`.
-    3. Create a migration to add the `visibility` flag to __ScanReport__. Set default to "PUBLIC".
-    4. Create a migration adding a `ManyToManyField` called `viewers` to __ScanReport__ linking it to `settings.AUTH_USER_MODEL`.
 * Implemented admins and associated permissions to Datasets.
-  * Admins can update and delete Datasets.
-  * __IMPORTANT!__ Steps to enact this change:
-    1. Create a migration adding a `ManyToManyField` called `admins` to __Dataset__ linking it to `settings.AUTH_USER_MODEL`.
+  - Admins can update and delete Datasets.
+  - **IMPORTANT!** Steps to enact this change:
+    1. Create a migration adding a `ManyToManyField` called `admins` to **Dataset** linking it to `settings.AUTH_USER_MODEL`.
     2. Run the management command `add_admins_to_datasets` with no arguments to assign a single admin to each existing dataset.
 * Added API views for updating and deleting Datasets.
-  * Use `PATCH` `/api/datasets/update/<dataset id>` to update.
-  * Use `DELETE` `/api/datasets/delete/<dataset id>` to delete.
->>>>>>> b4709891
+  - Use `PATCH` `/api/datasets/update/<dataset id>` to update.
+  - Use `DELETE` `/api/datasets/delete/<dataset id>` to delete.
 * Added uniqueness check to dataset names
-  * __IMPORTANT!__ Steps to enact this change:
-    1. Create a migration adding `unique=True` to `name` field in __Dataset__.
+  - **IMPORTANT!** Steps to enact this change:
+    1. Create a migration adding `unique=True` to `name` field in **Dataset**.
 * Added ability to add dataset to projects related dataset list when creating a dataset inside scanreport upload
 * Patched bug where inputs on field and value pages could not be used on small screens by adding width restrictions
 * Removed NLP columns on tables
-<<<<<<< HEAD
+* Use `logging` module in `ProcessQueue`.
 * Added "Analyse Concepts" button to Mapping Rules page which looks through each SRs mapping rules and displays any ancestors/descendants that may appear in other Scan Reports, along with a link to the field/value the ancestor/descendant is mapped to.
-=======
-* Use `logging` module in `ProcessQueue`.
->>>>>>> b4709891
 
 ## v1.4.0 was released 02/02/22
 
