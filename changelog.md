# Changelog

Please append a line to the changelog for each change made.

## v2.0.0-beta

- Added Project and Dataset tables to the database.
- Added `add_datasets_to_partner` management command.
- Removed data_partner field from ScanReport. Added data_partner field to Dataset.
  - **IMPORTANT!** Steps to enact this change:
    1. Create a migrations to add data_partner field to **Dataset**. Allow the field to be NULL.
    2. Run the `add_datasets_to_partner` command.
    3. Create a migration to remove the data_partner field from **ScanReport** and remove the NULL constraint from data_partner from **Dataset**.

* Added visibility restrictions to Datasets and Scan Reports.
  - "PUBLIC": anyone on the Project can view the Dataset or Scan Report.
  - "RESTRICTED": only users in the `viewers` field of the Dataset or Scan Report can view.
  - **IMPORTANT!** Steps to enact this change:
    1. Create a migration to add the `visibility` flag to **Dataset**. Set default to "PUBLIC".
    2. Create a migration adding a `ManyToManyField` called `viewers` to **Dataset** linking it to `settings.AUTH_USER_MODEL`.
    3. Create a migration to add the `visibility` flag to **ScanReport**. Set default to "PUBLIC".
    4. Create a migration adding a `ManyToManyField` called `viewers` to **ScanReport** linking it to `settings.AUTH_USER_MODEL`.
* Implemented admins and associated permissions to Datasets.
  - Admins can update and delete Datasets.
  - **IMPORTANT!** Steps to enact this change:
    1. Create a migration adding a `ManyToManyField` called `admins` to **Dataset** linking it to `settings.AUTH_USER_MODEL`.
    2. Run the management command `add_admins_to_datasets` with no arguments to assign a single admin to each existing dataset.
* Added API views for updating and deleting Datasets.
  - Use `PATCH` `/api/datasets/update/<dataset id>` to update.
  - Use `DELETE` `/api/datasets/delete/<dataset id>` to delete.
* Added uniqueness check to dataset names
  - **IMPORTANT!** Steps to enact this change:
    1. Create a migration adding `unique=True` to `name` field in **Dataset**.
* Added ability to add dataset to projects related dataset list when creating a dataset inside scanreport upload
* Patched bug where inputs on field and value pages could not be used on small screens by adding width restrictions
* Removed NLP columns on tables
* Use `logging` module in `ProcessQueue`.
* Added "Analyse Concepts" button to Mapping Rules page which looks through each SRs mapping rules and displays any ancestors/descendants that may appear in other Scan Reports, along with a link to the field/value the ancestor/descendant is mapped to.
* Removed ajax functions and replaced with react fetch requests
* Added permissions to view and edit Scan Reports.
* Added admin form for Datasets on frontend.
  - Found at `/datasets/<dataset_id>/details`.
* Implemented editors and associated permissions to Datasets and Scan Reports.
  - Editors of Datasets cannot add or remove viewers, editors or admins. They cannot
    delete Datasets, either.
  - Editors of Scan Reports cannot add or remove viewers, editors. They cannot
    delete Scan Reports, either.
  - **IMPORTANT!** Steps to enact this change:
    1. Create a migration adding a `ManyToManyField` called `editors` to **Dataset** linking it to `settings.AUTH_USER_MODEL`.
    2. Create a migration adding a `ManyToManyField` called `editors` to **ScanReport** linking it to `settings.AUTH_USER_MODEL`.
* Added `arraysEqual` function to the React code to test arrays have all the same values.
* Created new reusable form components:
  - `CCTextInput`: for text inputs.
  - `CCSwitchInput`: for boolean switches.
  - `CCSelectInput`: for selecting a single choice.
  - `CCMultiSelectInput`: for selecting multiple choices.
* Added admin form for Scan Reports on frontend.
  - Found at `/scanreports/<scanreport_id>/details`.
* Added link to scan report details page to scan report list page.
* Added link to scan report details page to scan report tables page.
* Added Datasets content page which displays all the scanreports in a given dataset
* Change the dataset link to go to the dataset content page
* Public Scan Reports under restricted Datasets are only visible to those
  with visibility of the Dataset.
* Added Datasets content page which displays all the scanreports in a given dataset
* Change the dataset link to go to the dataset content page
* Created Dataset List page
  - Display Dataset information (ID, Name, Data Partner, Visibility, Created_at)
  - Link to Datasets list page to navigation bar
  - Link to Scan Report List page for each Dataset
  - Link to Dataset details page for each dataset
* Remove unused ajax POST function.
* Remove unused JS variables.
* Users must now be the author of a Scan Report or an admin of the parent Dataset
  to change the author of a Scan Report.
* Can now include a datasets query in the projects list endpoint to include datasets in the result
* Improved django admin pages' responsiveness and informativeness
* Users who are not admins/editors of a scan report table cannot edit the form data.
* User is now automatically added as admin to Datasets they create.
* Fixed failing unittests.
* Updated endpoints for listing Scan Report tables/fields/values:
  - List for Scan Report tables at: `/scanreports/XXX`.
  - List for Scan Report table fields at: `/scanreports/XXX/tables/YYY`.
  - List for Scan Report table field values at: `/scanreports/XXX/tables/YYY/fields/ZZZ`.
* Created Error 404 page.
* Added Archive/Active functionality to Dataset page
  - Created new field 'hidden' in Dataset table
* Don't allow reuse of mappings when scan reports are in archived datasets.
* Users without editor or admin permissions on a scan report will not longer see an option to edit the tables, fields, values or concepts.
* Users without editor or admin permissions on an uploaded scan report's selected parent dataset cannot upload the scan report to that dataset.
* User will see a generic error message when they navigate to a dataset or scan report detail/admin page which they do not have permission to view (or it does not exist).
<<<<<<< HEAD
* New breadcrumb mechanic.
=======
* User will now be shown an alert dialogue when they try to archive a dataset that they don't have editor permissions to and the dataset will not be archived
>>>>>>> d6966db4

## v1.4.0 was released 02/02/22

- Mapping rules within existing Scan Reports that are (a) set to 'Mapping Complete' and (b) not
  archived will now be reused by new Scan Reports as they are uploaded.
- Scan Reports and Data Dictionaries can be downloaded from the ScanReportTables page
- Creation type has been added to ScanReportConcept model. A database migration is required for this
- Session length set to 24 hours
- Bump Django version to 3.1.14
- Moved creation_type field from MappingRule model to ScanreportConcept. This will require a migration

## v1.3.0 was released 07/12/21

- Scan Report uploads are massively sped up by using asynchronous requests.
- Data dictionaries are now handled in a more robust manner in upload.
- Scan Report upload page now shows a spinner while uploading a file.
- All users can now archive Scan Reports, not just their own.
- Mapping Rules can now be downloaded in CSV format.
- Mapping Rules table now shows Concept Name alongside Concept ID.
- Summary view added to mapping rules page
- ScanReportField model has been modified to set a number of default values. A database migration is required for this
- The Document, DocumentFile and DocumentType models have been deleted, along with all associated functionality. A database migration is required for this
- StructuralMappingRule has been renamed to MappingRule. A database migration is required for this
- Data in api/initial_data has all been removed.
- tasks.py, services.py and mergedictionary.html removed.
- json-schema package version updated.

## v1.2.2 was released 18/11/21

- Improved performance of Scan Report uploads
- Added a bar chart to the home screen
- Bugfix: fixed an issue where GET requests failed when using Safari
- Upgraded dependencies to avoid known CVEs.

## v1.2 was released 29/10/21

- Status field added to the ScanReport Model and migrations have been applied to ccnetapptestdb. For dev, prod and test system migrations will need to apply.
- Scan Reports no longer need Flag or Classification columns on Field Overview sheet.
- Scan Report upload now runs fast checks on the file and returns feedback to the user if malformed.
- Dashboard of scan report summary stats has been added to the home screen
- New endpoints added to aid the calculation of summary stats.
- Bugfix: Data dictionary now makes use of the table column.
- Scan Report upload now sets Status automatically on start/complete/fail.
- Bugfix: Scan Report upload now handles Nones in supplied spreadsheets.
- Scan Report upload can handle the removal of BOM from dictionary file if present.
- Bugfix: concepts were not being correctly filtered by object type in React display. This is now fixed.

## v1.1 was released 24/09/21

- Mapping rules json structural change, now objects associated to a CDM table are a dictionary (with a key name) rather than just a list.
- Add ReactJS functionality for values view, including use of snowpack.
- All ScanReport API endpoints support filtering on return fields.
- Mapping rules generation and display vastly sped up.
- NVM used to install npm/Node rather than relying on system packages.
- ProcessQueue made more robust to errors, with more helpful outputs.
- API endpoints updates to return records for a list of ids in a table (This is done for tables like: structuralmappingrule, concept, omopfield,omoptable,scanreporttable,scanreportfield,scanreportvalue and scanreportconcept)
- ProcessQueue reads in PAGE_MAX_CHARS from the environment to set the max number of chars in a POST request.
- Pages using REACT now includes Values,Fields,Tables,Mapping Rules,Edit Table,Edit Field, Scan Reports
- Upgrade django to 3.1.13

## v1.0.0 was released 01/09/21<|MERGE_RESOLUTION|>--- conflicted
+++ resolved
@@ -89,11 +89,8 @@
 * Users without editor or admin permissions on a scan report will not longer see an option to edit the tables, fields, values or concepts.
 * Users without editor or admin permissions on an uploaded scan report's selected parent dataset cannot upload the scan report to that dataset.
 * User will see a generic error message when they navigate to a dataset or scan report detail/admin page which they do not have permission to view (or it does not exist).
-<<<<<<< HEAD
 * New breadcrumb mechanic.
-=======
 * User will now be shown an alert dialogue when they try to archive a dataset that they don't have editor permissions to and the dataset will not be archived
->>>>>>> d6966db4
 
 ## v1.4.0 was released 02/02/22
 
