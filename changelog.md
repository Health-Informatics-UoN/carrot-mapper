# Changelog

Please append a line to the changelog for each change made.

## v2.0.0-beta

- Added Project and Dataset tables to the database.
- Added `add_datasets_to_partner` management command.
- Removed data_partner field from ScanReport. Added data_partner field to Dataset.
  - **IMPORTANT!** Steps to enact this change:
    1. Create a migrations to add data_partner field to **Dataset**. Allow the field to be NULL.
    2. Run the `add_datasets_to_partner` command.
    3. Create a migration to remove the data_partner field from **ScanReport** and remove the NULL constraint from data_partner from **Dataset**.

* Added visibility restrictions to Datasets and Scan Reports.
  - "PUBLIC": anyone on the Project can view the Dataset or Scan Report.
  - "RESTRICTED": only users in the `viewers` field of the Dataset or Scan Report can view.
  - **IMPORTANT!** Steps to enact this change:
    1. Create a migration to add the `visibility` flag to **Dataset**. Set default to "PUBLIC".
    2. Create a migration adding a `ManyToManyField` called `viewers` to **Dataset** linking it to `settings.AUTH_USER_MODEL`.
    3. Create a migration to add the `visibility` flag to **ScanReport**. Set default to "PUBLIC".
    4. Create a migration adding a `ManyToManyField` called `viewers` to **ScanReport** linking it to `settings.AUTH_USER_MODEL`.
* Implemented admins and associated permissions to Datasets.
  - Admins can update and delete Datasets.
  - **IMPORTANT!** Steps to enact this change:
    1. Create a migration adding a `ManyToManyField` called `admins` to **Dataset** linking it to `settings.AUTH_USER_MODEL`.
    2. Run the management command `add_admins_to_datasets` with no arguments to assign a single admin to each existing dataset.
* Added API views for updating and deleting Datasets.
  - Use `PATCH` `/api/datasets/update/<dataset id>` to update.
  - Use `DELETE` `/api/datasets/delete/<dataset id>` to delete.
* Added uniqueness check to dataset names
  - **IMPORTANT!** Steps to enact this change:
    1. Create a migration adding `unique=True` to `name` field in **Dataset**.
* Added ability to add dataset to projects related dataset list when creating a dataset inside scanreport upload
* Patched bug where inputs on field and value pages could not be used on small screens by adding width restrictions
* Removed NLP columns on tables
* Use `logging` module in `ProcessQueue`.
* Added "Analyse Concepts" button to Mapping Rules page which looks through each SRs mapping rules and displays any ancestors/descendants that may appear in other Scan Reports, along with a link to the field/value the ancestor/descendant is mapped to.
* Removed ajax functions and replaced with react fetch requests
* Added permissions to view and edit Scan Reports.
* Added admin form for Datasets on frontend.
  - Found at `/datasets/<dataset_id>/details`.
* Implemented editors and associated permissions to Datasets and Scan Reports.
  - Editors of Datasets cannot add or remove viewers, editors or admins. They cannot
    delete Datasets, either.
  - Editors of Scan Reports cannot add or remove viewers, editors. They cannot
    delete Scan Reports, either.
  - **IMPORTANT!** Steps to enact this change:
    1. Create a migration adding a `ManyToManyField` called `editors` to **Dataset** linking it to `settings.AUTH_USER_MODEL`.
    2. Create a migration adding a `ManyToManyField` called `editors` to **ScanReport** linking it to `settings.AUTH_USER_MODEL`.
* Added `arraysEqual` function to the React code to test arrays have all the same values.
* Created new reusable form components:
  - `CCTextInput`: for text inputs.
  - `CCSwitchInput`: for boolean switches.
  - `CCSelectInput`: for selecting a single choice.
  - `CCMultiSelectInput`: for selecting multiple choices.
* Added admin form for Scan Reports on frontend.
  - Found at `/scanreports/<scanreport_id>/details`.
* Added link to scan report details page to scan report list page.
* Added link to scan report details page to scan report tables page.
* Added Datasets content page which displays all the scanreports in a given dataset
* Change the dataset link to go to the dataset content page
* Public Scan Reports under restricted Datasets are only visible to those
  with visibility of the Dataset.
* Added Datasets content page which displays all the scanreports in a given dataset
* Change the dataset link to go to the dataset content page
* Created Dataset List page
  - Display Dataset information (ID, Name, Data Partner, Visibility, Created_at)
  - Link to Datasets list page to navigation bar
  - Link to Scan Report List page for each Dataset
  - Link to Dataset details page for each dataset
* Remove unused ajax POST function.
* Remove unused JS variables.
* Users must now be the author of a Scan Report or an admin of the parent Dataset
  to change the author of a Scan Report.
* Can now include a datasets query in the projects list endpoint to include datasets in the result
* Improved django admin pages' responsiveness and informativeness
* Users who are not admins/editors of a scan report table cannot edit the form data.
* User is now automatically added as admin to Datasets they create.
* Fixed failing unittests.
<<<<<<< HEAD
* Updated endpoints for listing Scan Report tables/fields/values:
  - List for Scan Report tables at: `/scanreports/XXX`.
  - List for Scan Report table fields at: `/scanreports/XXX/tables/YYY`.
  - List for Scan Report table field values at: `/scanreports/XXX/tables/YYY/fields/ZZZ`.
* Created Error 404 page.
=======
* Added Archive/Active functionality to Dataset page
  - Created new field 'hidden' in Dataset table
>>>>>>> ee5eef28

## v1.4.0 was released 02/02/22

- Mapping rules within existing Scan Reports that are (a) set to 'Mapping Complete' and (b) not
  archived will now be reused by new Scan Reports as they are uploaded.
- Scan Reports and Data Dictionaries can be downloaded from the ScanReportTables page
- Creation type has been added to ScanReportConcept model. A database migration is required for this
- Session length set to 24 hours
- Bump Django version to 3.1.14
- Moved creation_type field from MappingRule model to ScanreportConcept. This will require a migration

## v1.3.0 was released 07/12/21

- Scan Report uploads are massively sped up by using asynchronous requests.
- Data dictionaries are now handled in a more robust manner in upload.
- Scan Report upload page now shows a spinner while uploading a file.
- All users can now archive Scan Reports, not just their own.
- Mapping Rules can now be downloaded in CSV format.
- Mapping Rules table now shows Concept Name alongside Concept ID.
- Summary view added to mapping rules page
- ScanReportField model has been modified to set a number of default values. A database migration is required for this
- The Document, DocumentFile and DocumentType models have been deleted, along with all associated functionality. A database migration is required for this
- StructuralMappingRule has been renamed to MappingRule. A database migration is required for this
- Data in api/initial_data has all been removed.
- tasks.py, services.py and mergedictionary.html removed.
- json-schema package version updated.

## v1.2.2 was released 18/11/21

- Improved performance of Scan Report uploads
- Added a bar chart to the home screen
- Bugfix: fixed an issue where GET requests failed when using Safari
- Upgraded dependencies to avoid known CVEs.

## v1.2 was released 29/10/21

- Status field added to the ScanReport Model and migrations have been applied to ccnetapptestdb. For dev, prod and test system migrations will need to apply.
- Scan Reports no longer need Flag or Classification columns on Field Overview sheet.
- Scan Report upload now runs fast checks on the file and returns feedback to the user if malformed.
- Dashboard of scan report summary stats has been added to the home screen
- New endpoints added to aid the calculation of summary stats.
- Bugfix: Data dictionary now makes use of the table column.
- Scan Report upload now sets Status automatically on start/complete/fail.
- Bugfix: Scan Report upload now handles Nones in supplied spreadsheets.
- Scan Report upload can handle the removal of BOM from dictionary file if present.
- Bugfix: concepts were not being correctly filtered by object type in React display. This is now fixed.

## v1.1 was released 24/09/21

- Mapping rules json structural change, now objects associated to a CDM table are a dictionary (with a key name) rather than just a list.
- Add ReactJS functionality for values view, including use of snowpack.
- All ScanReport API endpoints support filtering on return fields.
- Mapping rules generation and display vastly sped up.
- NVM used to install npm/Node rather than relying on system packages.
- ProcessQueue made more robust to errors, with more helpful outputs.
- API endpoints updates to return records for a list of ids in a table (This is done for tables like: structuralmappingrule, concept, omopfield,omoptable,scanreporttable,scanreportfield,scanreportvalue and scanreportconcept)
- ProcessQueue reads in PAGE_MAX_CHARS from the environment to set the max number of chars in a POST request.
- Pages using REACT now includes Values,Fields,Tables,Mapping Rules,Edit Table,Edit Field, Scan Reports
- Upgrade django to 3.1.13

## v1.0.0 was released 01/09/21<|MERGE_RESOLUTION|>--- conflicted
+++ resolved
@@ -78,16 +78,13 @@
 * Users who are not admins/editors of a scan report table cannot edit the form data.
 * User is now automatically added as admin to Datasets they create.
 * Fixed failing unittests.
-<<<<<<< HEAD
 * Updated endpoints for listing Scan Report tables/fields/values:
   - List for Scan Report tables at: `/scanreports/XXX`.
   - List for Scan Report table fields at: `/scanreports/XXX/tables/YYY`.
   - List for Scan Report table field values at: `/scanreports/XXX/tables/YYY/fields/ZZZ`.
 * Created Error 404 page.
-=======
 * Added Archive/Active functionality to Dataset page
   - Created new field 'hidden' in Dataset table
->>>>>>> ee5eef28
 
 ## v1.4.0 was released 02/02/22
 
