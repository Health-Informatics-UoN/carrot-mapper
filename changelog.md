# Changelog

Please append a line to the changelog for each change made.

## v1.5.0-beta

- Added Project and Dataset tables to the database.
- Added `add_datasets_to_partner` management command.
- Removed data_partner field from ScanReport. Added data_partner field to Dataset.
  - **IMPORTANT!** Steps to enact this change:
    1. Create a migrations to add data_partner field to **Dataset**. Allow the field to be NULL.
    2. Run the `add_datasets_to_partner` command.
    3. Create a migration to remove the data_partner field from **ScanReport** and remove the NULL constraint from data_partner from **Dataset**.

* Added visibility restrictions to Datasets and Scan Reports.
  - "PUBLIC": anyone on the Project can view the Dataset or Scan Report.
  - "RESTRICTED": only users in the `viewers` field of the Dataset or Scan Report can view.
  - **IMPORTANT!** Steps to enact this change:
    1. Create a migration to add the `visibility` flag to **Dataset**. Set default to "PUBLIC".
    2. Create a migration adding a `ManyToManyField` called `viewers` to **Dataset** linking it to `settings.AUTH_USER_MODEL`.
    3. Create a migration to add the `visibility` flag to **ScanReport**. Set default to "PUBLIC".
    4. Create a migration adding a `ManyToManyField` called `viewers` to **ScanReport** linking it to `settings.AUTH_USER_MODEL`.
* Implemented admins and associated permissions to Datasets.
  - Admins can update and delete Datasets.
  - **IMPORTANT!** Steps to enact this change:
    1. Create a migration adding a `ManyToManyField` called `admins` to **Dataset** linking it to `settings.AUTH_USER_MODEL`.
    2. Run the management command `add_admins_to_datasets` with no arguments to assign a single admin to each existing dataset.
* Added API views for updating and deleting Datasets.
  - Use `PATCH` `/api/datasets/update/<dataset id>` to update.
  - Use `DELETE` `/api/datasets/delete/<dataset id>` to delete.
* Added uniqueness check to dataset names
  - **IMPORTANT!** Steps to enact this change:
    1. Create a migration adding `unique=True` to `name` field in **Dataset**.
* Added ability to add dataset to projects related dataset list when creating a dataset inside scanreport upload
* Patched bug where inputs on field and value pages could not be used on small screens by adding width restrictions
* Removed NLP columns on tables
* Use `logging` module in `ProcessQueue`.
* Added "Analyse Concepts" button to Mapping Rules page which looks through each SRs mapping rules and displays any ancestors/descendants that may appear in other Scan Reports, along with a link to the field/value the ancestor/descendant is mapped to.
* Removed ajax functions and replaced with react fetch requests
* Added permissions to view and edit Scan Reports.
* Added admin form for Datasets on frontend.
  - Found at `/datasets/<dataset_id>/details`.
* Implemented editors and associated permissions to Datasets and Scan Reports.
  - Editors of Datasets cannot add or remove viewers, editors or admins. They cannot
    delete Datasets, either.
  - Editors of Scan Reports cannot add or remove viewers, editors. They cannot
    delete Scan Reports, either.
  - **IMPORTANT!** Steps to enact this change:
    1. Create a migration adding a `ManyToManyField` called `editors` to **Dataset** linking it to `settings.AUTH_USER_MODEL`.
    2. Create a migration adding a `ManyToManyField` called `editors` to **ScanReport** linking it to `settings.AUTH_USER_MODEL`.
* Added `arraysEqual` function to the React code to test arrays have all the same values.
* Created new reusable form components:
  - `CCTextInput`: for text inputs.
  - `CCSwitchInput`: for boolean switches.
  - `CCSelectInput`: for selecting a single choice.
  - `CCMultiSelectInput`: for selecting multiple choices.
* Added admin form for Scan Reports on frontend.
  - Found at `/scanreports/<scanreport_id>/details`.
* Added link to scan report details page to scan report list page.
* Added link to scan report details page to scan report tables page.
* Added Datasets content page which displays all the scanreports in a given dataset
* Change the dataset link to go to the dataset content page
* Public Scan Reports under restricted Datasets are only visible to those
with visibility of the Dataset.
* Added Datasets content page which displays all the scanreports in a given dataset
* Change the dataset link to go to the dataset content page
* Created Dataset List page
  - Display Dataset information (ID, Name, Data Partner, Visibility, Created_at)
  - Link to Datasets list page to navigation bar
  - Link to Scan Report List page for each Dataset
  - Link to Dataset details page for each dataset
* Remove unused ajax POST function.
* Remove unused JS variables.
<<<<<<< HEAD
* Improved django admin pages' responsiveness and informativeness
=======
* Can now include a datasets query in the projects list endpoint to include datasets in the result
>>>>>>> d4145aec

## v1.4.0 was released 02/02/22

- Mapping rules within existing Scan Reports that are (a) set to 'Mapping Complete' and (b) not
  archived will now be reused by new Scan Reports as they are uploaded.
- Scan Reports and Data Dictionaries can be downloaded from the ScanReportTables page
- Creation type has been added to ScanReportConcept model. A database migration is required for this
- Session length set to 24 hours
- Bump Django version to 3.1.14
- Moved creation_type field from MappingRule model to ScanreportConcept. This will require a migration

## v1.3.0 was released 07/12/21

- Scan Report uploads are massively sped up by using asynchronous requests.
- Data dictionaries are now handled in a more robust manner in upload.
- Scan Report upload page now shows a spinner while uploading a file.
- All users can now archive Scan Reports, not just their own.
- Mapping Rules can now be downloaded in CSV format.
- Mapping Rules table now shows Concept Name alongside Concept ID.
- Summary view added to mapping rules page
- ScanReportField model has been modified to set a number of default values. A database migration is required for this
- The Document, DocumentFile and DocumentType models have been deleted, along with all associated functionality. A database migration is required for this
- StructuralMappingRule has been renamed to MappingRule. A database migration is required for this
- Data in api/initial_data has all been removed.
- tasks.py, services.py and mergedictionary.html removed.
- json-schema package version updated.

## v1.2.2 was released 18/11/21

- Improved performance of Scan Report uploads
- Added a bar chart to the home screen
- Bugfix: fixed an issue where GET requests failed when using Safari
- Upgraded dependencies to avoid known CVEs.

## v1.2 was released 29/10/21

- Status field added to the ScanReport Model and migrations have been applied to ccnetapptestdb. For dev, prod and test system migrations will need to apply.
- Scan Reports no longer need Flag or Classification columns on Field Overview sheet.
- Scan Report upload now runs fast checks on the file and returns feedback to the user if malformed.
- Dashboard of scan report summary stats has been added to the home screen
- New endpoints added to aid the calculation of summary stats.
- Bugfix: Data dictionary now makes use of the table column.
- Scan Report upload now sets Status automatically on start/complete/fail.
- Bugfix: Scan Report upload now handles Nones in supplied spreadsheets.
- Scan Report upload can handle the removal of BOM from dictionary file if present.
- Bugfix: concepts were not being correctly filtered by object type in React display. This is now fixed.

## v1.1 was released 24/09/21

- Mapping rules json structural change, now objects associated to a CDM table are a dictionary (with a key name) rather than just a list.
- Add ReactJS functionality for values view, including use of snowpack.
- All ScanReport API endpoints support filtering on return fields.
- Mapping rules generation and display vastly sped up.
- NVM used to install npm/Node rather than relying on system packages.
- ProcessQueue made more robust to errors, with more helpful outputs.
- API endpoints updates to return records for a list of ids in a table (This is done for tables like: structuralmappingrule, concept, omopfield,omoptable,scanreporttable,scanreportfield,scanreportvalue and scanreportconcept)
- ProcessQueue reads in PAGE_MAX_CHARS from the environment to set the max number of chars in a POST request.
- Pages using REACT now includes Values,Fields,Tables,Mapping Rules,Edit Table,Edit Field, Scan Reports
- Upgrade django to 3.1.13

## v1.0.0 was released 01/09/21<|MERGE_RESOLUTION|>--- conflicted
+++ resolved
@@ -2,7 +2,7 @@
 
 Please append a line to the changelog for each change made.
 
-## v1.5.0-beta
+## v2.0.0-beta
 
 - Added Project and Dataset tables to the database.
 - Added `add_datasets_to_partner` management command.
@@ -71,11 +71,8 @@
   - Link to Dataset details page for each dataset
 * Remove unused ajax POST function.
 * Remove unused JS variables.
-<<<<<<< HEAD
+* Can now include a datasets query in the projects list endpoint to include datasets in the result
 * Improved django admin pages' responsiveness and informativeness
-=======
-* Can now include a datasets query in the projects list endpoint to include datasets in the result
->>>>>>> d4145aec
 
 ## v1.4.0 was released 02/02/22
 
