--- conflicted
+++ resolved
@@ -3,21 +3,12 @@
 Please append a line to the changelog for each change made.
 
 ## v1.5.0-beta
-<<<<<<< HEAD
-* Added Project and Dataset tables to the database.
-* Added `add_datasets_to_partner` management command.
-* Removed data_partner field from ScanReport. Added data_partner field to Dataset.
-* Removed ajax functions and replaced with react fetch requests
-  * __IMPORTANT!__ Steps to enact this change:
-    1. Create a migrations to add data_partner field to __Dataset__. Allow the field to be NULL.
-=======
 
 - Added Project and Dataset tables to the database.
 - Added `add_datasets_to_partner` management command.
 - Removed data_partner field from ScanReport. Added data_partner field to Dataset.
   - **IMPORTANT!** Steps to enact this change:
     1. Create a migrations to add data_partner field to **Dataset**. Allow the field to be NULL.
->>>>>>> c71cb1e2
     2. Run the `add_datasets_to_partner` command.
     3. Create a migration to remove the data_partner field from **ScanReport** and remove the NULL constraint from data_partner from **Dataset**.
 
@@ -45,7 +36,7 @@
 * Removed NLP columns on tables
 * Use `logging` module in `ProcessQueue`.
 * Added "Analyse Concepts" button to Mapping Rules page which looks through each SRs mapping rules and displays any ancestors/descendants that may appear in other Scan Reports, along with a link to the field/value the ancestor/descendant is mapped to.
-
+* Removed ajax functions and replaced with react fetch requests
 ## v1.4.0 was released 02/02/22
 
 - Mapping rules within existing Scan Reports that are (a) set to 'Mapping Complete' and (b) not
