# Changelog

Please append a line to the changelog for each change made.

## v1.5.0-beta
* Added Project and Dataset tables to the database.
* Added `add_datasets_to_partner` management command.
* Removed data_partner field from ScanReport. Added data_partner field to Dataset.
  * __IMPORTANT!__ Steps to enact this change:
    1. Create a migrations to add data_partner field to __Dataset__. Allow the field to be NULL.
    2. Run the `add_datasets_to_partner` command.
    3. Create a migration to remove the data_partner field from __ScanReport__ and remove the NULL constraint from data_partner from __Dataset__.
* Added visibility restrictions to Datasets and Scan Reports.
  * "PUBLIC": anyone on the Project can view the Dataset or Scan Report.
  * "RESTRICTED": only users in the `viewers` field of the Dataset or Scan Report can view.
  * __IMPORTANT!__ Steps to enact this change:
    1. Create a migration to add the `visibility` flag to __Dataset__. Set default to "PUBLIC".
    2. Create a migration adding a `ManyToManyField` called `viewers` to __Dataset__ linking it to `settings.AUTH_USER_MODEL`.
    3. Create a migration to add the `visibility` flag to __ScanReport__. Set default to "PUBLIC".
    4. Create a migration adding a `ManyToManyField` called `viewers` to __ScanReport__ linking it to `settings.AUTH_USER_MODEL`.
<<<<<<< HEAD
* Use `logging` module in `ProcessQueue`.
=======
* Added uniqueness check to dataset names
* Added ability to add dataset to projects related dataset list when creating a dataset inside scanreport upload
* Patched bug where inputs on field and value pages could not be used on small screens by adding width restrictions
* Removed NLP columns on tables
>>>>>>> ec718dcf

## v1.4.0 was released 02/02/22
* Mapping rules within existing Scan Reports that are (a) set to 'Mapping Complete' and (b) not 
  archived will now be reused by new Scan Reports as they are uploaded.
* Scan Reports and Data Dictionaries can be downloaded from the ScanReportTables page
* Creation type has been added to ScanReportConcept model. A database migration is required for this
* Session length set to 24 hours
* Bump Django version to 3.1.14
* Moved creation_type field from MappingRule model to ScanreportConcept. This will require a migration

## v1.3.0 was released 07/12/21
* Scan Report uploads are massively sped up by using asynchronous requests.
* Data dictionaries are now handled in a more robust manner in upload.
* Scan Report upload page now shows a spinner while uploading a file.
* All users can now archive Scan Reports, not just their own.
* Mapping Rules can now be downloaded in CSV format.
* Mapping Rules table now shows Concept Name alongside Concept ID.
* Summary view added to mapping rules page
* ScanReportField model has been modified to set a number of default values. A database migration is required for this
* The Document, DocumentFile and DocumentType models have been deleted, along with all associated functionality. A database migration is required for this
* StructuralMappingRule has been renamed to MappingRule. A database migration is required for this
* Data in api/initial_data has all been removed.
* tasks.py, services.py and mergedictionary.html removed.
* json-schema package version updated.

## v1.2.2 was released 18/11/21
* Improved performance of Scan Report uploads
* Added a bar chart to the home screen
* Bugfix: fixed an issue where GET requests failed when using Safari
* Upgraded dependencies to avoid known CVEs. 

## v1.2 was released 29/10/21
* Status field added to the ScanReport Model and migrations have been applied to ccnetapptestdb. For dev, prod and test system migrations will need to apply. 
* Scan Reports no longer need Flag or Classification columns on Field Overview sheet.
* Scan Report upload now runs fast checks on the file and returns feedback to the user if malformed.
* Dashboard of scan report summary stats has been added to the home screen
* New endpoints added to aid the calculation of summary stats.
* Bugfix: Data dictionary now makes use of the table column.
* Scan Report upload now sets Status automatically on start/complete/fail.
* Bugfix: Scan Report upload now handles Nones in supplied spreadsheets.
* Scan Report upload can handle the removal of BOM from dictionary file if present.
* Bugfix: concepts were not being correctly filtered by object type in React display. This is now fixed.

## v1.1 was released 24/09/21
* Mapping rules json structural change, now objects associated to a CDM table are a dictionary (with a key name) rather than just a list.
* Add ReactJS functionality for values view, including use of snowpack.
* All ScanReport API endpoints support filtering on return fields.
* Mapping rules generation and display vastly sped up.
* NVM used to install npm/Node rather than relying on system packages.
* ProcessQueue made more robust to errors, with more helpful outputs.
* API endpoints updates to return records for a list of ids in a table (This is done for tables like: structuralmappingrule, concept, omopfield,omoptable,scanreporttable,scanreportfield,scanreportvalue and scanreportconcept)
* ProcessQueue reads in PAGE_MAX_CHARS from the environment to set the max number of chars in a POST request.
* Pages using REACT now includes Values,Fields,Tables,Mapping Rules,Edit Table,Edit Field, Scan Reports
* Upgrade django to 3.1.13

## v1.0.0 was released 01/09/21<|MERGE_RESOLUTION|>--- conflicted
+++ resolved
@@ -18,14 +18,11 @@
     2. Create a migration adding a `ManyToManyField` called `viewers` to __Dataset__ linking it to `settings.AUTH_USER_MODEL`.
     3. Create a migration to add the `visibility` flag to __ScanReport__. Set default to "PUBLIC".
     4. Create a migration adding a `ManyToManyField` called `viewers` to __ScanReport__ linking it to `settings.AUTH_USER_MODEL`.
-<<<<<<< HEAD
-* Use `logging` module in `ProcessQueue`.
-=======
 * Added uniqueness check to dataset names
 * Added ability to add dataset to projects related dataset list when creating a dataset inside scanreport upload
 * Patched bug where inputs on field and value pages could not be used on small screens by adding width restrictions
 * Removed NLP columns on tables
->>>>>>> ec718dcf
+* Use `logging` module in `ProcessQueue`.
 
 ## v1.4.0 was released 02/02/22
 * Mapping rules within existing Scan Reports that are (a) set to 'Mapping Complete' and (b) not 
