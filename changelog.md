--- conflicted
+++ resolved
@@ -75,11 +75,8 @@
 to change the author of a Scan Report.
 * Can now include a datasets query in the projects list endpoint to include datasets in the result
 * Improved django admin pages' responsiveness and informativeness
-<<<<<<< HEAD
 * Users who are not admins/editors of a scan report table cannot edit the form data.
-=======
 * User is now automatically added as admin to Datasets they create.
->>>>>>> cd304742
 
 ## v1.4.0 was released 02/02/22
 
