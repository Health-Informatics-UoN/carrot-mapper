from datetime import datetime, timedelta
from airflow import DAG
from airflow.operators.trigger_dagrun import TriggerDagRunOperator
from airflow.operators.empty import EmptyOperator


"""
This DAG orchestrates the automatic mapping rules generation workflow.

Workflow steps:
1. Trigger the concepts_from_vocab_dag to create standard concepts and mapping rules from vocabulary dictionaries
2. Trigger the reuse_concepts_dag to reuse concepts from other scan reports (coming soon)
NOTE: The reuse_concepts_dag will be triggered conditionally based on users's choice.

Requires:
- table_id (int): The ID of the scan report table to process
- person_id_field (int): The ID of the person ID field
- date_event_field (int): The ID of the date event field
- scan_report_id (int): The ID of the scan report to process
- field_vocab_pairs (list): A list (in string format) of dictionaries containing field-vocab pairs
    For example: 
    "field_vocab_pairs": [
        {
            "sr_field_id": "437",
            "field_data_type": "VARCHAR",
            "vocabulary_id": "ICD10"
        },
        {
            "sr_field_id": "438",
            "field_data_type": "VARCHAR",
            "vocabulary_id": "Gender"
        }
        ]
- parent_dataset_id (int): The ID of the parent dataset where the scan report belongs to (for reuse_concepts_dag (coming soon))

"""


default_args = {
    "owner": "airflow",
    "depends_on_past": False,
    "start_date": datetime(2025, 3, 25),
    "email_on_failure": False,
    "email_on_retry": False,
    "retries": 0,
}

dag = DAG(
    "auto_mapping_orchestrator",
    default_args=default_args,
    description="Orchestrates the automatic Mapping rules generation workflow",
    schedule_interval=None,
    catchup=False,
    tags=["orchestrator"],
    # Add these settings:
    concurrency=20,  # Allow more concurrent tasks in this DAG
    max_active_runs=5,  # Allow multiple concurrent DAG runs
    dagrun_timeout=timedelta(minutes=15),  # Set a timeout for runs
)

# Start the workflow
start = EmptyOperator(task_id="start", dag=dag)

# Trigger concept mapping
# trigger_create_concepts_vocabs = TriggerDagRunOperator(
#     task_id="trigger_create_concepts_from_vocab_dict",
#     trigger_dag_id="create_concepts_from_vocab_dict",
#     conf={
#         "parent_dataset_id": "{{ dag_run.conf['parent_dataset_id'] }}",
#         "table_id": "{{ dag_run.conf['table_id'] }}",
#         "person_id_field": "{{ dag_run.conf['person_id_field'] }}",
#         "date_event_field": "{{ dag_run.conf['date_event_field'] }}",
#         "scan_report_id": "{{ dag_run.conf['scan_report_id'] }}",
#         "field_vocab_pairs": "{{ dag_run.conf['field_vocab_pairs'] }}",
#     },
#     wait_for_completion=True,
#     dag=dag,
# )


# Trigger concept mapping
trigger_reuse_concepts = TriggerDagRunOperator(
    task_id="trigger_reuse_concepts",
    trigger_dag_id="reuse_concepts",
    conf={
        "parent_dataset_id": "{{ dag_run.conf['parent_dataset_id'] }}",
        "table_id": "{{ dag_run.conf['table_id'] }}",
        "person_id_field": "{{ dag_run.conf['person_id_field'] }}",
        "date_event_field": "{{ dag_run.conf['date_event_field'] }}",
        "scan_report_id": "{{ dag_run.conf['scan_report_id'] }}",
<<<<<<< HEAD
=======
        "field_vocab_pairs": "{{ dag_run.conf['field_vocab_pairs'] }}",
>>>>>>> 5e78be42
    },
    wait_for_completion=True,
    dag=dag,
)
#  TODO: add trigger for Reuse concepts here

#  TODO: add trigger for Reuse concepts here


# TODO: add this task in the end of Everything
# cleanup_temp_table_task = SQLExecuteQueryOperator(
#     task_id="cleanup_temp_table",
#     sql="""
#     DROP TABLE IF EXISTS temp_standard_concepts;
#     """,
#     conn_id="postgres_db_conn",
#     dag=dag,
# )


# End the workflow
end = EmptyOperator(task_id="end", dag=dag)

# Define task dependencies
# start >> trigger_create_concepts_vocabs >> trigger_reuse_concepts >> end


start >> trigger_reuse_concepts >> end<|MERGE_RESOLUTION|>--- conflicted
+++ resolved
@@ -88,10 +88,6 @@
         "person_id_field": "{{ dag_run.conf['person_id_field'] }}",
         "date_event_field": "{{ dag_run.conf['date_event_field'] }}",
         "scan_report_id": "{{ dag_run.conf['scan_report_id'] }}",
-<<<<<<< HEAD
-=======
-        "field_vocab_pairs": "{{ dag_run.conf['field_vocab_pairs'] }}",
->>>>>>> 5e78be42
     },
     wait_for_completion=True,
     dag=dag,
