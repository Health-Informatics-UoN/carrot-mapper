--- conflicted
+++ resolved
@@ -26,10 +26,7 @@
     date_event_field: int
     field_vocab_pairs: List[FieldVocabPair]
     parent_dataset_id: Optional[int]
-<<<<<<< HEAD
     trigger_reuse_concepts: bool
-=======
->>>>>>> 4486b917
 
 
 class StageStatusType(Enum):
@@ -116,124 +113,43 @@
     )
 
 
-<<<<<<< HEAD
-def _validate_dag_params(
-    int_params=None,
-    string_params=None,
-    bool_params=None,
-    has_field_vocab_pairs=False,
-    **context,
-):
+def validate_params_V_concepts(**context) -> ValidatedParams:
     """
-    Unified parameter validation for DAG tasks.
-
-    Args:
-        int_params: List of integer parameter names to validate
-        string_params: List of string parameter names to validate
-        bool_params: List of boolean parameter names to validate
-        field_vocab_pairs: Whether to validate field_vocab_pairs parameter
-        context: Airflow context dictionary
-
-    Returns:
-        Dictionary of validated parameters
-=======
-def validate_params(**context):
-    """
-    Unified parameter validation for DAG tasks.
-    Validates all required parameters and returns a dictionary of validated values.
-
-    Empty field_vocab_pairs is allowed but will generate a warning.
->>>>>>> 4486b917
+    Validate and convert input parameters to the correct types.
+    This centralizes input validation to avoid repetitive validation in downstream tasks.
     """
     conf = context["dag_run"].conf
     errors = []
     validated_params = {}
 
     # Validate and convert integer parameters
-<<<<<<< HEAD
-    if int_params:
-        for param in int_params:
-            value = conf.get(param)
-            if value is None:
-                errors.append(f"Missing required parameter: {param}")
-                continue
-            try:
-                validated_params[param] = int(value)
-            except (ValueError, TypeError):
-                errors.append(f"Invalid {param}: {value}. Must be an integer.")
-
-    # Validate and convert string parameters
-    if string_params:
-        for param in string_params:
-            value = conf.get(param)
-            if value is None or value.strip() == "":
-                errors.append(f"Missing required parameter: {param}")
-                continue
-            validated_params[param] = value
-
-    # Validate boolean parameters
-    if bool_params:
-        for param in bool_params:
-            value = conf.get(param)
-            if value is None:
-                errors.append(f"Missing required parameter: {param}")
-            elif isinstance(value, str):
-                if value.lower() in ["true", "false"]:
-                    validated_params[param] = bool(value.lower())
-                else:
-                    errors.append(
-                        f"Invalid {param}: {value}. Must be a boolean (true/false)."
-                    )
-            elif isinstance(value, bool):
-                validated_params[param] = value
-            else:
-                errors.append(f"Invalid {param}: {value}. Must be a boolean.")
-
-    # Validate field_vocab_pairs
-    if has_field_vocab_pairs:
-        field_vocab_pairs = conf.get("field_vocab_pairs")
-        if not field_vocab_pairs:
-            validated_params["field_vocab_pairs"] = []
-        else:
-            validated_params["field_vocab_pairs"] = _process_field_vocab_pairs(
-                field_vocab_pairs
-            )
-=======
-    int_params = [
-        "scan_report_id",
-        "table_id",
-        "person_id_field",
-        "date_event_field",
-        "parent_dataset_id",
-    ]
     for param in int_params:
         value = conf.get(param)
-        if value is None:
+        if not value:
             errors.append(f"Missing required parameter: {param}")
             continue
+
         try:
             validated_params[param] = int(value)
         except (ValueError, TypeError):
             errors.append(f"Invalid {param}: {value}. Must be an integer.")
 
-    # Validate field_vocab_pairs
+    # Validate field_vocab_pairs (mandatory)
     field_vocab_pairs = conf.get("field_vocab_pairs")
     if not field_vocab_pairs:
-        validated_params["field_vocab_pairs"] = []
+        errors.append("Missing required parameter: field_vocab_pairs")
     else:
         validated_params["field_vocab_pairs"] = _process_field_vocab_pairs(
             field_vocab_pairs
         )
->>>>>>> 4486b917
 
-    # Raise error if any validation failed
+    # If any errors, raise exception with details
     if errors:
         error_message = "Parameter validation failed: " + "; ".join(errors)
         logging.error(error_message)
         raise ValueError(error_message)
 
     return validated_params
-<<<<<<< HEAD
 
 
 # Define convenience functions for specific validation scenarios
@@ -262,8 +178,6 @@
     return _validate_dag_params(
         int_params=int_params, string_params=string_params, **context
     )
-=======
->>>>>>> 4486b917
 
 
 def pull_validated_params(kwargs: dict, task_id: str) -> ValidatedParams:
