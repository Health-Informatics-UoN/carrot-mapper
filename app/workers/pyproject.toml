[tool.poetry]
name = "workers"
version = "0.1.0"
description = "Workers for CaRROT Mapper"
authors = ["Sam Cox <sam.cox@nottingham.ac.uk>", "Philip Quinlan <philip.quinlan@nottingham.ac.uk>"]
license = "MIT"

[tool.poetry.dependencies]
python = "^3.8"
azure-common = "^1.1.28"
azure-functions = "^1.18.0"
azure-storage-blob = "12.8.1"
requests = "^2.31.0"
openpyxl = "^3.1.2"
Resource = "^0.2.1"
httpx = "^0.26.0"

[tool.poetry.group.dev.dependencies]
memory-profiler = "^0.61.0"


[tool.poetry.group.test.dependencies]
pytest = "^8.0.2"
<<<<<<< HEAD
coverage = "^7.4.3"
pytest-cov = "^4.1.0"
=======
pytest-cov = "^4.1.0"
coverage = "^7.4.3"
>>>>>>> d1223933

[build-system]
requires = ["poetry-core"]
build-backend = "poetry.core.masonry.api"

[tool.pytest.ini_options]
minversion = "6.0"
addopts = "-ra -q"
testpaths = [
    "/test",
]<|MERGE_RESOLUTION|>--- conflicted
+++ resolved
@@ -21,13 +21,8 @@
 
 [tool.poetry.group.test.dependencies]
 pytest = "^8.0.2"
-<<<<<<< HEAD
-coverage = "^7.4.3"
-pytest-cov = "^4.1.0"
-=======
 pytest-cov = "^4.1.0"
 coverage = "^7.4.3"
->>>>>>> d1223933
 
 [build-system]
 requires = ["poetry-core"]
