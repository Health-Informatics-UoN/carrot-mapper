--- conflicted
+++ resolved
@@ -7,21 +7,11 @@
 from openpyxl import Workbook
 from openpyxl.cell.cell import Cell
 from openpyxl.worksheet.worksheet import Worksheet
-<<<<<<< HEAD
-from shared_code import blob_parser, helpers
-from shared_code.api import (
-    UploadStatus,
-    post_chunks,
-    post_scan_report_field_entries,
-    post_scan_report_table_entries,
-    update_scan_report_status,
-=======
 from shared.mapping.models import (
     ScanReportField,
     ScanReportTable,
     ScanReportValue,
     Status,
->>>>>>> fa0d3544
 )
 from shared_code import blob_parser, helpers
 from shared_code.db import update_scan_report_status
@@ -426,11 +416,7 @@
     logger.info(f"dequeue_count {msg.dequeue_count}")
 
     if msg.dequeue_count == 2:
-<<<<<<< HEAD
-        update_scan_report_status(scan_report_id, UploadStatus.UPLOAD_FAILED)
-=======
         update_scan_report_status(scan_report_id, Status.UPLOAD_FAILED)
->>>>>>> fa0d3544
     if msg.dequeue_count > 1:
         raise ValueError("dequeue_count > 1")
 
@@ -452,11 +438,7 @@
     )
     _handle_failure(msg, scan_report_id)
 
-<<<<<<< HEAD
-    update_scan_report_status(scan_report_id, UploadStatus.UPLOAD_IN_PROGRESS)
-=======
     update_scan_report_status(scan_report_id, Status.UPLOAD_IN_PROGRESS)
->>>>>>> fa0d3544
 
     wb = blob_parser.get_scan_report(scan_report_blob)
     data_dictionary, _ = blob_parser.get_data_dictionary(data_dictionary_blob)
@@ -470,8 +452,4 @@
         _create_fields(fo_ws, wb, scan_report_id, table_name_to_id_map, data_dictionary)
     )
 
-<<<<<<< HEAD
-    update_scan_report_status(scan_report_id, UploadStatus.UPLOAD_COMPLETE)
-=======
-    update_scan_report_status(scan_report_id, Status.UPLOAD_COMPLETE)
->>>>>>> fa0d3544
+    update_scan_report_status(scan_report_id, Status.UPLOAD_COMPLETE)