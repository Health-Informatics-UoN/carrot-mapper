--- conflicted
+++ resolved
@@ -2,27 +2,10 @@
 
 import { Sheet, SheetContent, SheetHeader, SheetTrigger } from "../ui/sheet";
 import { Button } from "../ui/button";
-import { Menu } from "lucide-react";
+import { LogOut, Menu, MoreHorizontal, Settings } from "lucide-react";
 import Link from "next/link";
 import { SidebarButton } from "./sidebar-button";
 import { usePathname } from "next/navigation";
-<<<<<<< HEAD
-import { useEffect, useState } from "react";
-import { ModeToggle } from "./mode-toggle";
-import { sidebarItems } from "./menuItems";
-import { cn } from "@/lib/utils";
-import { UserMenu } from "@/components/core/UserMenu";
-
-export function Sidebar({
-  userName,
-  onPublic,
-  userLoggedIn,
-}: {
-  userName?: string | undefined;
-  onPublic?: boolean;
-  userLoggedIn?: boolean;
-}) {
-=======
 import { Separator } from "../ui/separator";
 import { Drawer, DrawerContent, DrawerTrigger } from "../ui/drawer";
 import { useEffect, useState } from "react";
@@ -30,7 +13,6 @@
 import { sidebarItems } from "./menuItems";
 
 export function Sidebar({ userName }: { userName?: string }) {
->>>>>>> f64c0447
   const pathname = usePathname();
   const [isOpen, setIsOpen] = useState(false);
   useEffect(() => {
@@ -38,19 +20,7 @@
   }, [pathname]);
 
   return (
-<<<<<<< HEAD
-    <div
-      className={cn(
-        "flex gap-3 pt-4 px-10 items-center justify-between border-b-2 border-gray-300 pb-3",
-        {
-          "lg:hidden px-0": onPublic,
-          "border-b-2 border-gray-300": !onPublic,
-        },
-      )}
-    >
-=======
     <div className="flex gap-3 p-4 items-center justify-between border-b-2 border-gray-300 mb-4 lg:hidden">
->>>>>>> f64c0447
       <div className="flex items-center">
         <div className="flex items-center">
           {" "}
@@ -93,15 +63,10 @@
                           {link.label}
                         </SidebarButton>
                       </Link>
-                    )
+                    ),
                   )}
                 </div>
-<<<<<<< HEAD
-                <UserMenu />
-                {/* {(userName || userLoggedIn) && (
-=======
                 {userName && (
->>>>>>> f64c0447
                   <div className="absolute w-full bottom-4 px-1 left-0">
                     <Separator className="absolute -top-3 left-0 w-full" />
                     <Drawer>
@@ -130,8 +95,7 @@
                             </SidebarButton>
                           </a>
                           <a href={"/accounts/logout/"}>
-                            <LogoutButton />
-                            {/* <SidebarButton
+                            <SidebarButton
                               size="sm"
                               icon={LogOut}
                               className="w-full"
@@ -143,7 +107,7 @@
                       </DrawerContent>
                     </Drawer>
                   </div>
-                )} */}
+                )}
               </div>
             </SheetContent>
           </Sheet>
