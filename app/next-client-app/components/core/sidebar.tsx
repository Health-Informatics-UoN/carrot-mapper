--- conflicted
+++ resolved
@@ -32,14 +32,9 @@
       className={cn(
         "flex gap-3 pt-4 px-10 items-center justify-between border-b-2 border-gray-300 pb-3",
         {
-<<<<<<< HEAD
-          "lg:hidden px-0": onPublic,
-        }
-=======
           "lg:hidden": onPublic,
           "border-b-2 border-gray-300": !onPublic,
         },
->>>>>>> fb1cef76
       )}
     >
       <div className="flex items-center">
