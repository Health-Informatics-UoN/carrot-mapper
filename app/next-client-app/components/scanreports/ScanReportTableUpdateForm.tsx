"use client";

import { Button } from "@/components/ui/button";
import { updateScanReportTable } from "@/api/scanreports";
import { Save } from "lucide-react";
import { toast } from "sonner";
import { FormDataFilter } from "../form-components/FormikUtils";
import { Formik } from "formik";
import { FormField, FormItem, FormLabel, FormControl, FormMessage, FormDescription } from "@/components/ui/form";
import { FormikSelect } from "../form-components/FormikSelect";
import { useRouter } from "next/navigation";
import { Checkbox } from "../ui/checkbox";
import { enableReuseTriggerOption } from "@/constants";

interface FormData {
  personId: number | null;
  dateEvent: number | null;
  triggerReuse: boolean;
}

export function ScanReportTableUpdateForm({
  scanreportFields,
  scanreportTable,
  permissions,
  personId,
  dateEvent,
}: {
  scanreportFields: ScanReportField[];
  scanreportTable: ScanReportTable;
  permissions: Permission[];
  personId: ScanReportField;
  dateEvent: ScanReportField;
}) {
  const router = useRouter();
  const canUpdate =
    permissions.includes("CanEdit") || permissions.includes("CanAdmin");

  const fieldOptions = FormDataFilter<ScanReportField>(scanreportFields);

  const initialPersonId = FormDataFilter<ScanReportField>(personId);
  const initialDateEvent = FormDataFilter<ScanReportField>(dateEvent);

  const handleSubmit = async (data: FormData) => {
    const submittingData = {
      person_id: data.personId !== 0 ? data.personId : null,
      date_event: data.dateEvent !== 0 ? data.dateEvent : null,
      trigger_reuse: data.triggerReuse,
    };

    const response = await updateScanReportTable(
      scanreportTable.scan_report,
      scanreportTable.id,
      submittingData
    );
    if (response) {
      toast.error(
        `Update Scan Report Table failed. Error: ${response.errorMessage}`
      );
    } else {
      toast.success("Update Scan Report Table successful!");
      router.push(`/scanreports/${scanreportTable.scan_report}/`);
    }
  };

  return (
    <Formik
      initialValues={{
        dateEvent: initialDateEvent[0].value,
        personId: initialPersonId[0].value,
        triggerReuse: scanreportTable.trigger_reuse,
      }}
      onSubmit={(data) => {
        handleSubmit(data);
      }}
    >
      {({ handleSubmit, values, setFieldValue }) => (
        <form className="w-full max-w-2xl" onSubmit={handleSubmit}>
          <div className="flex flex-col gap-5">

            <FormItem>
              <FormLabel>Person ID</FormLabel>
              <FormDescription>
                Every CDM object must contain at least one person ID.
              </FormDescription>
              <FormControl>
                <FormikSelect
                  options={fieldOptions}
                  name="personId"
                  placeholder="Choose a Person ID"
                  isMulti={false}
                  isDisabled={!canUpdate}
                />
              </FormControl>
            </FormItem>

            <FormItem>
              <FormLabel>Date Event</FormLabel>
              <FormDescription>
                Every CDM object must contain at least one date_event.
              </FormDescription>
              <FormControl>
                <FormikSelect
                  options={fieldOptions}
                  name="dateEvent"
                  placeholder="Choose a Date Event"
                  isMulti={false}
                  isDisabled={!canUpdate}
                />
              </FormControl>
            </FormItem>

            {enableReuseTriggerOption === "true" && (
              <FormField name="triggerReuse">
                {({ field }) => (
                  <FormItem>
                    <div className="flex gap-2 items-center">
                      <FormLabel>Do you want to trigger the reuse of existing concepts?</FormLabel>
                      <FormControl>
                        <Checkbox
                          checked={values.triggerReuse}
                          onCheckedChange={(checked) => {
                            setFieldValue("triggerReuse", checked);
                          }}
                          disabled={!canUpdate}
                          className="size-5"
                        />
                      </FormControl>
<<<<<<< HEAD
                      <span>
                        {values.triggerReuse === true ? "YES" : "NO"}
                      </span>
                    </div>
                    <FormDescription>
                      If YES, concepts added to other scan reports which are in same parent dataset will be reused, based on the matching value and field. This feature may make the auto mapping process longer to run.
=======
                      <span className="text-sm">
                        {values.triggerReuse === true ? "Yes" : "No"}
                      </span>
                    </div>
                    <FormDescription>
                      If Yes, concepts added to other scan reports which are in same parent dataset will be reused, based on the matching value and field. This feature may make the auto mapping process longer to run.
>>>>>>> c24c845d
                    </FormDescription>
                    <FormMessage />
                  </FormItem>
                )}
              </FormField>
            )}

            <div className="flex mt-3">
              <Button
                type="submit"
                disabled={!canUpdate}
              >
                <Save className="h-4 w-4" />
                Save
              </Button>
            </div>
          </div>
        </form>
      )}
    </Formik>
  );
}<|MERGE_RESOLUTION|>--- conflicted
+++ resolved
@@ -125,21 +125,12 @@
                           className="size-5"
                         />
                       </FormControl>
-<<<<<<< HEAD
-                      <span>
-                        {values.triggerReuse === true ? "YES" : "NO"}
-                      </span>
-                    </div>
-                    <FormDescription>
-                      If YES, concepts added to other scan reports which are in same parent dataset will be reused, based on the matching value and field. This feature may make the auto mapping process longer to run.
-=======
                       <span className="text-sm">
                         {values.triggerReuse === true ? "Yes" : "No"}
                       </span>
                     </div>
                     <FormDescription>
                       If Yes, concepts added to other scan reports which are in same parent dataset will be reused, based on the matching value and field. This feature may make the auto mapping process longer to run.
->>>>>>> c24c845d
                     </FormDescription>
                     <FormMessage />
                   </FormItem>
