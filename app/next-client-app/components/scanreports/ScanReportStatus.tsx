--- conflicted
+++ resolved
@@ -11,23 +11,7 @@
 import { Row } from "@tanstack/react-table";
 import { toast } from "sonner";
 
-<<<<<<< HEAD
 export function ScanReportStatus({ row }: { row: Row<ScanReportList> }) {
-  const statusMapping = {
-    BLOCKED: { text: "Blocked", color: "text-red-900" },
-    COMPLET: { text: "Mapping Complete", color: "text-green-600" },
-    INPRO25: { text: "Mapping 25%", color: "text-orange-300" },
-    INPRO50: { text: "Mapping 50%", color: "text-orange-400" },
-    INPRO75: { text: "Mapping 75%", color: "text-orange-500" },
-    UPCOMPL: { text: "Upload Complete", color: "text-blue-800" },
-    UPFAILE: { text: "Upload Failed", color: "text-red-500" },
-    UPINPRO: { text: "Upload in Progress", color: "text-orange-600" },
-  };
-  type StatusKey = keyof typeof statusMapping;
-
-=======
-export function ScanReportStatus({ row }: { row: Row<ScanReportResult> }) {
->>>>>>> 607a0630
   const { id, status } = row.original;
   // Safely extract the color
   const statusInfo = statusOptions.find((option) => option.value === status);
@@ -39,11 +23,7 @@
       const newStatusText =
         statusOptions.find((option) => option.value === newStatus)?.label ?? "";
       toast.success(
-<<<<<<< HEAD
-        `Scan Report ${row.original.dataset} status has changed to ${statusMapping[newStatus].text}.`
-=======
         `Scan Report ${row.original.dataset} status has changed to ${newStatusText}.`,
->>>>>>> 607a0630
       );
     } catch (error) {
       const errorObj = JSON.parse((error as ApiError).message);
