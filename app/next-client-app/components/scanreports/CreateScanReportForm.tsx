--- conflicted
+++ resolved
@@ -5,11 +5,7 @@
 import { AlertCircle, Upload } from "lucide-react";
 import { FormField, FormItem, FormLabel, FormControl, FormMessage, FormDescription } from "@/components/ui/form";
 import { Switch } from "@/components/ui/switch";
-<<<<<<< HEAD
 import { Formik } from "formik";
-=======
-import { Form, Formik, ErrorMessage } from "formik";
->>>>>>> 6a5654fb
 import { toast } from "sonner";
 import { FormDataFilter } from "../form-components/FormikUtils";
 import { FormikSelect } from "../form-components/FormikSelect";
@@ -141,7 +137,6 @@
             onSubmit={handleSubmit}
             encType="multipart/form-data"
           >
-<<<<<<< HEAD
             <div className="flex flex-col gap-5">
 
               <FormField name="name">
@@ -177,28 +172,6 @@
                     isMulti={false}
                     isDisabled={false}
                     required={true}
-=======
-            <div className="flex flex-col gap-3 text-lg">
-              <div className="flex flex-col gap-2">
-                <h3 className="flex">
-                  {" "}
-                  Scan Report Name
-                  <Tooltips content="Name of the new Scan Report." />
-                </h3>
-                <Input
-                  onChange={handleChange}
-                  name="name"
-                  className="text-lg"
-                  required={true}
-                />
-              </div>
-              <div className="flex flex-col gap-2">
-                <h3 className="flex">
-                  Data Partner{" "}
-                  <Tooltips
-                    content="The Data Partner that owns the Dataset of the new Scan Report."
-                    link="https://carrot4omop.ac.uk/Carrot-Mapper/projects-datasets-and-scanreports/#access-controls"
->>>>>>> 6a5654fb
                   />
                 </FormControl>
               </FormItem>
@@ -305,7 +278,6 @@
                     isMulti={true}
                     isDisabled={values.dataset === 0 || values.dataset === -1}
                   />
-<<<<<<< HEAD
                 </FormControl>
               </FormItem>
 
@@ -373,95 +345,6 @@
                 )}
               </FormField>
 
-=======
-                </div>
-              )}
-              <div className="flex flex-col gap-2">
-                <h3 className="flex">
-                  {" "}
-                  Editors
-                  <Tooltips
-                    content="Dataset admins and editors also have Scan Report editor permissions."
-                    link="https://carrot4omop.ac.uk/Carrot-Mapper/projects-datasets-and-scanreports/#scan-report-roles"
-                  />
-                </h3>
-                <FormikSelectEditors
-                  name="editors"
-                  placeholder={
-                    values.dataset
-                      ? "Choose editors"
-                      : "To choose editors, please select a Dataset"
-                  }
-                  isMulti={true}
-                  isDisabled={values.dataset === 0 || values.dataset === -1}
-                />
-              </div>
-              <div className="flex flex-col gap-2">
-                <h3 className="flex">
-                  <div className="flex items-center gap-2">
-                    WhiteRabbit Scan Report{" "}
-                    <span className="text-muted-foreground text-sm">
-                      (.xlsx file, max {MAX_FILE_SIZE_BYTES / 1024 / 1024}MB)
-                    </span>
-                  </div>
-                  <Tooltips
-                    content="Scan Report file generated from White Rabbit application."
-                    link="https://carrot4omop.ac.uk/Carrot-Mapper/uploading-scan-report/#the-scan-report-file-format"
-                  />
-                </h3>
-                <div>
-                  <Input
-                    type="file"
-                    accept=".xlsx"
-                    required={true}
-                    onChange={(e) => {
-                      if (e.currentTarget.files && e.currentTarget.files[0]) {
-                        const file = e.currentTarget.files[0];
-                        setFieldValue("scan_report_file", file);
-                      }
-                    }}
-                  />
-                </div>
-                <ErrorMessage
-                  name="scan_report_file"
-                  component="div"
-                  className="text-destructive text-sm"
-                />
-              </div>
-
-              <div className="flex flex-col gap-2">
-                <h3 className="flex">
-                  <div className="flex items-center gap-2">
-                    Data Dictionary{" "}
-                    <span className="text-muted-foreground text-sm">
-                      (.csv file, optional, max{" "}
-                      {MAX_FILE_SIZE_BYTES / 1024 / 1024}MB)
-                    </span>
-                  </div>
-                  <Tooltips
-                    content="Optional data dictionary to enable automatic building concepts from OMOP vocalubary."
-                    link="https://carrot4omop.ac.uk/Carrot-Mapper/uploading-scan-report/#the-data-dictionary-file-format"
-                  />
-                </h3>
-                <div>
-                  <Input
-                    type="file"
-                    accept=".csv"
-                    onChange={(e) => {
-                      if (e.currentTarget.files && e.currentTarget.files[0]) {
-                        const file = e.currentTarget.files[0];
-                        setFieldValue("Data_dict", file);
-                      }
-                    }}
-                  />
-                </div>
-                <ErrorMessage
-                  name="Data_dict"
-                  component="div"
-                  className="text-destructive text-sm"
-                />
-              </div>
->>>>>>> 6a5654fb
               <div className="mb-5 mt-3 flex">
                 <Button
                   type="submit"
