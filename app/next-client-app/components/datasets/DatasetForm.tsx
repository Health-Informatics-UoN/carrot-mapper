"use client";

import { updateDatasetDetails } from "@/api/datasets";
import { Button } from "@/components/ui/button";
import { Input } from "@/components/ui/input";
import { Save } from "lucide-react";
import { FormField, FormItem, FormLabel, FormControl, FormMessage, FormDescription } from "@/components/ui/form";
import { Switch } from "@/components/ui/switch";
import { Formik } from "formik";
import { toast } from "sonner";
import { FindAndFormat, FormDataFilter } from "../form-components/FormikUtils";
import { FormikSelect } from "../form-components/FormikSelect";
import { useState } from "react";

interface FormData {
  name: string;
  visibility: string;
  dataPartner: number;
  viewers: number[];
  editors: number[];
  admins: number[];
  projects: number[];
}

export function DatasetForm({
  dataset,
  dataPartners,
  projects,
  users,
  permissions,
}: {
  dataset: DataSetSRList;
  dataPartners: DataPartner[];
  users: User[];
  projects: Project[];
  permissions: Permission[];
}) {
  // Permissions
  const canUpdate = permissions.includes("CanAdmin");
  // State control for viewers fields
  const [publicVisibility, setPublicVisibility] = useState<boolean>(
    dataset.visibility === "PUBLIC" ? true : false
  );

  // Making options suitable for React Select
  const userOptions = FormDataFilter<User>(users);
  const partnerOptions = FormDataFilter<DataPartner>(dataPartners);
  const projectOptions = FormDataFilter<Project>(projects);
  // Find the intial data partner which is required when adding Dataset
  const initialPartner = dataPartners.find(
    (partner) => dataset.data_partner.id === partner.id
  )!;
  // Find and make initial data suitable for React select
  const initialPartnerFilter = FormDataFilter<DataPartner>(initialPartner);
  const initialViewersFilter = FormDataFilter<User>(dataset.viewers);
  const initialEditorsFilter = FormDataFilter<User>(dataset.editors);
  const initialAdminsFilter = FormDataFilter<User>(dataset.admins);
  const initialProjectFilter = FindAndFormat<Project>(
    projects,
    dataset.projects.map((project) => project.id)
  );

  const handleSubmit = async (data: FormData) => {
    const submittingData = {
      name: data.name,
      visibility: data.visibility,
      data_partner: data.dataPartner,
      viewers: data.viewers || [],
      admins: data.admins || [],
      editors: data.editors || [],
      projects: data.projects || [],
    };
    const response = await updateDatasetDetails(dataset.id, submittingData);
    if (response) {
      toast.error(`Update Dataset failed. Error: ${response.errorMessage}`);
    } else {
      toast.success("Update Dataset successful!");
    }
  };

  return (
    <Formik
      initialValues={{
        name: dataset.name,
        visibility: dataset.visibility, // Should be "PUBLIC" or "RESTRICTED"
        viewers: initialViewersFilter.map((viewer) => viewer.value),
        editors: initialEditorsFilter.map((editor) => editor.value),
        dataPartner: initialPartnerFilter[0].value,
        admins: initialAdminsFilter.map((admin) => admin.value),
        projects: initialProjectFilter.map((project) => project.value)
      }}
      onSubmit={(data) => {
        handleSubmit(data);
      }}
    >
      {({ values, handleChange, handleSubmit }) => (
        <form className="w-full max-w-2xl" onSubmit={handleSubmit}>
          <div className="flex flex-col gap-5">

            <FormField name="name">
              {({ field }) => (
                <FormItem>
                  <FormLabel>Name</FormLabel>
                  <FormDescription>
                    Name of the dataset.
                  </FormDescription>
                  <FormControl>
                    <Input
                      {...field}
                      placeholder={dataset.name}
                      onChange={handleChange}
                      name="name"
                      disabled={!canUpdate}
                    />
                  </FormControl>
                  <FormMessage />
                </FormItem>
              )}
            </FormField>

            <FormItem>
              <FormLabel>Data Partner</FormLabel>
              <FormDescription>
                The data partner that owns the dataset.
              </FormDescription>
              <FormControl>
                <FormikSelect
                  options={partnerOptions}
                  name="dataPartner"
                  placeholder="Choose an Data Partner"
                  isMulti={false}
                  isDisabled={!canUpdate}
                />
              </FormControl>
            </FormItem>

            <FormField name="visibility">
              {({ field }) => (
                <FormItem>
                  <div className="flex items-center space-x-3">
                    <FormLabel>Visibility</FormLabel>
                    <FormControl>
                      <Switch
                        onCheckedChange={(checked) => {
                          handleChange({
                            target: {
                              name: "visibility",
                              value: checked ? "PUBLIC" : "RESTRICTED",
                            },
                          });
                          setPublicVisibility(checked);
                        }}
                        defaultChecked={dataset.visibility === "PUBLIC" ? true : false}
                        disabled={!canUpdate}
                      />
                    </FormControl>
<<<<<<< HEAD
                    <span>
=======
                    <span className="text-sm">
>>>>>>> c24c845d
                      {/* Show user-friendly label */}
                      {values.visibility === "PUBLIC" ? "Shared" : "Restricted"}
                    </span>
                  </div>
                  <FormDescription>
                    If a Dataset is shared, then all users with access to any project associated to the Dataset can see them.
                  </FormDescription>
                  <FormMessage />
                </FormItem>
              )}
            </FormField>

            {!publicVisibility && (
              <FormItem>
                <FormLabel>Viewers</FormLabel>
                <FormDescription>
                  All Dataset admins and editors also have Dataset viewer permissions.
                </FormDescription>
                <FormControl>
                  <FormikSelect
                    options={userOptions}
                    name="viewers"
                    placeholder="Choose viewers"
                    isMulti={true}
                    isDisabled={!canUpdate}
                  />
                </FormControl>
              </FormItem>
            )}

            <FormItem>
              <FormLabel>Editors</FormLabel>
              <FormDescription>
                Dataset editors also have Scan Report editor permissions.
              </FormDescription>
              <FormControl>
                <FormikSelect
                  options={userOptions}
                  name="editors"
                  placeholder="Choose editors"
                  isMulti={true}
                  isDisabled={!canUpdate}
                />
              </FormControl>
            </FormItem>

            <FormItem>
              <FormLabel>Admins</FormLabel>
              <FormDescription>
                All Dataset admins also have Dataset editor permissions. Dataset admins also have Scan Report editor permissions.
              </FormDescription>
              <FormControl>
                <FormikSelect
                  options={userOptions}
                  name="admins"
                  placeholder="Choose admins"
                  isMulti={true}
                  isDisabled={!canUpdate}
                />
              </FormControl>
            </FormItem>

            <FormItem>
              <FormLabel>Projects</FormLabel>
              <FormDescription>
                The project that the dataset belongs to.
              </FormDescription>
              <FormControl>
                <FormikSelect
                  options={projectOptions}
                  name="projects"
                  placeholder="Choose projects"
                  isMulti={true}
                  isDisabled={!canUpdate}
                />
              </FormControl>
            </FormItem>

            <div className="flex mt-3">
              <Button
                type="submit"
                disabled={!canUpdate}
              >
                <Save />
                Save
              </Button>
            </div>
          </div>
        </form>
      )}
    </Formik>
  );
}<|MERGE_RESOLUTION|>--- conflicted
+++ resolved
@@ -154,11 +154,7 @@
                         disabled={!canUpdate}
                       />
                     </FormControl>
-<<<<<<< HEAD
-                    <span>
-=======
                     <span className="text-sm">
->>>>>>> c24c845d
                       {/* Show user-friendly label */}
                       {values.visibility === "PUBLIC" ? "Shared" : "Restricted"}
                     </span>
