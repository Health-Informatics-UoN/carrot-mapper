"use client";

import { Button } from "@/components/ui/button";
import { Input } from "@/components/ui/input";
import { AlertCircle, Plus, SquarePlus } from "lucide-react";
import { FormField, FormItem, FormLabel, FormControl, FormMessage, FormDescription } from "@/components/ui/form";
import { Switch } from "@/components/ui/switch";
import { Formik } from "formik";
import { toast } from "sonner";
import { FormDataFilter } from "../form-components/FormikUtils";
import { FormikSelect } from "../form-components/FormikSelect";
import { Alert, AlertDescription, AlertTitle } from "@/components/ui/alert";
import { useState } from "react";
import { FormikSelectUsers } from "../form-components/FormikSelectUsers";
import { createDataset } from "@/api/datasets";

interface FormData {
  name: string;
  visibility: string;
  viewers: number[];
  editors: number[];
  admins: number[];
  dataPartner: number;
  projects: number;
}

export function CreateDatasetForm({
  dataPartnerID,
  dataPartnerList,
  projectList,
  setDialogOpened,
  setReloadDataset,
}: {
  dataPartnerID?: number;
  dataPartnerList?: DataPartner[];
  projectList: Project[];
  setDialogOpened: (dialogOpened: boolean) => void;
  setReloadDataset?: (reloadDataset: boolean) => void;
}) {
  const [publicVisibility, setPublicVisibility] = useState<boolean>(true);

  const partnerOptions = FormDataFilter<DataPartner>(dataPartnerList || []);
  const projectOptions = FormDataFilter<Project>(projectList || []);
  const [error, setError] = useState<string | null>(null);

  const handleSubmit = async (data: FormData) => {
    const submittingData = {
      name: data.name,
      visibility: data.visibility,
      data_partner: data.dataPartner,
      viewers: data.viewers || [],
      admins: data.admins || [],
      editors: data.editors || [],
      projects: data.projects || [],
    };

    const response = await createDataset(submittingData);

    if (response) {
      setError(response.errorMessage);
      toast.error("Add New Dataset failed. Fix the error(s) first");
    } else {
      toast.success("New Dataset created!");
      setError(null);
      setDialogOpened(false);
      // When a new dataset created, close the dialog then reload the dataset options
      if (setReloadDataset) {
        setReloadDataset(true);
        // After 1s, set reloadDataset to false again, in order to add again the other datasets, if needed
        setTimeout(() => {
          setReloadDataset(false);
        }, 1000);
      }
    }
  };

  return (
    <>
      {error && (
        <Alert variant="destructive" className="mb-3">
          <div>
            <AlertTitle className="flex items-center">
              <AlertCircle className="h-4 w-4 mr-2" />
              Add New Dataset Failed. Error:
            </AlertTitle>
            <AlertDescription>
              <ul>
                {error.split(" * ").map((err, index) => (
                  <li key={index}>* {err}</li>
                ))}
                <li>* Notice: The name of dataset should be unique *</li>
              </ul>
            </AlertDescription>
          </div>
        </Alert>
      )}
      <Formik
        initialValues={{
          dataPartner: dataPartnerID ? dataPartnerID : 0,
          viewers: [],
          editors: [],
          admins: [],
          visibility: "PUBLIC", // Always use "PUBLIC" or "RESTRICTED" for backend compatibility
          name: "",
          projects: 0,
        }}
        onSubmit={(data) => {
          toast.info("Creating Dataset ...");
          handleSubmit(data);
        }}
      >
        {({ values, handleChange, handleSubmit }) => (
                  <form className="w-full max-w-2xl" onSubmit={handleSubmit}>
          <div className="flex flex-col gap-5">

                <FormField name="name">
                  {({ field }) => (
                    <FormItem>
                      <FormLabel>Dataset Name</FormLabel>
                      <FormDescription>
                        Name of the new Dataset.
                      </FormDescription>
                      <FormControl>
                        <Input
                          {...field}
                          onChange={handleChange}
                          name="name"
                          required
                        />
                      </FormControl>
                      <FormMessage />
                    </FormItem>
                  )}
                </FormField>

                {!dataPartnerID && (
                <FormItem>
                  <FormLabel>Data Partner</FormLabel>
                  <FormDescription>
                    The Data Partner that owns the Dataset of the new Scan Report.
                  </FormDescription>
                  <FormControl>
                    <FormikSelect
                      options={partnerOptions}
                      name="dataPartner"
                      placeholder="Choose a Data Partner"
                      isMulti={false}
                      isDisabled={false}
                      required={true}
                    />
                  </FormControl>
                </FormItem>
              )}
              
              <FormItem>
                <FormLabel>Projects</FormLabel>
                <FormDescription>
                  A Project is the highest-level object. A single Dataset may live in more than one Project.
                </FormDescription>
                <FormControl>
                  <FormikSelect
                    options={projectOptions}
                    name="projects"
                    placeholder="Select Projects"
                    isMulti={true}
                    isDisabled={false}
                    required={true}
                  />
                </FormControl>
              </FormItem>

              <FormField name="visibility">
                {({ field }) => (
                  <FormItem>
                    <div className="flex items-center space-x-3">
                      <FormLabel>Visibility</FormLabel>
                      <FormControl>
                        <Switch
                          onCheckedChange={(checked) => {
                            handleChange({
                              target: {
                                name: "visibility",
                                value: checked ? "PUBLIC" : "RESTRICTED",
                              },
                            });
                            setPublicVisibility(checked);
                          }}
                          defaultChecked
                        />
                      </FormControl>
<<<<<<< HEAD
                      <span>
=======
                      <span className="text-sm">
>>>>>>> c24c845d
                        {/* Show user-friendly label */}
                        {values.visibility === "PUBLIC" ? "Shared" : "Restricted"}
                      </span>
                    </div>
                    <FormDescription>
                      If a Dataset is shared, then all users with access to any project associated to the Dataset will have Dataset viewer permissions.
                    </FormDescription>
                    <FormMessage />
                  </FormItem>
                )}
              </FormField>

              {!publicVisibility && (
                <FormItem>
                  <FormLabel>Viewers</FormLabel>
                  <FormDescription>
                    Members of the chosen projects above. All Dataset admins and editors also have Dataset viewer permissions.
                  </FormDescription>
                  <FormControl>
                    <FormikSelectUsers
                      name="viewers"
                      placeholder={
                        values.projects
                          ? "Choose viewers"
                          : "To choose viewers, please select at least one Project"
                      }
                      isMulti={true}
                      isDisabled={values.projects === 0}
                    />
                  </FormControl>
                </FormItem>
              )}

              <FormItem>
                <FormLabel>Editors</FormLabel>
                <FormDescription>
                  Members of the chosen projects above. Dataset admins and editors also have Scan Report editor permissions.
                </FormDescription>
                <FormControl>
                  <FormikSelectUsers
                    name="editors"
                    placeholder={
                      values.projects
                        ? "Choose editors"
                        : "To choose editors, please select at least one Project"
                    }
                    isMulti={true}
                    isDisabled={values.projects === 0}
                  />
                </FormControl>
              </FormItem>

              <FormItem>
                <FormLabel>Admins</FormLabel>
                <FormDescription>
                  Members of the chosen projects above. Dataset admins and editors also have Scan Report editor permissions.
                </FormDescription>
                <FormControl>
                  <FormikSelectUsers
                    name="admins"
                    placeholder={
                      values.projects
                        ? "Choose admins"
                        : "To choose admins, please select at least one Project"
                    }
                    isMulti={true}
                    isDisabled={values.projects === 0}
                  />
                </FormControl>
              </FormItem>

              <div className="mb-5">
                <Button
                  type="submit"
                  disabled={
                    values.dataPartner === 0 ||
                    values.name === "" ||
                    values.projects === 0
                  }
                >
                  <Plus />
                  Create Dataset
                </Button>
              </div>
            </div>
          </form>
        )}
      </Formik>
    </>
  );
}<|MERGE_RESOLUTION|>--- conflicted
+++ resolved
@@ -188,11 +188,7 @@
                           defaultChecked
                         />
                       </FormControl>
-<<<<<<< HEAD
-                      <span>
-=======
                       <span className="text-sm">
->>>>>>> c24c845d
                         {/* Show user-friendly label */}
                         {values.visibility === "PUBLIC" ? "Shared" : "Restricted"}
                       </span>
