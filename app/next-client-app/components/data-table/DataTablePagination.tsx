--- conflicted
+++ resolved
@@ -74,11 +74,7 @@
         </div>
         <div className="flex items-center space-x-2">
           <Button
-<<<<<<< HEAD
-            aria-label="Go to the first page"
-=======
             aria-label="Go to first page"
->>>>>>> 89000d9b
             variant="outline"
             className="hidden size-8 p-0 lg:flex text-white bg-[#475da7]"
             onClick={() => navigateToPage(1)}
@@ -87,11 +83,7 @@
             <DoubleArrowLeftIcon className="size-4" aria-hidden="true" />
           </Button>
           <Button
-<<<<<<< HEAD
-            aria-label="Go to the previous page"
-=======
             aria-label="Go to previous page"
->>>>>>> 89000d9b
             variant="outline"
             size="icon"
             className="size-8 text-white bg-[#475da7]"
@@ -101,11 +93,7 @@
             <ChevronLeftIcon className="size-4" aria-hidden="true" />
           </Button>
           <Button
-<<<<<<< HEAD
-            aria-label="Go to the next page"
-=======
             aria-label="Go to next page"
->>>>>>> 89000d9b
             variant="outline"
             size="icon"
             className="size-8 text-white bg-[#475da7]"
@@ -115,11 +103,7 @@
             <ChevronRightIcon className="size-4" aria-hidden="true" />
           </Button>
           <Button
-<<<<<<< HEAD
-            aria-label="Go to the last page"
-=======
             aria-label="Go to last page"
->>>>>>> 89000d9b
             variant="outline"
             size="icon"
             className="hidden size-8 lg:flex text-white bg-[#475da7]"
