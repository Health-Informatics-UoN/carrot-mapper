import {
  ChevronLeftIcon,
  ChevronRightIcon,
  DoubleArrowLeftIcon,
  DoubleArrowRightIcon,
} from "@radix-ui/react-icons";
import {
  Select,
  SelectContent,
  SelectItem,
  SelectTrigger,
  SelectValue,
} from "@/components/ui/select";
import { useEffect, useState } from "react";
import { Button } from "@/components/ui/button";
import { useRouter, useSearchParams } from "next/navigation";
import { navigateWithSearchParam } from "@/lib/client-utils";

interface DataTablePaginationProps<TData> {
  count: number;
  pageSizeOptions?: number[];
}

export function DataTablePagination<TData>({
  count,
  pageSizeOptions = [10, 20, 30, 40, 50],
}: DataTablePaginationProps<TData>) {
  const router = useRouter();
  const searchParams = useSearchParams();

  const currentPage = Number(searchParams.get("p") ?? "1");
  const pageSize = Number(searchParams.get("page_size") ?? "10");
<<<<<<< HEAD

  const numberOfPages = Math.max(
    Math.ceil(count / (pageSize ? pageSize : 10)),
    1
  );
=======
>>>>>>> 58989a23
  const [currentPageSize, setCurrentPageSize] = useState(pageSize);
  const numberOfPages = Math.max(
    Math.ceil(count / (pageSize ? pageSize : 10)),
    1,
  );

  useEffect(() => {
    navigateWithSearchParam("page_size", currentPageSize, router, searchParams);
    if (currentPage > numberOfPages) navigateToPage(numberOfPages);
  }, [currentPageSize, numberOfPages]);

  const navigateToPage = (param: number) => {
    navigateWithSearchParam("p", param, router, searchParams);
  };

  const canNotGoToPreviousPage = (): boolean => {
    return currentPage === 1 || count < pageSize;
  };

  const canNotGoToNextPage = (): boolean => currentPage >= numberOfPages;

  return (
    <div className="flex w-full flex-col-reverse items-center justify-end gap-4 overflow-auto p-1 sm:flex-row sm:gap-8">
      <div className="flex flex-col-reverse items-center gap-4 sm:flex-row sm:gap-6 lg:gap-8">
        <div className="flex items-center space-x-2">
          <p className="text-sm mt-3 font-medium">Rows per page</p>
          <Select
            onValueChange={(value) => {
              setCurrentPageSize(Number(value));
            }}
          >
            <SelectTrigger className="h-8 w-[4.5rem]">
              <SelectValue placeholder={currentPageSize} />
            </SelectTrigger>
            <SelectContent side="top">
              {pageSizeOptions.map((pageSize) => (
                <SelectItem key={pageSize} value={`${pageSize}`}>
                  {pageSize}
                </SelectItem>
              ))}
            </SelectContent>
          </Select>
        </div>
        <div className="flex items-center justify-center text-sm font-medium">
          Page {currentPage} of {numberOfPages}
        </div>
        <div className="flex items-center space-x-2">
          <Button
            aria-label="Go to first page"
            variant="outline"
            className="hidden size-8 p-0 lg:flex text-white bg-[#475da7]"
            onClick={() => navigateToPage(1)}
            disabled={canNotGoToPreviousPage()}
          >
            <DoubleArrowLeftIcon className="size-4" aria-hidden="true" />
          </Button>
          <Button
            aria-label="Go to previous page"
            variant="outline"
            size="icon"
            className="size-8 text-white bg-[#475da7]"
            onClick={() => navigateToPage(currentPage - 1)}
            disabled={canNotGoToPreviousPage()}
          >
            <ChevronLeftIcon className="size-4" aria-hidden="true" />
          </Button>
          <Button
            aria-label="Go to next page"
            variant="outline"
            size="icon"
            className="size-8 text-white bg-[#475da7]"
            onClick={() => navigateToPage(currentPage + 1)}
            disabled={canNotGoToNextPage()}
          >
            <ChevronRightIcon className="size-4" aria-hidden="true" />
          </Button>
          <Button
            aria-label="Go to last page"
            variant="outline"
            size="icon"
            className="hidden size-8 lg:flex text-white bg-[#475da7]"
            onClick={() => navigateToPage(numberOfPages)}
            disabled={canNotGoToNextPage()}
          >
            <DoubleArrowRightIcon className="size-4" aria-hidden="true" />
          </Button>
        </div>
      </div>
    </div>
  );
}<|MERGE_RESOLUTION|>--- conflicted
+++ resolved
@@ -30,14 +30,6 @@
 
   const currentPage = Number(searchParams.get("p") ?? "1");
   const pageSize = Number(searchParams.get("page_size") ?? "10");
-<<<<<<< HEAD
-
-  const numberOfPages = Math.max(
-    Math.ceil(count / (pageSize ? pageSize : 10)),
-    1
-  );
-=======
->>>>>>> 58989a23
   const [currentPageSize, setCurrentPageSize] = useState(pageSize);
   const numberOfPages = Math.max(
     Math.ceil(count / (pageSize ? pageSize : 10)),
