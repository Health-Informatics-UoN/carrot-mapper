"use client";

import { Input } from "@/components/ui/input";
import { navigateWithSearchParam } from "@/lib/client-utils";
import { useRouter, useSearchParams } from "next/navigation";
import { useDebouncedCallback } from "use-debounce";

<<<<<<< HEAD
export function DataTableFilter({
  filter,
}: {
  filter: { name: string; value: string };
=======
/**
 * A default table filter.
 * @returns
 */
export function DataTableFilter({
  filter,
  filterText,
}: {
  filter: string;
  filterText?: string;
>>>>>>> 607a0630
}) {
  const router = useRouter();
  const searchParam = useSearchParams();

  const handleFilter = useDebouncedCallback(
    async (event: React.ChangeEvent<HTMLInputElement>) => {
      const query = event.target.value;
      if (query.length > 2) {
        navigateWithSearchParam(
          `${filter.value}__icontains`,
          query,
          router,
          searchParam,
        );
      } else if (query.length === 0) {
        // Handle resetting the filter
        navigateWithSearchParam(
          `${filter.value}__icontains`,
          "",
          router,
          searchParam,
        );
      }
    },
    300,
  );

  return (
    <Input
<<<<<<< HEAD
      placeholder={`Filter by ${filter.name}...`}
=======
      placeholder={`Filter by ${filterText ?? filter}...`}
>>>>>>> 607a0630
      onChange={handleFilter}
      className="max-w-sm"
    />
  );
}<|MERGE_RESOLUTION|>--- conflicted
+++ resolved
@@ -5,12 +5,6 @@
 import { useRouter, useSearchParams } from "next/navigation";
 import { useDebouncedCallback } from "use-debounce";
 
-<<<<<<< HEAD
-export function DataTableFilter({
-  filter,
-}: {
-  filter: { name: string; value: string };
-=======
 /**
  * A default table filter.
  * @returns
@@ -21,7 +15,6 @@
 }: {
   filter: string;
   filterText?: string;
->>>>>>> 607a0630
 }) {
   const router = useRouter();
   const searchParam = useSearchParams();
@@ -51,11 +44,7 @@
 
   return (
     <Input
-<<<<<<< HEAD
-      placeholder={`Filter by ${filter.name}...`}
-=======
       placeholder={`Filter by ${filterText ?? filter}...`}
->>>>>>> 607a0630
       onChange={handleFilter}
       className="max-w-sm"
     />
