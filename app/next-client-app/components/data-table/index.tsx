"use client";

import {
  ColumnDef,
  VisibilityState,
  flexRender,
  getCoreRowModel,
  getFilteredRowModel,
  useReactTable,
} from "@tanstack/react-table";

import {
  Table,
  TableBody,
  TableCell,
  TableHead,
  TableHeader,
  TableRow,
} from "@/components/ui/table";
import React from "react";
import { Button } from "@/components/ui/button";
import {
  DropdownMenu,
  DropdownMenuCheckboxItem,
  DropdownMenuContent,
  DropdownMenuLabel,
  DropdownMenuSeparator,
  DropdownMenuTrigger,
} from "@/components/ui/dropdown-menu";
import { useRouter } from "next/navigation";
import { DataTablePagination } from "./DataTablePagination";
import { MixerHorizontalIcon } from "@radix-ui/react-icons";
import { DataTableFilter } from "@/components/data-table/DataTableFilter";

interface DataTableProps<TData, TValue> {
  columns: ColumnDef<TData, TValue>[];
  data: TData[];
  count: number;
  filter: string;
}

export function DataTable<TData, TValue>({
  columns,
  data,
  count,
  filter,
}: DataTableProps<TData, TValue>) {
  const router = useRouter();
  const [columnVisibility, setColumnVisibility] =
    React.useState<VisibilityState>({});

  const table = useReactTable({
    data,
    columns,
    manualPagination: true,
    getCoreRowModel: getCoreRowModel(),
    getFilteredRowModel: getFilteredRowModel(),
    manualFiltering: true,
    manualSorting: true,
    onColumnVisibilityChange: setColumnVisibility,
    state: {
      columnVisibility,
    },
  });

  return (
    <div>
      <div className="flex justify-between my-4">
<<<<<<< HEAD
        <Input
          placeholder={`Filter by ${filter} ...`}
          onChange={(event) => {
            const param = event.currentTarget.value;
            navigateWithSearchParam(
              `${filter}__icontains`,
              param,
              router,
              searchParam
            );
          }}
          className="max-w-sm"
        />
=======
        <DataTableFilter filter={filter} />
>>>>>>> 2c884802
        <DropdownMenu>
          <DropdownMenuTrigger asChild>
            <Button
              aria-label="Toggle columns"
              variant="outline"
              className="ml-auto hidden lg:flex"
            >
              <MixerHorizontalIcon className="mr-2 size-4" />
              View
            </Button>
          </DropdownMenuTrigger>
          <DropdownMenuContent align="end">
            <DropdownMenuLabel>Toggle columns</DropdownMenuLabel>
            <DropdownMenuSeparator />
            {table
              .getAllColumns()
              .filter((column) => column.getCanHide())
              .map((column) => {
                return (
                  <DropdownMenuCheckboxItem
                    key={column.id}
                    className="capitalize"
                    checked={column.getIsVisible()}
                    onCheckedChange={(value) =>
                      column.toggleVisibility(!!value)
                    }
                  >
                    {column.id}
                  </DropdownMenuCheckboxItem>
                );
              })}
          </DropdownMenuContent>
        </DropdownMenu>
      </div>
      <div></div>
      <div className="rounded-md border">
        <Table>
          <TableHeader>
            {table.getHeaderGroups().map((headerGroup) => (
              <TableRow key={headerGroup.id}>
                {headerGroup.headers.map((header) => {
                  return (
                    <TableHead key={header.id}>
                      {header.isPlaceholder
                        ? null
                        : flexRender(
                            header.column.columnDef.header,
                            header.getContext(),
                          )}
                    </TableHead>
                  );
                })}
              </TableRow>
            ))}
          </TableHeader>
          <TableBody>
            {table.getRowModel().rows?.length ? (
              table.getRowModel().rows.map((row) => (
<<<<<<< HEAD
                <TableRow key={row.id}>
=======
                <TableRow
                  key={row.id}
                  data-state={row.getIsSelected() && "selected"}
                  className="hover:cursor-pointer"
                  // TODO: Once we are only routing to Nextjs urls, we can do this better.
                  onClick={() =>
                    (window.location.href = `${window.location.pathname}${(row.original as any).id}`)
                  }
                >
>>>>>>> 2c884802
                  {row.getVisibleCells().map((cell) => (
                    <TableCell key={cell.id}>
                      <div onClick={(e) => e.stopPropagation()}>
                        {flexRender(
                          cell.column.columnDef.cell,
                          cell.getContext(),
                        )}
                      </div>
                    </TableCell>
                  ))}
                </TableRow>
              ))
            ) : (
              <TableRow>
                <TableCell
                  colSpan={columns.length}
                  className="h-24 text-center"
                >
                  No results.
                </TableCell>
              </TableRow>
            )}
          </TableBody>
        </Table>
      </div>
      <div className="flex items-center justify-center space-x-2 py-4">
        <DataTablePagination count={count} />
      </div>
    </div>
  );
}<|MERGE_RESOLUTION|>--- conflicted
+++ resolved
@@ -66,23 +66,7 @@
   return (
     <div>
       <div className="flex justify-between my-4">
-<<<<<<< HEAD
-        <Input
-          placeholder={`Filter by ${filter} ...`}
-          onChange={(event) => {
-            const param = event.currentTarget.value;
-            navigateWithSearchParam(
-              `${filter}__icontains`,
-              param,
-              router,
-              searchParam
-            );
-          }}
-          className="max-w-sm"
-        />
-=======
         <DataTableFilter filter={filter} />
->>>>>>> 2c884802
         <DropdownMenu>
           <DropdownMenuTrigger asChild>
             <Button
@@ -141,9 +125,6 @@
           <TableBody>
             {table.getRowModel().rows?.length ? (
               table.getRowModel().rows.map((row) => (
-<<<<<<< HEAD
-                <TableRow key={row.id}>
-=======
                 <TableRow
                   key={row.id}
                   data-state={row.getIsSelected() && "selected"}
@@ -153,7 +134,6 @@
                     (window.location.href = `${window.location.pathname}${(row.original as any).id}`)
                   }
                 >
->>>>>>> 2c884802
                   {row.getVisibleCells().map((cell) => (
                     <TableCell key={cell.id}>
                       <div onClick={(e) => e.stopPropagation()}>
