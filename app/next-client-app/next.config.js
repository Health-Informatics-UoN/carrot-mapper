--- conflicted
+++ resolved
@@ -3,11 +3,7 @@
   output: "standalone",
   experimental: {
     serverActions: {
-<<<<<<< HEAD
-      allowedOrigins: [process.env.BACKEND_URL],
-=======
       allowedOrigins: [process.env.BACKEND_ORIGIN],
->>>>>>> 58989a23
     },
   },
 };
