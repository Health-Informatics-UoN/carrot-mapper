interface ScanReportResult {
  id: number;
  dataset: string;
  parent_dataset: string;
  data_partner: string;
<<<<<<< HEAD
  dataset_name: string;
  author_name: string;
}

interface DataSet {
  count: number;
  next: string | null;
  previous: string | null;
  results: DataSetResult[];
}

interface DataSetResult {
  id: number;
  name: string;
  hidden: boolean;
  visibility: string;
  created_at: string;
  data_partner: DataPartnerData;
  admins: string[];
}

interface DataPartnerData {
  id: number;
  name: string;
  created_at: string;
  updated_at: string;
=======
  status: string;
  created_at: Date;
  hidden: boolean;
}
interface ScanReport {
  count: number;
  next: string | null;
  previous: string | null;
  results: ScanReportResult[];
>>>>>>> 89000d9b
}<|MERGE_RESOLUTION|>--- conflicted
+++ resolved
@@ -3,9 +3,15 @@
   dataset: string;
   parent_dataset: string;
   data_partner: string;
-<<<<<<< HEAD
-  dataset_name: string;
-  author_name: string;
+  status: string;
+  created_at: Date;
+  hidden: boolean;
+}
+interface ScanReport {
+  count: number;
+  next: string | null;
+  previous: string | null;
+  results: ScanReportResult[];
 }
 
 interface DataSet {
@@ -30,15 +36,4 @@
   name: string;
   created_at: string;
   updated_at: string;
-=======
-  status: string;
-  created_at: Date;
-  hidden: boolean;
-}
-interface ScanReport {
-  count: number;
-  next: string | null;
-  previous: string | null;
-  results: ScanReportResult[];
->>>>>>> 89000d9b
 }