--- conflicted
+++ resolved
@@ -91,22 +91,7 @@
   invalid_reason: string;
 }
 
-<<<<<<< HEAD
-interface PostData {
-  concept: string;
-  object_id: number;
-  content_type: string;
-  creation_type: string;
-}
-
-interface ContentType {
-  content_type_id: number;
-}
-
-interface PostConceptResponse {
-=======
 interface ScanReportConcept {
->>>>>>> 05068efd
   id: number;
   created_at: Date;
   updated_at: Date;
