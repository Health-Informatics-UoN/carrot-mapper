--- conflicted
+++ resolved
@@ -81,15 +81,19 @@
 }
 
 export async function archiveDataSets(id: number, hidden: boolean) {
-<<<<<<< HEAD
-  await request(fetchKeys.updateDataset(id), {
-    method: "PATCH",
-    headers: {
-      "Content-type": "application/json",
-    },
-    body: JSON.stringify({ hidden: hidden }),
-  });
-  revalidatePath("/datasets/");
+  try {
+    await request(fetchKeys.archive(id), {
+      method: "PATCH",
+      headers: {
+        "Content-type": "application/json",
+      },
+      body: JSON.stringify({ hidden: hidden }),
+    });
+    revalidatePath("/datasets/");
+  } catch (error: any) {
+    // Only return a response when there is an error
+    return { errorMessage: error.message };
+  }
 }
 
 export async function updateDatasetDetails(
@@ -103,15 +107,10 @@
 ) {
   try {
     await request(fetchKeys.updateDataset(id), {
-=======
-  try {
-    await request(fetchKeys.archive(id), {
->>>>>>> 54245b4e
       method: "PATCH",
       headers: {
         "Content-type": "application/json",
       },
-<<<<<<< HEAD
       body: JSON.stringify({
         name: name,
         visibility: visibility,
@@ -125,13 +124,4 @@
     console.error(error);
   }
   revalidatePath(`/datasets/${id}/details/`);
-=======
-      body: JSON.stringify({ hidden: hidden }),
-    });
-    revalidatePath("/datasets/");
-  } catch (error: any) {
-    // Only return a response when there is an error
-    return { errorMessage: error.message };
-  }
->>>>>>> 54245b4e
 }