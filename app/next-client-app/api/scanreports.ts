"use server";
import { revalidatePath } from "next/cache";
import request from "@/lib/api/request";

const fetchKeys = {
  list: (filter?: string) =>
    filter ? `v2/scanreports/?${filter}` : "v2/scanreports",
  tables: (filter?: string) => `v2/scanreporttables/?${filter}`,
  fields: (filter?: string) => `v2/scanreportfields/?${filter}`,
  scanReport: (id: string) => `v2/scanreports/${id}/`,
  tableName: (id: string) => `v2/scanreporttables/${id}/`,
  update: (id: number) => `scanreports/${id}/`,
<<<<<<< HEAD
  validateConcept: (conceptCode: number) => `omop/concepts/${conceptCode}/`,
  omopField: () => "omopfields/",
  omopTable: () => "omoptables/",
  omopTableCheck: (table: number) => `omoptables/${table}/`,
  conceptFilter: (filter?: string) => `omop/conceptsfilter/?${filter}`,
  typeName: (filter?: string) => `contenttypeid?${filter}`,
  postConcept: () => "scanreportconcepts/",
=======
  scanreportConcept: (id: number) =>
    `/scanreportconceptsfilter/?object_id=${id}`,
>>>>>>> 05068efd
};

export async function getScanReportsTables(
  filter: string | undefined,
): Promise<ScanReport> {
  try {
    return await request<ScanReport>(fetchKeys.tables(filter));
  } catch (error) {
    console.warn("Failed to fetch data.");
    console.log(error);
    return { count: 0, next: null, previous: null, results: [] };
  }
}

export async function getScanReports(
  filter: string | undefined,
): Promise<ScanReport> {
  try {
    return await request<ScanReport>(fetchKeys.list(filter));
  } catch (error) {
    console.warn("Failed to fetch data.");
    return { count: 0, next: null, previous: null, results: [] };
  }
}

export async function getScanReportFields(
  filter: string | undefined,
): Promise<ScanReport> {
  try {
    return await request<ScanReport>(fetchKeys.fields(filter));
  } catch (error) {
    console.warn("Failed to fetch data.");
    return { count: 0, next: null, previous: null, results: [] };
  }
}

export async function getScanReport(id: string): Promise<ScanReportList> {
  try {
    return await request<ScanReportList>(fetchKeys.scanReport(id));
  } catch (error) {
    console.warn("Failed to fetch data.");
    return {
      id: 0,
      dataset: "",
      parent_dataset: "",
      data_partner: "",
      status: "",
      created_at: new Date(),
      hidden: true,
    };
  }
}

export async function getScanReportTable(id: string): Promise<ScanReportTable> {
  try {
    return await request<ScanReportTable>(fetchKeys.tableName(id));
  } catch (error) {
    console.warn("Failed to fetch data.");
    return {
      id: 0,
      name: "",
      scan_report: 0,
      person_id: "",
      created_at: new Date(),
      updated_at: new Date(),
      date_event: "",
    };
  }
}

export async function updateScanReport(id: number, field: string, value: any) {
  await request(fetchKeys.update(id), {
    method: "PATCH",
    headers: {
      "Content-type": "application/json",
    },
    body: JSON.stringify({ [field]: value }),
  });
  revalidatePath("/scanreports/");
}

export async function getScanReportConcept(
  id: number,
): Promise<ScanReportConcept[]> {
  try {
<<<<<<< HEAD
    return await request<Concept>(fetchKeys.validateConcept(conceptCode));
  } catch (error) {
    console.warn("Failed to fetch data.");
    return {
      concept_id: 0,
      concept_name: "",
      domain_id: "",
      vocabulary_id: "",
      concept_class_id: "",
      standard_concept: null,
      concept_code: "",
      valid_start_date: new Date(),
      valid_end_date: new Date(),
      invalid_reason: "",
    };
  }
}

export async function getOmopField(): Promise<OmopField[]> {
  try {
    return await request<OmopField[]>(fetchKeys.omopField());
  } catch (error) {
    console.warn("Failed to fetch data.");
    return [];
  }
}

export async function getOmopTable(): Promise<OmopTable[]> {
  try {
    return await request<OmopTable[]>(fetchKeys.omopTable());
  } catch (error) {
    console.warn("Failed to fetch data.");
    return [];
  }
}

export async function getOmopTableCheck(table: number): Promise<OmopTable> {
  try {
    return await request<OmopTable>(fetchKeys.omopTableCheck(table));
  } catch (error) {
    console.warn("Failed to fetch data.");
    return {
      id: 0,
      created_at: new Date(),
      updated_at: new Date(),
      table: "",
    };
  }
}

export async function getConceptFilter(
  filter: string | undefined
): Promise<ConceptFilter[]> {
  try {
    return await request<ConceptFilter[]>(fetchKeys.fields(filter));
=======
    return await request<ScanReportConcept[]>(fetchKeys.scanreportConcept(id));
>>>>>>> 05068efd
  } catch (error) {
    console.warn("Failed to fetch data.");
    return [];
  }
<<<<<<< HEAD
}

export async function getContentType(
  filter: string | undefined
): Promise<ContentType> {
  try {
    return await request<ContentType>(fetchKeys.typeName(filter));
  } catch (error) {
    console.warn("Failed to fetch data.");
    return { content_type_id: 0 };
  }
}

export async function postConcept(data: {}): Promise<PostConceptResponse> {
  try {
    return await request<PostConceptResponse>(fetchKeys.postConcept(), {
      method: "POST",
      headers: {
        "Content-Type": "application/json",
      },
      body: data as BodyInit,
    });
  } catch (error) {
    console.warn("Failed to post data:", error);
    return {
      id: 0,
      created_at: new Date(),
      updated_at: new Date(),
      nlp_entity: null,
      nlp_entity_type: null,
      nlp_confidence: null,
      nlp_vocabulary: null,
      nlp_concept_code: null,
      nlp_processed_string: null,
      object_id: 0,
      creation_type: "",
      concept: 0,
      content_type: 0,
    };
  }
=======
>>>>>>> 05068efd
}<|MERGE_RESOLUTION|>--- conflicted
+++ resolved
@@ -10,18 +10,8 @@
   scanReport: (id: string) => `v2/scanreports/${id}/`,
   tableName: (id: string) => `v2/scanreporttables/${id}/`,
   update: (id: number) => `scanreports/${id}/`,
-<<<<<<< HEAD
-  validateConcept: (conceptCode: number) => `omop/concepts/${conceptCode}/`,
-  omopField: () => "omopfields/",
-  omopTable: () => "omoptables/",
-  omopTableCheck: (table: number) => `omoptables/${table}/`,
-  conceptFilter: (filter?: string) => `omop/conceptsfilter/?${filter}`,
-  typeName: (filter?: string) => `contenttypeid?${filter}`,
-  postConcept: () => "scanreportconcepts/",
-=======
   scanreportConcept: (id: number) =>
     `/scanreportconceptsfilter/?object_id=${id}`,
->>>>>>> 05068efd
 };
 
 export async function getScanReportsTables(
@@ -107,110 +97,9 @@
   id: number,
 ): Promise<ScanReportConcept[]> {
   try {
-<<<<<<< HEAD
-    return await request<Concept>(fetchKeys.validateConcept(conceptCode));
-  } catch (error) {
-    console.warn("Failed to fetch data.");
-    return {
-      concept_id: 0,
-      concept_name: "",
-      domain_id: "",
-      vocabulary_id: "",
-      concept_class_id: "",
-      standard_concept: null,
-      concept_code: "",
-      valid_start_date: new Date(),
-      valid_end_date: new Date(),
-      invalid_reason: "",
-    };
-  }
-}
-
-export async function getOmopField(): Promise<OmopField[]> {
-  try {
-    return await request<OmopField[]>(fetchKeys.omopField());
+    return await request<ScanReportConcept[]>(fetchKeys.scanreportConcept(id));
   } catch (error) {
     console.warn("Failed to fetch data.");
     return [];
   }
-}
-
-export async function getOmopTable(): Promise<OmopTable[]> {
-  try {
-    return await request<OmopTable[]>(fetchKeys.omopTable());
-  } catch (error) {
-    console.warn("Failed to fetch data.");
-    return [];
-  }
-}
-
-export async function getOmopTableCheck(table: number): Promise<OmopTable> {
-  try {
-    return await request<OmopTable>(fetchKeys.omopTableCheck(table));
-  } catch (error) {
-    console.warn("Failed to fetch data.");
-    return {
-      id: 0,
-      created_at: new Date(),
-      updated_at: new Date(),
-      table: "",
-    };
-  }
-}
-
-export async function getConceptFilter(
-  filter: string | undefined
-): Promise<ConceptFilter[]> {
-  try {
-    return await request<ConceptFilter[]>(fetchKeys.fields(filter));
-=======
-    return await request<ScanReportConcept[]>(fetchKeys.scanreportConcept(id));
->>>>>>> 05068efd
-  } catch (error) {
-    console.warn("Failed to fetch data.");
-    return [];
-  }
-<<<<<<< HEAD
-}
-
-export async function getContentType(
-  filter: string | undefined
-): Promise<ContentType> {
-  try {
-    return await request<ContentType>(fetchKeys.typeName(filter));
-  } catch (error) {
-    console.warn("Failed to fetch data.");
-    return { content_type_id: 0 };
-  }
-}
-
-export async function postConcept(data: {}): Promise<PostConceptResponse> {
-  try {
-    return await request<PostConceptResponse>(fetchKeys.postConcept(), {
-      method: "POST",
-      headers: {
-        "Content-Type": "application/json",
-      },
-      body: data as BodyInit,
-    });
-  } catch (error) {
-    console.warn("Failed to post data:", error);
-    return {
-      id: 0,
-      created_at: new Date(),
-      updated_at: new Date(),
-      nlp_entity: null,
-      nlp_entity_type: null,
-      nlp_confidence: null,
-      nlp_vocabulary: null,
-      nlp_concept_code: null,
-      nlp_processed_string: null,
-      object_id: 0,
-      creation_type: "",
-      concept: 0,
-      content_type: 0,
-    };
-  }
-=======
->>>>>>> 05068efd
 }