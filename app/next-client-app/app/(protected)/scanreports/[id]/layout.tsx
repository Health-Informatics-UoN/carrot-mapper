--- conflicted
+++ resolved
@@ -117,11 +117,7 @@
             mapping_status={scanreport.mapping_status || { value: "PENDING" }}
             dataset={scanreport.dataset}
             className="w-[180px] h-5"
-<<<<<<< HEAD
-            disabled={!canEdit}
-=======
             disabled={!canEdit || scanreport.upload_status?.value !== "COMPLETE"}
->>>>>>> 0d22013c
           />
         </div>
       </div>
