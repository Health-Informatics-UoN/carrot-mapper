"use client";

import { ColumnDef } from "@tanstack/react-table";
import { DataTableColumnHeader } from "@/components/data-table/DataTableColumnHeader";
import { ConceptTags } from "@/components/concepts/concept-tags";
import AddConcept from "@/components/concepts/add-concept";
import { EditButton } from "@/components/scanreports/EditButton";
import { Suspense } from "react";
import { Skeleton } from "@/components/ui/skeleton";
import { usePathname } from "next/navigation";
import Link from "next/link";
import { Button } from "@/components/ui/button";
<<<<<<< HEAD
import { toast } from "sonner";
import { Copy } from "lucide-react";

=======
import CopyButton from "@/components/core/CopyButton";
>>>>>>> c7c0ec4c

export const columns = (
  addSR: (concept: ScanReportConcept, c: Concept) => void,
  deleteSR: (id: number) => void
): ColumnDef<ScanReportField>[] => [
  {
    id: "Name",
    header: ({ column }) => (
      <DataTableColumnHeader column={column} title="Field" sortName="name" />
    ),
    enableHiding: true,
    enableSorting: true,
    cell: ({ row }) => {
      const { id, name } = row.original;
      const prePath = usePathname();

      const handleCopy = () => {
        navigator.clipboard.writeText(name);
        toast.success("Copied to clipboard");
      };

      return (
        <div className="flex items-center gap-2">
          <Link
<<<<<<< HEAD
            href={`${prePath.endsWith("/") ? prePath : prePath + "/"}fields/${id}`}
=======
            href={`${
              prePath.endsWith("/") ? prePath : prePath + "/"
            }fields/${id}`}
>>>>>>> c7c0ec4c
          >
            <Button variant="link" className="font-bold">
              {name}
            </Button>
          </Link>
<<<<<<< HEAD
          <Button variant="ghost" size="icon" onClick={handleCopy}>
            <Copy className="w-4 h-4" />
          </Button>
=======
          <CopyButton textToCopy={name} />
>>>>>>> c7c0ec4c
        </div>
      );
    }
  },
  {
    id: "description",
    accessorKey: "description_column",
    header: ({ column }) => (
      <DataTableColumnHeader
        column={column}
        title="Description"
        sortName="description_column"
      />
    ),
    enableHiding: true,
    enableSorting: true
  },
  {
    id: "Data Type",
    accessorKey: "type_column",
    header: ({ column }) => (
      <DataTableColumnHeader
        column={column}
        title="Data Type"
        sortName="type_column"
      />
    ),
    enableHiding: true,
    enableSorting: true
  },
  {
    id: "Concepts",
    header: ({ column }) => (
      <DataTableColumnHeader column={column} title="Concepts" />
    ),
    enableHiding: true,
    enableSorting: false,
    cell: ({ row }) => {
      const { concepts } = row.original;
      return (
        // Just in case the concepts tags need more time to load some data
        // --> showing skeleton having same width with the concept tag area
        <Suspense fallback={<Skeleton className="h-5 w-[250px]" />}>
          <ConceptTags concepts={concepts ?? []} deleteSR={deleteSR} />
        </Suspense>
      );
    }
  },
  {
    id: "Add Concept",
    header: "",
    cell: ({ row }) => {
      const { scan_report_table, id, permissions } = row.original;
      const canEdit =
        permissions.includes("CanEdit") || permissions.includes("CanAdmin");
      return (
        <AddConcept
          rowId={id}
          tableId={scan_report_table.toString()}
          contentType="scanreportfield"
          disabled={canEdit ? false : true}
          addSR={addSR}
        />
      );
    }
  },
  {
    id: "edit",
    header: "",
    cell: ({ row }) => {
      const { id, permissions } = row.original;
      const path = usePathname();

      return (
        <EditButton
          prePath={path}
          fieldID={id}
          type="field"
          permissions={permissions}
        />
      );
    }
  }
];<|MERGE_RESOLUTION|>--- conflicted
+++ resolved
@@ -10,13 +10,7 @@
 import { usePathname } from "next/navigation";
 import Link from "next/link";
 import { Button } from "@/components/ui/button";
-<<<<<<< HEAD
-import { toast } from "sonner";
-import { Copy } from "lucide-react";
-
-=======
 import CopyButton from "@/components/core/CopyButton";
->>>>>>> c7c0ec4c
 
 export const columns = (
   addSR: (concept: ScanReportConcept, c: Concept) => void,
@@ -41,25 +35,15 @@
       return (
         <div className="flex items-center gap-2">
           <Link
-<<<<<<< HEAD
-            href={`${prePath.endsWith("/") ? prePath : prePath + "/"}fields/${id}`}
-=======
             href={`${
               prePath.endsWith("/") ? prePath : prePath + "/"
             }fields/${id}`}
->>>>>>> c7c0ec4c
           >
             <Button variant="link" className="font-bold">
               {name}
             </Button>
           </Link>
-<<<<<<< HEAD
-          <Button variant="ghost" size="icon" onClick={handleCopy}>
-            <Copy className="w-4 h-4" />
-          </Button>
-=======
           <CopyButton textToCopy={name} />
->>>>>>> c7c0ec4c
         </div>
       );
     }
