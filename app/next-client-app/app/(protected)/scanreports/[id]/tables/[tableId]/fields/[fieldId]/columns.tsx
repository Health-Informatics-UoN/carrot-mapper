--- conflicted
+++ resolved
@@ -57,15 +57,11 @@
       enableSorting: false,
       cell: ({ row }) => {
         const { value_description } = row.original;
-<<<<<<< HEAD
-        return <span className="text-wrap">{value_description}</span>;
-=======
         return (
           <span className="text-gray-500 max-w-[200px] whitespace-pre-wrap text-pretty">
             {value_description}
           </span>
         );
->>>>>>> 0769e025
       },
     },
     {
