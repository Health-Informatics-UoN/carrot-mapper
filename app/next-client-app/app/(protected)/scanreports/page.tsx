--- conflicted
+++ resolved
@@ -6,11 +6,8 @@
 import { ScanReportsTableFilter } from "@/components/scanreports/ScanReportsTableFilter";
 import { FilterParameters } from "@/types/filter";
 import { FileScan } from "lucide-react";
-<<<<<<< HEAD
 import { VisibilityState } from "@tanstack/react-table";
-=======
 import { Metadata } from "next";
->>>>>>> dfb4f277
 
 interface ScanReportsProps {
   searchParams?: Promise<{ status__in: string } & FilterParameters>;
