import {
  Breadcrumb,
  BreadcrumbItem,
  BreadcrumbLink,
  BreadcrumbList,
  BreadcrumbSeparator,
} from "@/components/ui/breadcrumb";
import { columns } from "./columns";
import { Button } from "@/components/ui/button";
import { getScanReports } from "@/api/scanreports";
import { DataTable } from "@/components/data-table";
import { Tabs, TabsContent, TabsList, TabsTrigger } from "@/components/ui/tabs";
import { objToQuery } from "@/lib/client-utils";
import Link from "next/link";
import { Plus } from "lucide-react";

interface ScanReportsProps {
<<<<<<< HEAD
  searchParams?: {
    hidden?: boolean;
    page_size: number;
  };
}

export default async function ScanReports({ searchParams }: ScanReportsProps) {
  const defaults = {
    hidden: false,
    page_size: 10,
  };

  const customSearchParams = { ...defaults, ...searchParams };

  const query = objToQuery(customSearchParams);
=======
  searchParams?: FilterParameters;
}

export default async function ScanReports({ searchParams }: ScanReportsProps) {
  const defaultParams = {
    hidden: false,
    page_size: 10,
  };
  const combinedParams = { ...defaultParams, ...searchParams };

  const query = objToQuery(combinedParams);
>>>>>>> 2c884802
  const scanReports = await getScanReports(query);

  return (
    <div className="pt-10 px-16">
      <div>
        <Breadcrumb>
          <BreadcrumbList>
            <BreadcrumbItem>
              <BreadcrumbLink href="/">Home</BreadcrumbLink>
            </BreadcrumbItem>
            <BreadcrumbSeparator>/</BreadcrumbSeparator>
            <BreadcrumbItem>
              <BreadcrumbLink href="/scanreports">Scan Reports</BreadcrumbLink>
            </BreadcrumbItem>
          </BreadcrumbList>
        </Breadcrumb>
      </div>
      <div className="flex justify-between mt-3">
        <h1 className="text-4xl font-semibold">Scan Reports</h1>
        <Link href="/scanreports/create" prefetch={false}>
          <Button size="lg" className="text-md">
            New Scan Report
            <Plus className="ml-2 h-4 w-4" />
          </Button>
        </Link>
      </div>
      <div className="my-5">
        <Tabs
          defaultValue={
            (searchParams as any)?.hidden
              ? (searchParams as any)?.hidden === "true"
                ? "archived"
                : "active"
              : "active"
          }
        >
<<<<<<< HEAD
          <TabsList className="w-1/2 h-1/2 sm:w-1/4 flex flex-col sm:flex-row">
            <a href="?hidden=false" className="h-full w-full">
=======
          <TabsList className="">
            <a href="?hidden=false" className="h-full">
>>>>>>> 2c884802
              <TabsTrigger value="active">Active Reports</TabsTrigger>
            </a>
            <a href="?hidden=true" className="h-full">
              <TabsTrigger value="archived">Archived Reports</TabsTrigger>
            </a>
          </TabsList>
          <TabsContent value="active">
            <DataTable
              columns={columns}
              data={scanReports.results}
              count={scanReports.count}
              filter="dataset"
            />
          </TabsContent>
          <TabsContent value="archived">
            <DataTable
              columns={columns}
              data={scanReports.results}
              count={scanReports.count}
              filter="dataset"
            />
          </TabsContent>
        </Tabs>
      </div>
    </div>
  );
}<|MERGE_RESOLUTION|>--- conflicted
+++ resolved
@@ -15,23 +15,6 @@
 import { Plus } from "lucide-react";
 
 interface ScanReportsProps {
-<<<<<<< HEAD
-  searchParams?: {
-    hidden?: boolean;
-    page_size: number;
-  };
-}
-
-export default async function ScanReports({ searchParams }: ScanReportsProps) {
-  const defaults = {
-    hidden: false,
-    page_size: 10,
-  };
-
-  const customSearchParams = { ...defaults, ...searchParams };
-
-  const query = objToQuery(customSearchParams);
-=======
   searchParams?: FilterParameters;
 }
 
@@ -43,7 +26,6 @@
   const combinedParams = { ...defaultParams, ...searchParams };
 
   const query = objToQuery(combinedParams);
->>>>>>> 2c884802
   const scanReports = await getScanReports(query);
 
   return (
@@ -80,13 +62,8 @@
               : "active"
           }
         >
-<<<<<<< HEAD
-          <TabsList className="w-1/2 h-1/2 sm:w-1/4 flex flex-col sm:flex-row">
-            <a href="?hidden=false" className="h-full w-full">
-=======
           <TabsList className="">
             <a href="?hidden=false" className="h-full">
->>>>>>> 2c884802
               <TabsTrigger value="active">Active Reports</TabsTrigger>
             </a>
             <a href="?hidden=true" className="h-full">
