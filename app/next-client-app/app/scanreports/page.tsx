import {
  Breadcrumb,
  BreadcrumbItem,
  BreadcrumbLink,
  BreadcrumbList,
  BreadcrumbSeparator,
} from "@/components/ui/breadcrumb";
import { columns } from "./columns";
import { getScanReports } from "@/api/scanreports";
import { DataTable } from "@/components/data-table";
import { Tabs, TabsContent, TabsList, TabsTrigger } from "@/components/ui/tabs";
import { objToQuery } from "@/lib/client-utils";
import { ScanReportsTableFilter } from "@/components/scanreports/ScanReportsTableFilter";
import { FilterParameters } from "@/types/filter";

interface ScanReportsProps {
  searchParams?: { status__in: string } & FilterParameters;
}

export default async function ScanReports({ searchParams }: ScanReportsProps) {
  const defaultParams = {
    hidden: false,
    page_size: 10,
  };
  const combinedParams = { ...defaultParams, ...searchParams };

  const query = objToQuery(combinedParams);
  const scanReports = await getScanReports(query);
  const filter = { name: "dataset", value: "dataset" };

  const filter = <ScanReportsTableFilter filter="dataset" filterText="name" />;

  return (
    <div className="pt-10 px-16">
      <div>
        <Breadcrumb>
          <BreadcrumbList>
            <BreadcrumbItem>
              <BreadcrumbLink href="/">Home</BreadcrumbLink>
            </BreadcrumbItem>
            <BreadcrumbSeparator>/</BreadcrumbSeparator>
            <BreadcrumbItem>
              <BreadcrumbLink href="/scanreports">Scan Reports</BreadcrumbLink>
            </BreadcrumbItem>
          </BreadcrumbList>
        </Breadcrumb>
      </div>
      <div className="flex justify-between mt-3">
        <h1 className="text-4xl font-semibold">Scan Reports</h1>
      </div>
      <div className="my-5">
        <Tabs
          defaultValue={
            (searchParams as any)?.hidden
              ? (searchParams as any)?.hidden === "true"
                ? "archived"
                : "active"
              : "active"
          }
        >
          <TabsList className="">
            <a href="?hidden=false" className="h-full">
              <TabsTrigger value="active">Active Reports</TabsTrigger>
            </a>
            <a href="?hidden=true" className="h-full">
              <TabsTrigger value="archived">Archived Reports</TabsTrigger>
            </a>
          </TabsList>
          <TabsContent value="active">
            <DataTable
              columns={columns}
              data={scanReports.results}
              count={scanReports.count}
<<<<<<< HEAD
              filter={filter}
=======
              Filter={filter}
>>>>>>> 607a0630
            />
          </TabsContent>
          <TabsContent value="archived">
            <DataTable
              columns={columns}
              data={scanReports.results}
              count={scanReports.count}
<<<<<<< HEAD
              filter={filter}
=======
              Filter={filter}
>>>>>>> 607a0630
            />
          </TabsContent>
        </Tabs>
      </div>
    </div>
  );
}<|MERGE_RESOLUTION|>--- conflicted
+++ resolved
@@ -71,11 +71,7 @@
               columns={columns}
               data={scanReports.results}
               count={scanReports.count}
-<<<<<<< HEAD
-              filter={filter}
-=======
               Filter={filter}
->>>>>>> 607a0630
             />
           </TabsContent>
           <TabsContent value="archived">
@@ -83,11 +79,7 @@
               columns={columns}
               data={scanReports.results}
               count={scanReports.count}
-<<<<<<< HEAD
-              filter={filter}
-=======
               Filter={filter}
->>>>>>> 607a0630
             />
           </TabsContent>
         </Tabs>
