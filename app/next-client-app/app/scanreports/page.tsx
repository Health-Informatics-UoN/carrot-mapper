--- conflicted
+++ resolved
@@ -44,13 +44,6 @@
           </Button>
         </Link>
       </div>
-<<<<<<< HEAD
-      <Button size="lg" className="my-5 text-md bg-blue-900 hover:bg-blue-800">
-        New Scan Report
-      </Button>
-      <div className="mb-10">
-        <DataTable columns={columns} data={result} type="scanreport"/>
-=======
       <div className="my-5">
         <Tabs
           defaultValue={
@@ -86,7 +79,6 @@
             />
           </TabsContent>
         </Tabs>
->>>>>>> 434ecd82
       </div>
     </div>
   );
