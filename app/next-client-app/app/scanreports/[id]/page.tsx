--- conflicted
+++ resolved
@@ -33,13 +33,8 @@
 
   const query = objToQuery(combinedParams);
   const scanReportsTables = await getScanReportsTables(query);
-<<<<<<< HEAD
+  const filter = <DataTableFilter filter="name" />;
   const scanReportsName = await getScanReport(id);
-  const filter = { name: "name", value: "name" };
-=======
-  const scanReportsName = await getScanReportName(id);
-  const filter = <DataTableFilter filter="name" />;
->>>>>>> 607a0630
 
   return (
     <div className="pt-10 px-16">
@@ -101,11 +96,7 @@
           columns={columns}
           data={scanReportsTables.results}
           count={scanReportsTables.count}
-<<<<<<< HEAD
-          filter={filter}
-=======
-          Filter={filter}
->>>>>>> 607a0630
+          filter="name"
           linkPrefix="/tables/"
         />
       </div>
