--- conflicted
+++ resolved
@@ -41,12 +41,9 @@
   };
   const combinedParams = { ...defaultParams, ...searchParams };
   const query = objToQuery(combinedParams);
-<<<<<<< HEAD
-=======
 
   const filter = <DataTableFilter filter="value" filterText="value" />;
 
->>>>>>> 208577b0
   const scanReportsValues = await getScanReportValues(query);
   const scanReportsName = await getScanReport(id);
   const tableName = await getScanReportTable(tableId);
