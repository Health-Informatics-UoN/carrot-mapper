--- conflicted
+++ resolved
@@ -4,12 +4,9 @@
   getScanReportPermissions,
 } from "@/api/scanreports";
 import { ScanReportFieldEditForm } from "@/components/scanreports/ScanReportFieldEditForm";
-<<<<<<< HEAD
 import Link from "next/link";
 import { Button } from "@/components/ui/button";
-=======
 import { notFound } from "next/navigation";
->>>>>>> e6216422
 
 interface ScanReportsEditFieldProps {
   params: {
@@ -32,7 +29,6 @@
   }
 
   return (
-<<<<<<< HEAD
     <div>
       <div className="gap-2 flex">
         {" "}
@@ -44,11 +40,6 @@
         <Button variant={"secondary"} className="mb-3">
           Update Field: {field.name}
         </Button>
-=======
-    <div className="pt-10 px-16">
-      <div className="flex justify-between mt-3">
-        <h1 className="text-4xl font-semibold">Update Field - {field?.name}</h1>
->>>>>>> e6216422
       </div>
       <div className="mt-2">
         <ScanReportFieldEditForm
