--- conflicted
+++ resolved
@@ -1,18 +1,6 @@
-<<<<<<< HEAD
-import {
-  getContentType,
-  getOmopField,
-  getOmopTable,
-  getOmopTableCheck,
-  getScanReportTable,
-  postConcept,
-  validateConceptCode,
-} from "@/api/scanreports";
-=======
 import { getConcept, getConceptFilter, postConcept } from "@/api/concepts";
 import { getOmopFields, getOmopTable } from "@/api/omop";
 import { getScanReportConcept, getScanReportTable } from "@/api/scanreports";
->>>>>>> 05068efd
 import { Button } from "@/components/ui/button";
 import { Input } from "@/components/ui/input";
 import { m_allowed_tables } from "@/constants/concepts";
@@ -22,31 +10,6 @@
 import { toast } from "sonner";
 import { objToQuery } from "@/lib/client-utils";
 
-const m_allowed_tables = [
-  "person",
-  "measurement",
-  "condition_occurrence",
-  "observation",
-  "drug_exposure",
-  "procedure_occurrence",
-  "specimen",
-];
-
-export default function AddConcept({
-  tableId,
-  source_field,
-}: {
-  tableId: string;
-  source_field: number;
-}) {
-  const defaultParams = {
-    type_name: "scanreportfield",
-  };
-  const params = { ...defaultParams };
-  const query = objToQuery(params);
-
-<<<<<<< HEAD
-=======
 interface AddConceptProps {
   id: number;
   tableId: string;
@@ -59,44 +22,9 @@
     console.error(error);
   };
 
->>>>>>> 05068efd
   const handleSubmit = async (conceptCode: number) => {
     try {
       const table = await getScanReportTable(tableId);
-<<<<<<< HEAD
-      const fields = await getOmopField();
-      const destination_field: OmopField = await mapConceptToOmopField(
-        table,
-        fields,
-        domain,
-        domain + "_source_concept_id"
-      );
-      const contentType = await getContentType(query);
-      // set the error message depending on which value is missing
-      if (!table.person_id || !table.date_event) {
-        let message;
-        if (!table.person_id && !table.date_event) {
-          message = "Please set the person_id and a date_event on the table ";
-        } else if (!table.person_id) {
-          message = "Please set the person_id on the table ";
-        } else {
-          message = "Please set the date_event on the table ";
-        }
-        toast.error(message);
-      } else {
-        // check if concept exists
-        if (!concept.concept_id) {
-          toast.error("No concept matches this concept code!");
-          // check if concept has valid destination field
-          if (!destination_field) {
-            toast.error("Could not find a destination field for this concept");
-          }
-          // check if concepts omop table has been implemented
-          let omopTableCheck = await getOmopTableCheck(destination_field.table);
-          if (!m_allowed_tables.includes(omopTableCheck.table)) {
-            toast.error("Have not yet implemented concept");
-          }
-=======
       const concept = await getConcept(conceptCode);
       const domain = concept?.domain_id.toLocaleLowerCase() ?? "";
       const fields = await getOmopFields();
@@ -178,31 +106,12 @@
           }
         } else {
           toast.error("Could not find the concepts");
->>>>>>> 05068efd
         }
       } catch (error) {
         handleError(error, "Unable to link Concept id to value");
       }
-<<<<<<< HEAD
-
-      const data = {
-        concept: concept.concept_id,
-        object_id: source_field,
-        content_type: contentType.content_type_id,
-        creation_type: "M",
-      };
-
-      const response = await postConcept(JSON.stringify(data));
-      console.log(response); // return the empty object/value = 0
-      // if concept does not exist, display error
-    } catch (error) {
-      const errorObj = JSON.parse((error as ApiError).message);
-      toast.error(`Adding concept failed! Error: ${errorObj.detail}`);
-      console.error(error);
-=======
     } catch (error) {
       handleError(error, "Adding concept failed!");
->>>>>>> 05068efd
     }
   };
 
