<<<<<<< HEAD
import {
  getConcept,
  getConceptFilters,
  getContentTypeId,
  addConcept,
  getScanReportConcepts,
} from "@/api/concepts";
=======
import { getConcept, getConceptFilters, addConcept } from "@/api/concepts";
>>>>>>> 94c45da7
import { getOmopFields, getOmopTable } from "@/api/omop";
import { getScanReportTable } from "@/api/scanreports";
import { Button } from "@/components/ui/button";
import { Input } from "@/components/ui/input";
import { m_allowed_tables } from "@/constants/concepts";
import { ApiError } from "@/lib/api/error";
import { mapConceptToOmopField, saveMappingRules } from "@/lib/concept-utils";
import { Form, Formik } from "formik";
import { toast } from "sonner";
import { objToQuery } from "@/lib/client-utils";

interface AddConceptProps {
  id: number;
  tableId: string;
}

export default function AddConcept({ id, tableId }: AddConceptProps) {
  const typeNameQuery = objToQuery({
    type_name: "scanreportfield",
  });
  const objectQuery = objToQuery({
    object_id: id,
  });

  const handleError = (error: any, message: string) => {
    const errorObj = JSON.parse((error as ApiError).message);
    toast.error(`${message} Error: ${errorObj.detail}`);
    console.error(error);
  };

  const handleSubmit = async (conceptCode: number) => {
    try {
      const table = await getScanReportTable(tableId);
      const concept = await getConcept(conceptCode);
      const domain = concept?.domain_id.toLocaleLowerCase() ?? "";
      const fields = await getOmopFields();
      // set the error message depending on which value is missing
      if (!table.person_id || !table.date_event) {
        let message;
        if (!table.person_id && !table.date_event) {
          message = "Please set the person_id and a date_event on the table ";
        } else if (!table.person_id) {
          message = "Please set the person_id on the table ";
        } else {
          message = "Please set the date_event on the table ";
        }
        toast.error(message);
        return;
      }

      // check if concept exists
      if (!concept.concept_id) {
        toast.error(
          `Concept id ${conceptCode} does not exist in our database.`,
        );
        return;
      }

      // check if concept has valid destination field
      const cachedOmopFunction = mapConceptToOmopField();
      const destination_field = await cachedOmopFunction(
        fields,
        domain + "_source_concept_id",
      );
      if (!destination_field) {
        toast.error("Could not find a destination field for this concept");
        return;
      }

      // check concepts omop table has been implemented
      const omopTable = await getOmopTable(destination_field.table.toString());
      if (!m_allowed_tables.includes(omopTable.table)) {
        toast.error(
          `Concept ${concept.concept_id} (${concept.concept_name}) is from table '${omopTable.table}' which is not implemented yet.`,
        );
        return;
      }

      try {
        // Make sure that the code input is not overlap
        let scanreportconceptCheck = await getScanReportConcepts(objectQuery);
        if (
          scanreportconceptCheck.find((item) => item.concept === conceptCode)
        ) {
          toast.error(
            "Can't add multiple concepts of the same id to the same object",
          );
          return;
        }
        // create scan report concept
        await addConcept({
          concept: conceptCode,
          object_id: id,
          content_type: "scanreportfield",
          creation_type: "M",
        });
        let scanreportconcepts = await getScanReportConcepts(objectQuery);
        if (scanreportconcepts.length > 0) {
          const conceptIds = scanreportconcepts.map((value) => value.concept);
          const conceptFilters = await getConceptFilters(conceptIds.join());

          // save new concepts to state
          const scanreport_concepts = scanreportconcepts.map((element) => ({
            ...element,
            concept: conceptFilters.find(
              (con) => con.concept_id == element.concept,
            ),
          }));
          toast.success("ConceptId linked to the value");

          // create mapping rules for new concept
          const scan_report_concept = scanreport_concepts.filter(
            (con) => con.concept?.concept_id == conceptCode,
          )[0];
          try {
            await saveMappingRules(scan_report_concept as any, table);
            toast.success("Mapping Rules created");
          } catch (error) {
            handleError(error, "Could not create mapping rules");
          }
        } else {
          toast.error("Could not find the concepts");
        }
      } catch (error) {
        handleError(error, "Unable to link Concept id to value");
      }
    } catch (error) {
      handleError(error, "Adding concept failed!");
    }
  };

  return (
    <Formik
      initialValues={{ concept: "" }}
      onSubmit={(data, actions) => {
        handleSubmit(Number(data.concept));
        actions.resetForm();
      }}
    >
      {({ values, handleChange, handleSubmit }) => (
        <Form onSubmit={handleSubmit}>
          <div className="flex gap-2">
            <div>
              <Input
                type="number"
                name="concept"
                value={values.concept}
                onChange={handleChange}
                required
                className="w-[180px]"
              />
            </div>
            <Button type="submit">Add</Button>
          </div>
        </Form>
      )}
    </Formik>
  );
}<|MERGE_RESOLUTION|>--- conflicted
+++ resolved
@@ -1,14 +1,9 @@
-<<<<<<< HEAD
 import {
   getConcept,
   getConceptFilters,
-  getContentTypeId,
   addConcept,
   getScanReportConcepts,
 } from "@/api/concepts";
-=======
-import { getConcept, getConceptFilters, addConcept } from "@/api/concepts";
->>>>>>> 94c45da7
 import { getOmopFields, getOmopTable } from "@/api/omop";
 import { getScanReportTable } from "@/api/scanreports";
 import { Button } from "@/components/ui/button";
