--- conflicted
+++ resolved
@@ -28,13 +28,7 @@
 import { Skeleton } from "@/components/ui/skeleton";
 import { format } from "date-fns/format";
 import { ScanReportStatus } from "@/components/scanreports/ScanReportStatus";
-<<<<<<< HEAD
 import { InfoItem } from "@/components/core/InfoItem";
-=======
-import { notFound } from "next/navigation";
-import Link from "next/link";
-import { DeleteActionItem } from "@/components/scanreports/DeleteActionItem";
->>>>>>> fd82a1af
 
 export default async function ScanReportLayout({
   params,
@@ -70,11 +64,7 @@
     )
   ) {
     return (
-<<<<<<< HEAD
       <div className="container">
-=======
-      <div className="pt-5 px-16">
->>>>>>> fd82a1af
         <Forbidden />
       </div>
     );
@@ -82,7 +72,6 @@
 
   const createdDate = new Date(scanreport.created_at);
   return (
-<<<<<<< HEAD
     <div className="container space-y-2">
       <div>
         <Breadcrumb>
@@ -133,80 +122,6 @@
       {/* "Navs" group */}
       <div className="flex flex-col md:flex-row justify-between">
         <div>
-=======
-    <>
-      <div className="pt-5 px-16 space-y-2">
-        <div>
-          <Breadcrumb>
-            <BreadcrumbList>
-              <BreadcrumbItem>
-                <BreadcrumbLink href="/">Home</BreadcrumbLink>
-              </BreadcrumbItem>
-              <BreadcrumbSeparator>/</BreadcrumbSeparator>
-              <BreadcrumbItem>
-                <BreadcrumbLink href="/scanreports">
-                  Scan Reports
-                </BreadcrumbLink>
-              </BreadcrumbItem>
-              <BreadcrumbSeparator>/</BreadcrumbSeparator>
-              <BreadcrumbItem>
-                <BreadcrumbLink href={`/scanreports/${params.id}/`}>
-                  {scanreport.dataset}
-                </BreadcrumbLink>
-              </BreadcrumbItem>
-            </BreadcrumbList>
-          </Breadcrumb>
-        </div>
-        {/* Details line */}
-        <div className="flex font-semibold text-3xl items-center">
-          <FileScan className="mr-2 text-green-700" />
-          <h2>{scanreport.dataset}</h2>
-        </div>
-        <div className="flex items-center text-sm space-x-3">
-          <div className="flex items-center">
-            <h3 className="text-gray-500">
-              Dataset:{" "}
-              <Link href={`/datasets/${scanreport.parent_dataset.id}/`}>
-                <span className="text-black dark:text-white/90">
-                  {scanreport.parent_dataset.name}
-                </span>
-              </Link>
-            </h3>
-          </div>
-          <div>|</div>
-          <div className="flex items-center">
-            <h3 className="text-gray-500">
-              Data Partner:{" "}
-              <span className="text-black dark:text-white/90">
-                {scanreport.data_partner}
-              </span>
-            </h3>
-          </div>
-          <div>|</div>
-          <div className="flex items-center">
-            <h3 className="text-gray-500">
-              Created:{" "}
-              <span className="text-black dark:text-white/90">
-                {format(createdDate, "MMM dd, yyyy h:mm a")}
-              </span>
-            </h3>
-          </div>
-          <div>|</div>
-          <div className="flex items-center">
-            <div className="ml-2">
-              <ScanReportStatus
-                id={params.id}
-                status={scanreport.status}
-                dataset={scanreport.dataset}
-                className="w-[180px] h-7"
-                disabled={!canEdit} // Disable when users don't have permission
-              />
-            </div>
-          </div>
-        </div>
-        {/* "Navs" group */}
-        <div className="flex justify-between">
->>>>>>> fd82a1af
           <NavGroup
             path={`/scanreports/${params.id}`}
             items={[
@@ -250,7 +165,6 @@
                     variant={"ghost"}
                     className="text-red-400 px-0 py-0 h-auto"
                   >
-<<<<<<< HEAD
                     <TrashIcon className="mr-2 size-4" />
                     Delete Scan Report
                   </Button>
@@ -258,16 +172,6 @@
               </DropdownMenuItem>
             </DropdownMenuContent>
           </DropdownMenu>
-=======
-                    <Download className="mr-2 size-4" />
-                    Export Scan Report
-                  </a>
-                </DropdownMenuItem>
-                <DeleteActionItem id={scanreport.id} />
-              </DropdownMenuContent>
-            </DropdownMenu>
-          </div>
->>>>>>> fd82a1af
         </div>
       </div>
       <Boundary>
