--- conflicted
+++ resolved
@@ -28,12 +28,9 @@
 import { Skeleton } from "@/components/ui/skeleton";
 import { format } from "date-fns/format";
 import { ScanReportStatus } from "@/components/scanreports/ScanReportStatus";
-<<<<<<< HEAD
-import { DeleteActionItem } from "@/components/scanreports/DeleteActionItem";
-=======
 import { notFound } from "next/navigation";
 import Link from "next/link";
->>>>>>> e6216422
+import { DeleteActionItem } from "@/components/scanreports/DeleteActionItem";
 
 export default async function ScanReportLayout({
   params,
@@ -109,17 +106,11 @@
           <div className="flex items-center">
             <h3 className="text-gray-500">
               Dataset:{" "}
-<<<<<<< HEAD
-              <span className="text-black dark:text-white/90">
-                {scanreport.parent_dataset}
-              </span>
-=======
               <Link href={`/datasets/${scanreport.parent_dataset.id}/`}>
                 <span className="text-black">
                   {scanreport.parent_dataset.name}
                 </span>
               </Link>
->>>>>>> e6216422
             </h3>
           </div>
           <div>|</div>
