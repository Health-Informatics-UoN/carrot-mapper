--- conflicted
+++ resolved
@@ -12,23 +12,6 @@
 import { objToQuery } from "@/lib/client-utils";
 
 interface DataSetListProps {
-<<<<<<< HEAD
-  searchParams?: {
-    hidden?: boolean;
-    page_size: number;
-  };
-}
-
-export default async function DataSets({ searchParams }: DataSetListProps) {
-  const defaults = {
-    hidden: false,
-    page_size: 10,
-  };
-
-  const customSearchParams = { ...defaults, ...searchParams };
-
-  const query = objToQuery(customSearchParams);
-=======
   searchParams?: FilterParameters;
 }
 
@@ -40,7 +23,6 @@
   const combinedParams = { ...defaultParams, ...searchParams };
 
   const query = objToQuery(combinedParams);
->>>>>>> 2c884802
   const dataset = await getDataSets(query);
 
   return (
@@ -71,13 +53,8 @@
               : "active"
           }
         >
-<<<<<<< HEAD
-          <TabsList className="w-1/2 h-1/2 sm:w-1/4 flex flex-col sm:flex-row">
-            <a href="?hidden=false" className="h-full w-full">
-=======
           <TabsList>
             <a href="?hidden=false" className="h-full">
->>>>>>> 2c884802
               <TabsTrigger value="active">Active Datasets</TabsTrigger>
             </a>
             <a href="?hidden=true" className="h-full">
