import "./globals.css";
import "./custom.css";
import "bootstrap/dist/css/bootstrap.css";
import "react-tooltip/dist/react-tooltip.css";
import type { Metadata } from "next";
import BootstrapClient from "@/components/BootstrapClient";
import { Navbar } from "@/components/Navbar";
import { Toaster } from "sonner";

export const metadata: Metadata = {
  title: "Carrot Mapper",
  description: "Convenient And Reusable Rapid Omop Transformer",
};

export default function RootLayout({
  children,
}: Readonly<{
  children: React.ReactNode;
}>) {
  return (
    <html lang="en">
<<<<<<< HEAD
      <body>
        {/* <Navbar />
        <div className="mt-[50px] mb-4">{children}</div>
        <BootstrapClient /> */}
        <Sidebar />
        <div className="ml-[230px] mb-4">{children}</div>

=======
      <body style={{ paddingTop: "60px", paddingBottom: "20px" }}>
        <Navbar />
        {children}
        <BootstrapClient />
>>>>>>> a8617af9
        <Toaster
          toastOptions={{
            classNames: {
              error: "bg-red-700 text-white",
              success: "bg-green-700 text-white",
              warning: "text-yellow-400",
              info: "bg-blue-800 text-white",
            },
          }}
        />
      </body>
    </html>
  );
}<|MERGE_RESOLUTION|>--- conflicted
+++ resolved
@@ -19,20 +19,10 @@
 }>) {
   return (
     <html lang="en">
-<<<<<<< HEAD
-      <body>
-        {/* <Navbar />
-        <div className="mt-[50px] mb-4">{children}</div>
-        <BootstrapClient /> */}
-        <Sidebar />
-        <div className="ml-[230px] mb-4">{children}</div>
-
-=======
       <body style={{ paddingTop: "60px", paddingBottom: "20px" }}>
         <Navbar />
         {children}
         <BootstrapClient />
->>>>>>> a8617af9
         <Toaster
           toastOptions={{
             classNames: {
