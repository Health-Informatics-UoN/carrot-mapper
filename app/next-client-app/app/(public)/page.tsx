--- conflicted
+++ resolved
@@ -1,22 +1,3 @@
-<<<<<<< HEAD
-import { getScanReports } from "@/api/scanreports";
-import { LoginButton, LogoutButton } from "@/auth/login";
-import { options } from "@/auth/options";
-import { getServerSession } from "next-auth";
-
-export default async function Default() {
-  const session = await getServerSession(options);
-
-  const username = session?.token.user?.username;
-
-  const scanreports = await getScanReports(undefined);
-
-  return (
-    <>
-      User: {username}
-      {session ? <LogoutButton /> : <LoginButton />}
-      {scanreports?.count}
-=======
 import CallToAction from "@/components/homepage/CTA";
 import BentoProjects from "@/components/homepage/bentoProjects";
 import Features from "@/components/homepage/features";
@@ -36,7 +17,7 @@
         repeatDelay={1}
         className={cn(
           "[mask-image:radial-gradient(800px_circle_at_center,white,transparent)]",
-          "inset-x-0 inset-y-[-30%] h-full skew-y-12 mt-[200px] overflow-hidden"
+          "inset-x-0 inset-y-[-30%] h-full skew-y-12 mt-[200px] overflow-hidden",
         )}
       />{" "}
       {/* Content */}
@@ -47,7 +28,6 @@
         {process.env.ENABLE_FUNDERS && <Funders />}
         <CallToAction />
       </div>
->>>>>>> f99ec844
     </>
   );
 }