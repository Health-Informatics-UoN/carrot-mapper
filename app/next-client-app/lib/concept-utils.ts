--- conflicted
+++ resolved
@@ -1,4 +1,3 @@
-<<<<<<< HEAD
 import { AddMappingRule, getContentTypeId } from "@/api/concepts";
 import { getOmopFields, getOmopTable, getOmopTables } from "@/api/omop";
 import { m_allowed_tables } from "@/constants/concepts";
@@ -36,31 +35,6 @@
         isAllowed: m_allowed_tables.includes(val.table?.table ?? ""),
       }));
       return mappedTables.find((val) => val.isAllowed == true)?.field;
-=======
-import {
-  getOmopField,
-  getOmopTable,
-  getScanReportTable,
-  validateConceptCode,
-} from "@/api/scanreports";
-
-//function to map concept domain to an omop field
-export const mapConceptToOmopField = async (
-  tableId: string,
-  fields: OmopField[],
-  domain: string
-): Promise<any> => {
-  // cached values
-  let omopTables: OmopTable[] = [];
-  const table = await getScanReportTable(tableId);
-  // mapping function which is returned by this function
-  //if omop table is not specified
-  if (!table) {
-    // get omop fields that match specified domain
-    const mappedFields = fields.filter((field) => field.field == domain);
-    if (mappedFields.length < 2) {
-      return mappedFields[0];
->>>>>>> c406e7b6
     }
     // if there are more than 1 fields that match the domain
     // if omopTables hasn't previously been retrieved retreive it, otherwise, use cached version
@@ -70,7 +44,6 @@
     if (!omopTables) {
       omopTables = await getOmopTables();
     }
-<<<<<<< HEAD
     // find omop field with specified table and domain
     let mappedTable = omopTables.find((t) => t.table == table) ?? null;
     const mappedField = fields.find(
@@ -176,27 +149,4 @@
   }
   // when all requests have finished, return
   return promises;
-=======
-    // find correct field to return
-    let mappedTables = mappedFields.map((field) => ({
-      table: omopTables.find((t) => t.id == field.table),
-      field: field,
-      isAllowed: false, // Add the 'isAllowed' property and initialize it as false
-    }));
-    mappedTables = mappedTables.map((val) => ({
-      ...val,
-      isAllowed: val.table && m_allowed_tables.includes(val.table.table),
-    }));
-    return mappedTables.find((val) => val.isAllowed == true)?.field;
-  }
-  if (!omopTables) {
-    omopTables = await getOmopTable();
-  }
-  // find omop field with specified table and domain
-  let mappedTable = omopTables.find((t) => t.id == Number(tableId));
-  const mappedField = fields.find(
-    (f) => f.table == (mappedTable?.id ?? "") && f.field == domain
-  );
-  return mappedField;
->>>>>>> c406e7b6
 };