import { ReadonlyURLSearchParams } from "next/navigation";
import { AppRouterInstance } from "next/dist/shared/lib/app-router-context.shared-runtime";

export function navigateWithSearchParam(
  paramName: string,
  param: string | number,
  router: AppRouterInstance,
  searchParams: ReadonlyURLSearchParams
) {
  const currentParams = new URLSearchParams(Array.from(searchParams.entries()));
  if (param) {
    currentParams.set(paramName, param.toString());
  } else {
    currentParams.delete(paramName);
  }
  const queryString = currentParams.toString();
  router.push(`?${queryString}`, { scroll: false });
}

<<<<<<< HEAD
// Build query string for filtering and sorting
export function objToQuery(obj: {
  hidden?: boolean;
  page_size?: number;
  scan_report?: string;
}): string {
=======
/**
 * Converts an object into a query string.
 *
 * Iterates over the object properties, encoding and combining with '&' to form a query string.
 *
 * @param obj - The object to be converted into a query string.
 * @returns A string representing the query.
 */
export function objToQuery(obj: { [key: string]: any }): string {
>>>>>>> 2c884802
  if (Object.keys(obj).length === 0) return "";
  let query = "";
  for (let key in obj) {
    if (obj.hasOwnProperty(key)) {
      const value = obj[key as keyof typeof obj];
      if (value !== undefined) {
        if (query.length > 0) {
          query += "&";
        }
        query += `${key}=${encodeURIComponent(value)}`;
      }
    }
  }
  return query;
}<|MERGE_RESOLUTION|>--- conflicted
+++ resolved
@@ -17,14 +17,6 @@
   router.push(`?${queryString}`, { scroll: false });
 }
 
-<<<<<<< HEAD
-// Build query string for filtering and sorting
-export function objToQuery(obj: {
-  hidden?: boolean;
-  page_size?: number;
-  scan_report?: string;
-}): string {
-=======
 /**
  * Converts an object into a query string.
  *
@@ -34,7 +26,6 @@
  * @returns A string representing the query.
  */
 export function objToQuery(obj: { [key: string]: any }): string {
->>>>>>> 2c884802
   if (Object.keys(obj).length === 0) return "";
   let query = "";
   for (let key in obj) {
