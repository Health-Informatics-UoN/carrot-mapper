from django.conf import settings
from django.contrib.contenttypes.fields import GenericForeignKey, GenericRelation
from django.contrib.contenttypes.models import ContentType
from django.db import models
from django.db.models.constraints import UniqueConstraint
from shared.data.models import Concept

STATUS_LIVE = "LIVE"
STATUS_ARCHIVED = "ARCHIVED"
STATUS_CHOICES = [
    (STATUS_LIVE, "Live"),
    (STATUS_ARCHIVED, "Archived"),
]


class CreationType(models.TextChoices):
    Manual = "M", "Manual"
    Vocab = "V", "Vocab"
    Reuse = "R", "Reuse"


class VisibilityChoices(models.TextChoices):
    PUBLIC = "PUBLIC", "Public"
    RESTRICTED = "RESTRICTED", "Restricted"


class BaseModel(models.Model):
    """
    Abstract base model that provides common fields for all models.

    Attributes:
        created_at (DateTimeField): The timestamp when the object was created.
        updated_at (DateTimeField): The timestamp when the object was last updated.
    """

    created_at = models.DateTimeField(auto_now_add=True)
    updated_at = models.DateTimeField(auto_now=True)

    class Meta:
        abstract = True


class UploadStatus(models.Model):
    value = models.CharField(max_length=64)
    display_name = models.CharField(max_length=64)


class MappingStatus(models.Model):
    value = models.CharField(max_length=64)
    display_name = models.CharField(max_length=64)


<<<<<<< HEAD
class JobStage(models.Model):
    value = models.CharField(max_length=64)
    display_name = models.CharField(max_length=64)


class StageStatus(models.Model):
    value = models.CharField(max_length=64)
    display_name = models.CharField(max_length=64)


class ScanReportJob(BaseModel):
    scan_report_id = models.IntegerField(null=True)
    scan_report_table_id = models.IntegerField(null=True)
    stage = models.ForeignKey(
        "JobStage",
        null=True,
        blank=True,
        on_delete=models.DO_NOTHING,
        related_name="job_stage",
    )
    status = models.ForeignKey(
        "StageStatus",
        null=True,
        blank=True,
        on_delete=models.DO_NOTHING,
        related_name="stage_status",
    )
    details = models.CharField(max_length=256, null=True, blank=True)


=======
>>>>>>> e9741fb5
class ClassificationSystem(BaseModel):
    """
    Class for 'classification system', i.e. SNOMED or ICD-10 etc.
    """

    name = models.CharField(max_length=64)

    class Meta:
        app_label = "mapping"

    def __str__(self):
        return str(self.id)


class DataPartner(BaseModel):
    """
    Model for a DataPartner.

    Attributes:
        name (CharField): The name of the data partner, limited to 64 characters.
    """

    name = models.CharField(max_length=64)

    class Meta:
        verbose_name = "Data Partner"
        verbose_name_plural = "Data Partners"
        constraints = [
            UniqueConstraint(fields=["name"], name="datapartner_name_unique")
        ]
        app_label = "mapping"

    def __str__(self):
        return str(self.id)


class OmopTable(BaseModel):
    """
    Model for a OmopTable.

    Attributes:
        table: Name of the linking table.
    """

    table = models.CharField(max_length=64)

    class Meta:
        app_label = "mapping"

    def __str__(self):
        return str(self.id)


class OmopField(BaseModel):
    """
    Model for an OmopField.

    Attributes:
        table: FK to `OmopTable`
        field: name of the linking field.
    """

    table = models.ForeignKey(OmopTable, on_delete=models.CASCADE)
    field = models.CharField(max_length=64)

    class Meta:
        app_label = "mapping"

    def __str__(self):
        return str(self.id)


class ScanReportConcept(BaseModel):
    """
    Model for Concepts informed by the user or automatic tools.
    It uses a generic relation to connect it to a ScanReportValue or ScanReportValue
    """

    nlp_entity = models.CharField(max_length=64, null=True, blank=True)
    nlp_entity_type = models.CharField(max_length=64, null=True, blank=True)
    nlp_confidence = models.DecimalField(
        max_digits=3,
        decimal_places=2,
        null=True,
        blank=True,
    )
    nlp_vocabulary = models.CharField(max_length=64, null=True, blank=True)
    nlp_concept_code = models.CharField(max_length=64, null=True, blank=True)
    nlp_processed_string = models.CharField(max_length=256, null=True, blank=True)
    concept = models.ForeignKey(Concept, on_delete=models.DO_NOTHING)
    content_type = models.ForeignKey(ContentType, on_delete=models.CASCADE)
    object_id = models.PositiveIntegerField()
    content_object = GenericForeignKey()

    # save how the mapping rule was created
    creation_type = models.CharField(
        max_length=1,
        choices=CreationType.choices,
        default=CreationType.Manual,
    )

    class Meta:
        app_label = "mapping"

    def __str__(self):
        return str(self.id)


class ScanReport(BaseModel):
    """
    Model for a Scan Report.
    """

    author = models.ForeignKey(
        settings.AUTH_USER_MODEL,
        on_delete=models.CASCADE,
        blank=True,
        null=True,
    )
    name = models.CharField(max_length=256)  # TODO: rename to `file_name`
    dataset = models.CharField(max_length=128)  # TODO: rename to `name`
    hidden = models.BooleanField(default=False)
    file = models.FileField()  # TODO: Delete.
    upload_status = models.ForeignKey(
        "UploadStatus",
        null=True,
        blank=True,
        on_delete=models.DO_NOTHING,
        related_name="upload_status",
    )
    mapping_status = models.ForeignKey(
        "MappingStatus",
        null=True,
        blank=True,
        on_delete=models.DO_NOTHING,
        related_name="mapping_status",
    )
    data_dictionary = models.ForeignKey(
        "DataDictionary",
        on_delete=models.CASCADE,
        null=True,
        blank=True,
        related_name="data_dictionary",
    )
    # TODO: rename to `dataset`
    parent_dataset = models.ForeignKey(
        "Dataset",
        on_delete=models.CASCADE,
        related_name="scan_reports",
        related_query_name="scan_report",
        null=True,
        blank=True,
    )
    visibility = models.CharField(
        max_length=10,
        choices=VisibilityChoices.choices,
        default=VisibilityChoices.PUBLIC,
    )
    viewers = models.ManyToManyField(
        settings.AUTH_USER_MODEL,
        related_name="scanreport_viewings",
        related_query_name="scanreport_viewing",
        blank=True,
    )
    editors = models.ManyToManyField(
        settings.AUTH_USER_MODEL,
        related_name="scanreport_editors",
        related_query_name="scanreport_editor",
        blank=True,
    )

    class Meta:
        app_label = "mapping"

    def __str__(self):
        return str(self.id)


class ScanReportTable(BaseModel):
    """
    Model for a Scan Report Table
    """

    scan_report = models.ForeignKey(ScanReport, on_delete=models.CASCADE)
    name = models.CharField(max_length=256)

    # Quick notes:
    # - "ScanReportField", instead of ScanReportField,
    #    because ScanReportField has yet been defined, so you get a crash
    #    Using the quotes to look up via the name, works just fine
    # - related_name needed to be set because of
    #   https://stackoverflow.com/questions/41595364/fields-e304-reverse-accessor-clashes-in-django
    person_id = models.ForeignKey(
        "ScanReportField",
        on_delete=models.DO_NOTHING,
        null=True,
        blank=True,
        related_name="person_id",
    )
    date_event = models.ForeignKey(
        "ScanReportField",
        on_delete=models.DO_NOTHING,
        null=True,
        blank=True,
        related_name="date_event",
    )

    class Meta:
        app_label = "mapping"

    def __str__(self):
        return str(self.id)


class ScanReportField(BaseModel):
    """
    Model for a Scan Report Field.
    """

    scan_report_table = models.ForeignKey(ScanReportTable, on_delete=models.CASCADE)
    name = models.CharField(max_length=512)
    description_column = models.CharField(max_length=512)
    type_column = models.CharField(max_length=32)
    max_length = models.IntegerField()
    nrows = models.IntegerField()
    nrows_checked = models.IntegerField()
    fraction_empty = models.DecimalField(decimal_places=2, max_digits=10)
    nunique_values = models.IntegerField()
    fraction_unique = models.DecimalField(decimal_places=2, max_digits=10)
    ignore_column = models.CharField(max_length=64, blank=True, null=True)
    is_patient_id = models.BooleanField(default=False)
    is_ignore = models.BooleanField(default=False)
    classification_system = models.CharField(max_length=64, blank=True, null=True)
    pass_from_source = models.BooleanField(default=True)
    concept_id = models.IntegerField(
        default=-1,
        blank=True,
        null=True,
        # This field is not used anymore
    )
    field_description = models.CharField(max_length=256, blank=True, null=True)
    concepts = GenericRelation(ScanReportConcept)

    class Meta:
        app_label = "mapping"

    def __str__(self):
        return str(self.id)


class ScanReportAssertion(BaseModel):
    """
    Model for a Scan Report Assertion.
    """

    scan_report = models.ForeignKey(ScanReport, on_delete=models.CASCADE)
    negative_assertion = models.CharField(max_length=64, null=True, blank=True)

    class Meta:
        app_label = "mapping"

    def __str__(self):
        return str(self.id)


class MappingRule(BaseModel):
    """
    Model for a Mapping Rule.
    """

    # save the scan_report link to make it easier when performing lookups on scan_report_id
    scan_report = models.ForeignKey(ScanReport, on_delete=models.CASCADE)

    # connect the rule to a destination_field (and therefore destination_table)
    # e.g. condition_concept_id
    omop_field = models.ForeignKey(OmopField, on_delete=models.CASCADE)

    # TODO --- STOP USING THIS
    source_table = models.ForeignKey(
        ScanReportTable, on_delete=models.CASCADE, blank=True, null=True
    )

    # connect the rule with a source_field (and therefore source_table)
    source_field = models.ForeignKey(
        ScanReportField, on_delete=models.CASCADE, null=True, blank=True
    )
    concept = models.ForeignKey(ScanReportConcept, on_delete=models.CASCADE)
    approved = models.BooleanField(default=False)

    class Meta:
        app_label = "mapping"

    def __str__(self):
        return str(self.id)


class ScanReportValue(BaseModel):
    """
    Model for a Scan Report Value.
    """

    scan_report_field = models.ForeignKey(ScanReportField, on_delete=models.CASCADE)
    value = models.CharField(max_length=128)
    frequency = models.IntegerField()
    conceptID = models.IntegerField(default=-1)  # TODO rename it to concept_id
    concepts = GenericRelation(ScanReportConcept)
    value_description = models.CharField(max_length=512, blank=True, null=True)

    class Meta:
        app_label = "mapping"

    def __str__(self):
        return str(self.id)


class DataDictionary(BaseModel):
    """
    Model for a Data Dictionary file.
    """

    name = models.CharField(max_length=256, blank=True, null=True)

    class Meta:
        app_label = "mapping"

    def __str__(self):
        return str(self.id)


class NLPModel(models.Model):
    """
    A temporary model to hold the results from NLP string searches
    Created for Sprint 14
    """

    user_string = models.TextField(max_length=1024)
    json_response = models.TextField(max_length=4096, blank=True, null=True)

    class Meta:
        app_label = "mapping"

    def __str__(self):
        return str(self.id)


class Dataset(BaseModel):
    """
    Model for datasets which contain scan reports.
    """

    name = models.CharField(max_length=100, unique=True)
    data_partner = models.ForeignKey(
        DataPartner,
        on_delete=models.CASCADE,
        related_name="datasets",
        related_query_name="dataset",
    )
    visibility = models.CharField(
        max_length=10,
        choices=VisibilityChoices.choices,
        default=VisibilityChoices.PUBLIC,
    )
    viewers = models.ManyToManyField(
        settings.AUTH_USER_MODEL,
        related_name="dataset_viewings",
        related_query_name="dataset_viewing",
        blank=True,
    )
    admins = models.ManyToManyField(
        settings.AUTH_USER_MODEL,
        related_name="dataset_admins",
        related_query_name="dataset_admin",
        blank=True,
    )
    editors = models.ManyToManyField(
        settings.AUTH_USER_MODEL,
        related_name="dataset_editors",
        related_query_name="dataset_editor",
        blank=True,
    )
    hidden = models.BooleanField(default=False)
    # `projects` field added by M2M field in `Project`
    # `scan_reports` field added by FK field in `ScanReport`

    class Meta:
        verbose_name = "Dataset"
        verbose_name_plural = "Datasets"
        app_label = "mapping"

    def __str__(self) -> str:
        return str(self.id)


class Project(BaseModel):
    """
    Model for projects which are made up of datasets.
    """

    name = models.CharField(max_length=100, unique=True)
    datasets = models.ManyToManyField(
        Dataset, related_name="projects", related_query_name="project", blank=True
    )
    members = models.ManyToManyField(
        settings.AUTH_USER_MODEL, related_name="projects", related_query_name="project"
    )

    class Meta:
        verbose_name = "Project"
        verbose_name_plural = "Projects"
        app_label = "mapping"

    def __str__(self) -> str:
        return str(self.id)<|MERGE_RESOLUTION|>--- conflicted
+++ resolved
@@ -50,39 +50,6 @@
     display_name = models.CharField(max_length=64)
 
 
-<<<<<<< HEAD
-class JobStage(models.Model):
-    value = models.CharField(max_length=64)
-    display_name = models.CharField(max_length=64)
-
-
-class StageStatus(models.Model):
-    value = models.CharField(max_length=64)
-    display_name = models.CharField(max_length=64)
-
-
-class ScanReportJob(BaseModel):
-    scan_report_id = models.IntegerField(null=True)
-    scan_report_table_id = models.IntegerField(null=True)
-    stage = models.ForeignKey(
-        "JobStage",
-        null=True,
-        blank=True,
-        on_delete=models.DO_NOTHING,
-        related_name="job_stage",
-    )
-    status = models.ForeignKey(
-        "StageStatus",
-        null=True,
-        blank=True,
-        on_delete=models.DO_NOTHING,
-        related_name="stage_status",
-    )
-    details = models.CharField(max_length=256, null=True, blank=True)
-
-
-=======
->>>>>>> e9741fb5
 class ClassificationSystem(BaseModel):
     """
     Class for 'classification system', i.e. SNOMED or ICD-10 etc.
