[project]
name = "carrot-shared"
version = "0.3.2"
description = "Carrot shared library"
authors = [
    { name = "Sam Cox", email = "sam.cox@nottingham.ac.uk" },
    { name = "Philip Quinlan", email = "philip.quinlan@nottingham.ac.uk" },
]
requires-python = "~=3.11"
license = "MIT"
dependencies = [
    "django~=5.2.1",
    "psycopg2-binary>=2.9.9,<3",
    "azure-storage-queue>=12.9.0,<13",
    "python-dotenv>=1.0.1,<2",
    "graphviz>=0.20.3,<0.21",
<<<<<<< HEAD
    "azure-storage-blob>=12.25.1,<13",
    "djangorestframework>=3.16.0,<4",
    "django-filter==25.1",
=======
    "cryptography<43.0.0", # added cryptography to make UV compatible with azure-storage-blob (version below 43.0.0) 
    "azure-storage-blob==12.20.0",
    "djangorestframework==3.15.2",
    "django-filter==24.2",
>>>>>>> 856a76a2
    "openpyxl==3.1.3",
]

[dependency-groups]
dev = [
    "mypy>=1.9.0,<2",
    "psycopg2>=2.9.9,<3",
    "django-stubs>=5.0.2,<6",
]
test = ["pytest>=8.1.1,<9"]

[tool.uv]
default-groups = [
    "dev",
    "test",
]

[tool.setuptools.packages.find]
where = ["."]
include = ["shared*"]

[tool.setuptools.package-data]
shared = ["py.typed"]

[build-system]
requires = ["setuptools>=61.0"]
build-backend = "setuptools.build_meta"

[tool.pytest.ini_options]
minversion = "6.0"
pythonpath = ["."]

[tool.mypy]
plugins = ["mypy_django_plugin.main"]<|MERGE_RESOLUTION|>--- conflicted
+++ resolved
@@ -14,16 +14,10 @@
     "azure-storage-queue>=12.9.0,<13",
     "python-dotenv>=1.0.1,<2",
     "graphviz>=0.20.3,<0.21",
-<<<<<<< HEAD
+    "cryptography<43.0.0", # added cryptography to make UV compatible with azure-storage-blob (version below 43.0.0) 
     "azure-storage-blob>=12.25.1,<13",
     "djangorestframework>=3.16.0,<4",
     "django-filter==25.1",
-=======
-    "cryptography<43.0.0", # added cryptography to make UV compatible with azure-storage-blob (version below 43.0.0) 
-    "azure-storage-blob==12.20.0",
-    "djangorestframework==3.15.2",
-    "django-filter==24.2",
->>>>>>> 856a76a2
     "openpyxl==3.1.3",
 ]
 
