--- conflicted
+++ resolved
@@ -27,16 +27,6 @@
 from django.views.decorators.debug import sensitive_post_parameters
 from django.views.generic import ListView
 from django.views.generic.edit import FormView, UpdateView
-<<<<<<< HEAD
-from django_filters.rest_framework import DjangoFilterBackend
-from rest_framework import generics, status, viewsets
-from rest_framework.filters import OrderingFilter
-from rest_framework.generics import ListAPIView, RetrieveAPIView
-from rest_framework.renderers import JSONRenderer
-from rest_framework.response import Response
-from rest_framework.views import APIView
-=======
->>>>>>> 4b202b0b
 from shared.data.models import (
     DataDictionary,
     Dataset,
@@ -49,56 +39,7 @@
 )
 
 from .forms import ScanReportAssertionForm, ScanReportForm
-<<<<<<< HEAD
-from .paginations import CustomPagination
-from .permissions import (
-    CanAdmin,
-    CanEdit,
-    CanView,
-    CanViewProject,
-    has_editorship,
-    has_viewership,
-    is_admin,
-)
-from .serializers import (
-    ClassificationSystemSerializer,
-    ConceptAncestorSerializer,
-    ConceptClassSerializer,
-    ConceptRelationshipSerializer,
-    ConceptSerializer,
-    ConceptSynonymSerializer,
-    ContentTypeSerializer,
-    DataDictionarySerializer,
-    DataPartnerSerializer,
-    DatasetAndDataPartnerViewSerializer,
-    DatasetEditSerializer,
-    DatasetViewSerializer,
-    DomainSerializer,
-    DrugStrengthSerializer,
-    GetRulesAnalysis,
-    GetRulesJSON,
-    MappingRuleSerializer,
-    OmopFieldSerializer,
-    OmopTableSerializer,
-    ProjectDatasetSerializer,
-    ProjectNameSerializer,
-    ProjectSerializer,
-    ScanReportConceptSerializer,
-    ScanReportEditSerializer,
-    ScanReportFieldEditSerializer,
-    ScanReportFieldListSerializer,
-    ScanReportTableEditSerializer,
-    ScanReportTableListSerializer,
-    ScanReportValueEditSerializer,
-    ScanReportValueViewSerializer,
-    ScanReportViewSerializer,
-    ScanReportViewSerializerV2,
-    UserSerializer,
-    VocabularySerializer,
-)
-=======
 from .permissions import has_editorship, has_viewership, is_admin
->>>>>>> 4b202b0b
 from .services_nlp import start_nlp_field_level
 from .services_rules import (
     download_mapping_rules,
@@ -107,1065 +48,6 @@
 )
 
 
-<<<<<<< HEAD
-class ConceptViewSet(viewsets.ReadOnlyModelViewSet):
-    queryset = Concept.objects.all()
-    serializer_class = ConceptSerializer
-
-
-class ConceptFilterViewSet(viewsets.ReadOnlyModelViewSet):
-    queryset = Concept.objects.all()
-    serializer_class = ConceptSerializer
-    filter_backends = [DjangoFilterBackend]
-    filterset_fields = {
-        "concept_id": ["in", "exact"],
-        "concept_code": ["in", "exact"],
-        "vocabulary_id": ["in", "exact"],
-    }
-
-
-class VocabularyViewSet(viewsets.ReadOnlyModelViewSet):
-    queryset = Vocabulary.objects.all()
-    serializer_class = VocabularySerializer
-
-
-class ConceptRelationshipViewSet(viewsets.ReadOnlyModelViewSet):
-    queryset = ConceptRelationship.objects.all()
-    serializer_class = ConceptRelationshipSerializer
-    filter_backends = [DjangoFilterBackend]
-    filterset_fields = ["concept_id_1", "concept_id_2", "relationship_id"]
-
-
-class ConceptRelationshipFilterViewSet(viewsets.ReadOnlyModelViewSet):
-    queryset = ConceptRelationship.objects.all()
-    serializer_class = ConceptRelationshipSerializer
-    filter_backends = [DjangoFilterBackend]
-    filterset_fields = {
-        "concept_id_1": ["in", "exact"],
-        "concept_id_2": ["in", "exact"],
-        "relationship_id": ["in", "exact"],
-    }
-
-
-class ConceptAncestorViewSet(viewsets.ReadOnlyModelViewSet):
-    queryset = ConceptAncestor.objects.all()
-    serializer_class = ConceptAncestorSerializer
-    filter_backends = [DjangoFilterBackend]
-    filterset_fields = ["ancestor_concept_id", "descendant_concept_id"]
-
-
-class ConceptClassViewSet(viewsets.ReadOnlyModelViewSet):
-    queryset = ConceptClass.objects.all()
-    serializer_class = ConceptClassSerializer
-
-
-class ConceptSynonymViewSet(viewsets.ReadOnlyModelViewSet):
-    queryset = ConceptSynonym.objects.all()
-    serializer_class = ConceptSynonymSerializer
-
-
-class DomainViewSet(viewsets.ReadOnlyModelViewSet):
-    queryset = Domain.objects.all()
-    serializer_class = DomainSerializer
-
-
-class DrugStrengthViewSet(viewsets.ReadOnlyModelViewSet):
-    queryset = DrugStrength.objects.all()
-    serializer_class = DrugStrengthSerializer
-    filter_backends = [DjangoFilterBackend]
-    filterset_fields = ["drug_concept_id", "ingredient_concept_id"]
-
-
-class CountProjects(APIView):
-    renderer_classes = (JSONRenderer,)
-
-    def get(self, request, dataset):
-        project_count = (
-            Project.objects.filter(datasets__exact=dataset).distinct().count()
-        )
-        content = {
-            "project_count": project_count,
-        }
-        return Response(content)
-
-
-class ProjectListView(ListAPIView):
-    """
-    API view to show all projects' names.
-    """
-
-    permission_classes = []
-    filter_backends = [DjangoFilterBackend]
-    filterset_fields = {"name": ["in", "exact"]}
-
-    def get_serializer_class(self):
-        if (
-            self.request.GET.get("name") is not None
-            or self.request.GET.get("name__in") is not None
-        ):
-            return ProjectSerializer
-        if self.request.GET.get("datasets") is not None:
-            return ProjectDatasetSerializer
-
-        return ProjectNameSerializer
-
-    def get_queryset(self):
-        if dataset := self.request.GET.get("dataset"):
-            return Project.objects.filter(
-                datasets__exact=dataset, members__id=self.request.user.id
-            ).distinct()
-
-        return Project.objects.all()
-
-
-class ProjectRetrieveView(RetrieveAPIView):
-    """
-    API view to retrieve a single project.
-    Will return 403 Forbidden if User isn't a member.
-    """
-
-    permission_classes = [CanViewProject]
-    serializer_class = ProjectSerializer
-    queryset = Project.objects.all()
-
-
-class ProjectUpdateView(generics.UpdateAPIView):
-    serializer_class = ProjectSerializer
-    queryset = Project.objects.all()
-
-
-class UserViewSet(viewsets.ReadOnlyModelViewSet):
-    queryset = User.objects.all()
-    serializer_class = UserSerializer
-
-
-class UserFilterViewSet(viewsets.ReadOnlyModelViewSet):
-    queryset = User.objects.all()
-    serializer_class = UserSerializer
-    filter_backends = [DjangoFilterBackend]
-    filterset_fields = {"id": ["in", "exact"], "is_active": ["exact"]}
-
-
-class ScanReportListViewSet(viewsets.ModelViewSet):
-    filter_backends = [DjangoFilterBackend]
-    filterset_fields = {"parent_dataset": ["exact"]}
-
-    def get_permissions(self):
-        if self.request.method == "DELETE":
-            # user must be able to view and be an admin to delete a scan report
-            self.permission_classes = [CanView & CanAdmin]
-        elif self.request.method in ["PUT", "PATCH"]:
-            # user must be able to view and be either an editor or and admin
-            # to edit a scan report
-            self.permission_classes = [CanView & (CanEdit | CanAdmin)]
-        else:
-            self.permission_classes = [CanView | CanEdit | CanAdmin]
-        return [permission() for permission in self.permission_classes]
-
-    def get_serializer_class(self):
-        if self.request.method in ["GET", "POST"]:
-            # use the view serialiser if on GET requests
-            return ScanReportViewSerializer
-        if self.request.method in ["PUT", "PATCH", "DELETE"]:
-            # use the edit serialiser when the user tries to alter the scan report
-            return ScanReportEditSerializer
-        return super().get_serializer_class()
-
-    def get_queryset(self):
-        """
-        If the User is the `AZ_FUNCTION_USER`, return all ScanReports.
-
-        Else, apply the correct rules regarding the visibility of the Dataset and SR,
-        and the membership of the User of viewer/editor/admin/author for either.
-        """
-        if self.request.user.username == os.getenv("AZ_FUNCTION_USER"):
-            return ScanReport.objects.all().distinct()
-
-        f = ScanReport.objects.filter(
-            (
-                Q(parent_dataset__visibility=VisibilityChoices.PUBLIC)
-                & (
-                    Q(
-                        # Dataset and SR are 'PUBLIC'
-                        visibility=VisibilityChoices.PUBLIC,
-                    )
-                    | (
-                        Q(visibility=VisibilityChoices.RESTRICTED)
-                        & (
-                            Q(
-                                # Dataset is public
-                                # SR is restricted but user is in SR viewers
-                                viewers=self.request.user.id,
-                            )
-                            | Q(
-                                # Dataset is public
-                                # SR is restricted but user is in SR editors
-                                editors=self.request.user.id,
-                            )
-                            | Q(
-                                # Dataset is public
-                                # SR is restricted but user is SR author
-                                author=self.request.user.id,
-                            )
-                            | Q(
-                                # Dataset is public
-                                # SR is restricted but user is in Dataset editors
-                                parent_dataset__editors=self.request.user.id,
-                            )
-                            | Q(
-                                # Dataset is public
-                                # SR is restricted but user is in Dataset admins
-                                parent_dataset__admins=self.request.user.id,
-                            )
-                        )
-                    )
-                )
-            )
-            | (
-                Q(parent_dataset__visibility=VisibilityChoices.RESTRICTED)
-                & (
-                    Q(
-                        # Dataset and SR are restricted
-                        # User is in Dataset admins
-                        parent_dataset__admins=self.request.user.id,
-                    )
-                    | Q(
-                        # Dataset and SR are restricted
-                        # User is in Dataset editors
-                        parent_dataset__editors=self.request.user.id,
-                    )
-                    | (
-                        Q(parent_dataset__viewers=self.request.user.id)
-                        & (
-                            Q(
-                                # Dataset and SR are restricted
-                                # User is in Dataset viewers and SR viewers
-                                viewers=self.request.user.id,
-                            )
-                            | Q(
-                                # Dataset and SR are restricted
-                                # User is in Dataset viewers and SR editors
-                                editors=self.request.user.id,
-                            )
-                            | Q(
-                                # Dataset and SR are restricted
-                                # User is in Dataset viewers and SR author
-                                author=self.request.user.id,
-                            )
-                            | Q(
-                                # Dataset is restricted
-                                # But SR is 'PUBLIC'
-                                visibility=VisibilityChoices.PUBLIC,
-                            )
-                        )
-                    )
-                )
-            ),
-            parent_dataset__project__members=self.request.user.id,
-        ).distinct()
-        return f
-
-    def create(self, request, *args, **kwargs):
-        serializer = self.get_serializer(
-            data=request.data, many=isinstance(request.data, list)
-        )
-        serializer.is_valid(raise_exception=True)
-        self.perform_create(serializer)
-        headers = self.get_success_headers(serializer.data)
-        return Response(
-            serializer.data, status=status.HTTP_201_CREATED, headers=headers
-        )
-
-
-class ScanReportListViewSetV2(ScanReportListViewSet):
-    filter_backends = [DjangoFilterBackend, OrderingFilter]
-    filterset_fields = {"hidden": ["exact"], "name": ["in", "exact"]}
-    ordering_fields = ["id", "name", "created_at", "dataset", "data_partner"]
-    pagination_class = CustomPagination
-
-    def get_serializer_class(self):
-        if self.request.method in ["GET", "POST"]:
-            return ScanReportViewSerializerV2
-        return super().get_serializer_class()
-
-
-class DatasetListView(generics.ListAPIView):
-    """
-    API view to show all datasets.
-    """
-
-    serializer_class = DatasetViewSerializer
-    filter_backends = [DjangoFilterBackend]
-    filterset_fields = {
-        "id": ["in"],
-        "data_partner": ["in", "exact"],
-        "hidden": ["in", "exact"],
-    }
-
-    def get_queryset(self):
-        """
-        If the User is the `AZ_FUNCTION_USER`, return all Datasets.
-
-        Else, return only the Datasets which are on projects a user is a member,
-        which are "PUBLIC", or "RESTRICTED" Datasets that a user is a viewer of.
-        """
-        if self.request.user.username == os.getenv("AZ_FUNCTION_USER"):
-            return Dataset.objects.all().distinct()
-
-        return Dataset.objects.filter(
-            Q(visibility=VisibilityChoices.PUBLIC)
-            | Q(
-                viewers=self.request.user.id,
-                visibility=VisibilityChoices.RESTRICTED,
-            )
-            | Q(
-                editors=self.request.user.id,
-                visibility=VisibilityChoices.RESTRICTED,
-            )
-            | Q(
-                admins=self.request.user.id,
-                visibility=VisibilityChoices.RESTRICTED,
-            ),
-            project__members=self.request.user.id,
-        ).distinct()
-
-
-class DatasetAndDataPartnerListView(generics.ListAPIView):
-    """
-    API view to show all datasets.
-    """
-
-    serializer_class = DatasetAndDataPartnerViewSerializer
-    pagination_class = CustomPagination
-    filter_backends = [DjangoFilterBackend]
-    filterset_fields = {
-        "id": ["in"],
-        "data_partner": ["in", "exact"],
-        "hidden": ["in", "exact"],
-    }
-
-    def get_queryset(self):
-        """
-        If the User is the `AZ_FUNCTION_USER`, return all Datasets.
-
-        Else, return only the Datasets which are on projects a user is a member,
-        which are "PUBLIC", or "RESTRICTED" Datasets that a user is a viewer of.
-        """
-
-        if self.request.user.username == os.getenv("AZ_FUNCTION_USER"):
-            return Dataset.objects.prefetch_related("data_partner").all().distinct()
-
-        return (
-            Dataset.objects.filter(
-                Q(visibility=VisibilityChoices.PUBLIC)
-                | Q(
-                    viewers=self.request.user.id,
-                    visibility=VisibilityChoices.RESTRICTED,
-                )
-                | Q(
-                    editors=self.request.user.id,
-                    visibility=VisibilityChoices.RESTRICTED,
-                )
-                | Q(
-                    admins=self.request.user.id,
-                    visibility=VisibilityChoices.RESTRICTED,
-                ),
-                project__members=self.request.user.id,
-            )
-            .prefetch_related("data_partner")
-            .distinct()
-            .order_by("-id")
-        )
-
-
-class DatasetCreateView(generics.CreateAPIView):
-    serializer_class = DatasetViewSerializer
-    queryset = Dataset.objects.all()
-
-    def perform_create(self, serializer):
-        admins = serializer.initial_data.get("admins")
-        # If no admins given, add the user uploading the dataset
-        if not admins:
-            serializer.save(admins=[self.request.user])
-        # If the user is not in the admins, add them
-        elif self.request.user.id not in admins:
-            serializer.save(admins=admins + [self.request.user.id])
-        # All is well, save
-        else:
-            serializer.save()
-
-
-class DatasetRetrieveView(generics.RetrieveAPIView):
-    """
-    This view should return a single dataset from an id
-    """
-
-    serializer_class = DatasetViewSerializer
-    permission_classes = [CanView | CanAdmin | CanEdit]
-
-    def get_queryset(self):
-        qs = Dataset.objects.filter(id=self.kwargs.get("pk"))
-        return qs
-
-
-class DatasetUpdateView(generics.UpdateAPIView):
-    serializer_class = DatasetEditSerializer
-    # User must be able to view and be an admin or an editor
-    permission_classes = [CanView & (CanAdmin | CanEdit)]
-
-    def get_queryset(self):
-        qs = Dataset.objects.filter(id=self.kwargs.get("pk"))
-        return qs
-
-
-class DatasetDeleteView(generics.DestroyAPIView):
-    serializer_class = DatasetEditSerializer
-    # User must be able to view and be an admin
-    permission_classes = [CanView & CanAdmin]
-
-    def get_queryset(self):
-        qs = Dataset.objects.filter(id=self.kwargs.get("pk"))
-        return qs
-
-
-class ScanReportTableViewSet(viewsets.ModelViewSet):
-    queryset = ScanReportTable.objects.all()
-    filter_backends = [DjangoFilterBackend]
-    filterset_fields = {
-        "scan_report": ["in", "exact"],
-        "name": ["in", "exact"],
-        "id": ["in", "exact"],
-    }
-
-    def get_permissions(self):
-        if self.request.method == "DELETE":
-            # user must be able to view and be an admin to delete a scan report
-            self.permission_classes = [CanView & CanAdmin]
-        elif self.request.method in ["PUT", "PATCH"]:
-            # user must be able to view and be either an editor or and admin
-            # to edit a scan report
-            self.permission_classes = [CanView & (CanEdit | CanAdmin)]
-        else:
-            self.permission_classes = [CanView | CanEdit | CanAdmin]
-        return [permission() for permission in self.permission_classes]
-
-    def get_serializer_class(self):
-        if self.request.method in ["GET", "POST"]:
-            # use the view serialiser if on GET requests
-            return ScanReportTableListSerializer
-        if self.request.method in ["PUT", "PATCH", "DELETE"]:
-            # use the edit serialiser when the user tries to alter the scan report
-            return ScanReportTableEditSerializer
-        return super().get_serializer_class()
-
-    def create(self, request, *args, **kwargs):
-        serializer = self.get_serializer(
-            data=request.data, many=isinstance(request.data, list)
-        )
-        serializer.is_valid(raise_exception=True)
-        self.perform_create(serializer)
-        headers = self.get_success_headers(serializer.data)
-        return Response(
-            serializer.data, status=status.HTTP_201_CREATED, headers=headers
-        )
-
-    def partial_update(self, request: Any, *args: Any, **kwargs: Any) -> Response:
-        """
-        Perform a partial update on the instance.
-
-        Args:
-            request (Any): The request object.
-            *args (Any): Additional positional arguments.
-            **kwargs (Any): Additional keyword arguments.
-
-        Returns:
-            Response: The response object.
-        """
-        instance = self.get_object()
-        partial = kwargs.pop("partial", True)
-        serializer = self.get_serializer(instance, data=request.data, partial=partial)
-        serializer.is_valid(raise_exception=True)
-        self.perform_update(serializer)
-
-        # Map the table
-        # Check if this env should be Adding Concepts
-        add_concepts = os.environ.get("UPLOAD_ONLY").lower() == "true"
-        if add_concepts:
-            scan_report_instance = instance.scan_report
-            data_dictionary_name = (
-                scan_report_instance.data_dictionary.name
-                if scan_report_instance.data_dictionary
-                else None
-            )
-
-            # Send to queue
-            azure_dict = {
-                "scan_report_id": scan_report_instance.id,
-                "table_id": instance.id,
-                "data_dictionary_blob": data_dictionary_name,
-            }
-            queue_message = json.dumps(azure_dict)
-            message_bytes = queue_message.encode("ascii")
-            base64_bytes = base64.b64encode(message_bytes)
-            base64_message = base64_bytes.decode("ascii")
-
-            queue = QueueClient.from_connection_string(
-                conn_str=os.environ.get("STORAGE_CONN_STRING"),
-                queue_name=os.environ.get("CREATE_CONCEPTS_QUEUE_NAME"),
-            )
-            queue.send_message(base64_message)
-
-        return Response(serializer.data)
-
-
-# class ScanReportTableFilterViewSet(viewsets.ModelViewSet):
-#     queryset = ScanReportTable.objects.all()
-#     serializer_class = ScanReportTableSerializer
-#     filter_backends = [DjangoFilterBackend]
-#     filterset_fields = {
-#         "scan_report": ["in", "exact"],
-#         "name": ["in", "exact"],
-#         "id": ["in", "exact"],
-#     }
-
-
-class ScanReportFieldViewSet(viewsets.ModelViewSet):
-    queryset = ScanReportField.objects.all()
-    filter_backends = [DjangoFilterBackend]
-    filterset_fields = {
-        "scan_report_table": ["in", "exact"],
-        "name": ["in", "exact"],
-        "id": ["in", "exact"],
-    }
-
-    def get_permissions(self):
-        if self.request.method == "DELETE":
-            # user must be able to view and be an admin to delete a scan report
-            self.permission_classes = [CanView & CanAdmin]
-        elif self.request.method in ["PUT", "PATCH"]:
-            # user must be able to view and be either an editor or and admin
-            # to edit a scan report
-            self.permission_classes = [CanView & (CanEdit | CanAdmin)]
-        else:
-            self.permission_classes = [CanView | CanEdit | CanAdmin]
-        return [permission() for permission in self.permission_classes]
-
-    def get_serializer_class(self):
-        if self.request.method in ["GET", "POST"]:
-            # use the view serialiser if on GET requests
-            return ScanReportFieldListSerializer
-        if self.request.method in ["PUT", "PATCH", "DELETE"]:
-            # use the edit serialiser when the user tries to alter the scan report
-            return ScanReportFieldEditSerializer
-        return super().get_serializer_class()
-
-    def create(self, request, *args, **kwargs):
-        serializer = self.get_serializer(
-            data=request.data, many=isinstance(request.data, list)
-        )
-        serializer.is_valid(raise_exception=True)
-        self.perform_create(serializer)
-        headers = self.get_success_headers(serializer.data)
-        return Response(
-            serializer.data, status=status.HTTP_201_CREATED, headers=headers
-        )
-
-
-# class ScanReportFieldFilterViewSet(viewsets.ModelViewSet):
-#     queryset = ScanReportField.objects.all()
-#     serializer_class = ScanReportFieldSerializer
-#     filter_backends = [DjangoFilterBackend]
-#     filterset_fields = {
-#         "scan_report_table": ["in", "exact"],
-#         "name": ["in", "exact"],
-#         "id": ["in", "exact"],
-#     }
-
-
-class ScanReportConceptViewSet(viewsets.ModelViewSet):
-    queryset = ScanReportConcept.objects.all()
-    serializer_class = ScanReportConceptSerializer
-
-    def create(self, request, *args, **kwargs):
-        body = request.data
-        if not isinstance(body, list):
-            # Extract the content_type
-            content_type_str = body.pop("content_type", None)
-            content_type = ContentType.objects.get(model=content_type_str)
-            body["content_type"] = content_type.id
-
-            concept = ScanReportConcept.objects.filter(
-                concept=body["concept"],
-                object_id=body["object_id"],
-                content_type=content_type,
-            )
-            if concept.count() > 0:
-                print("Can't add multiple concepts of the same id to the same object")
-                response = JsonResponse(
-                    {
-                        "status_code": 403,
-                        "ok": False,
-                        "statusText": "Can't add multiple concepts of the same id to the same object",
-                    }
-                )
-                response.status_code = 403
-                return response
-        else:
-            # for each item in the list, identify any existing SRConcepts that clash, and block their creation
-            # this method may be quite slow as it has to wait for each query
-            filtered = []
-            for item in body:
-                # Extract the content_type
-                content_type_str = item.pop("content_type", None)
-                content_type = ContentType.objects.get(model=content_type_str)
-                item["content_type"] = content_type.id
-
-                concept = ScanReportConcept.objects.filter(
-                    concept=item["concept"],
-                    object_id=item["object_id"],
-                    content_type=content_type,
-                )
-                if concept.count() == 0:
-                    filtered.append(item)
-            body = filtered
-
-        serializer = self.get_serializer(data=body, many=isinstance(body, list))
-        serializer.is_valid(raise_exception=True)
-        self.perform_create(serializer)
-        headers = self.get_success_headers(serializer.data)
-        return Response(
-            serializer.data, status=status.HTTP_201_CREATED, headers=headers
-        )
-
-
-class ScanReportConceptFilterViewSet(viewsets.ModelViewSet):
-    queryset = ScanReportConcept.objects.all()
-    serializer_class = ScanReportConceptSerializer
-    filter_backends = [DjangoFilterBackend]
-    filterset_fields = {
-        "concept__concept_id": ["in", "exact"],
-        "object_id": ["in", "exact"],
-        "id": ["in", "exact"],
-        "content_type": ["in", "exact"],
-    }
-
-
-class ScanReportActiveConceptFilterViewSet(viewsets.ModelViewSet):
-    """
-    This returns details of ScanReportConcepts that have the given content_type and are
-    in ScanReports that are "active" - that is, not hidden, with unhidden parent
-    dataset, and marked with status "Mapping Complete".
-    This is only retrievable by AZ_FUNCTION_USER.
-    """
-
-    serializer_class = ScanReportConceptSerializer
-    filter_backends = [DjangoFilterBackend]
-
-    def get_queryset(self):
-        if self.request.user.username != os.getenv("AZ_FUNCTION_USER"):
-            raise PermissionDenied(
-                "You do not have permission to access this resource."
-            )
-
-        content_type_str = self.request.GET["content_type"]
-        content_type = ContentType.objects.get(model=content_type_str)
-
-        if content_type_str == "scanreportfield":
-            # ScanReportField
-            # we have SRCs of content_type "field", grab all SRFields in active SRs,
-            # and then filter ScanReportConcepts by those object_ids
-            field_ids = ScanReportField.objects.filter(
-                scan_report_table__scan_report__hidden=False,
-                scan_report_table__scan_report__parent_dataset__hidden=False,
-                scan_report_table__scan_report__status="COMPLET",
-            ).values_list("id", flat=True)
-            return ScanReportConcept.objects.filter(
-                content_type=content_type, object_id__in=field_ids
-            )
-        elif content_type_str == "scanreportvalue":
-            # ScanReportValue
-            # we have SRCs of content_type "value", grab all SRValues in active SRs,
-            # and then filter ScanReportConcepts by those object_ids
-            value_ids = ScanReportValue.objects.filter(
-                scan_report_field__scan_report_table__scan_report__hidden=False,
-                scan_report_field__scan_report_table__scan_report__parent_dataset__hidden=False,
-                scan_report_field__scan_report_table__scan_report__status="COMPLET",
-            ).values_list("id", flat=True)
-            return ScanReportConcept.objects.filter(
-                content_type=content_type, object_id__in=value_ids
-            )
-        return None
-
-
-class ClassificationSystemViewSet(viewsets.ModelViewSet):
-    queryset = ClassificationSystem.objects.all()
-    serializer_class = ClassificationSystemSerializer
-
-
-class DataDictionaryViewSet(viewsets.ModelViewSet):
-    queryset = DataDictionary.objects.all()
-    serializer_class = DataDictionarySerializer
-
-
-class DataPartnerViewSet(viewsets.ModelViewSet):
-    queryset = DataPartner.objects.all()
-    serializer_class = DataPartnerSerializer
-
-    def create(self, request, *args, **kwargs):
-        serializer = self.get_serializer(
-            data=request.data, many=isinstance(request.data, list)
-        )
-        serializer.is_valid(raise_exception=True)
-        self.perform_create(serializer)
-        headers = self.get_success_headers(serializer.data)
-        return Response(
-            serializer.data, status=status.HTTP_201_CREATED, headers=headers
-        )
-
-
-class DataPartnerFilterViewSet(viewsets.ModelViewSet):
-    queryset = DataPartner.objects.all()
-    serializer_class = DataPartnerSerializer
-    filter_backends = [DjangoFilterBackend]
-    filterset_fields = ["name"]
-
-
-class OmopTableViewSet(viewsets.ModelViewSet):
-    queryset = OmopTable.objects.all()
-    serializer_class = OmopTableSerializer
-
-
-class OmopTableFilterViewSet(viewsets.ModelViewSet):
-    queryset = OmopTable.objects.all()
-    serializer_class = OmopTableSerializer
-    filter_backends = [DjangoFilterBackend]
-    filterset_fields = {"id": ["in", "exact"]}
-
-
-class OmopFieldViewSet(viewsets.ModelViewSet):
-    queryset = OmopField.objects.all()
-    serializer_class = OmopFieldSerializer
-
-
-class OmopFieldFilterViewSet(viewsets.ModelViewSet):
-    queryset = OmopField.objects.all()
-    serializer_class = OmopFieldSerializer
-    filter_backends = [DjangoFilterBackend]
-    filterset_fields = {"id": ["in", "exact"]}
-
-
-class MappingRuleViewSet(viewsets.ModelViewSet):
-    queryset = MappingRule.objects.all()
-    serializer_class = MappingRuleSerializer
-
-
-class DownloadJSON(viewsets.ModelViewSet):
-    queryset = ScanReport.objects.all()
-    serializer_class = GetRulesJSON
-    filter_backends = [DjangoFilterBackend]
-    filterset_fields = ["id"]
-
-
-class RulesList(viewsets.ModelViewSet):
-    queryset = MappingRule.objects.all().order_by("id")
-    pagination_class = CustomPagination
-    filter_backends = [DjangoFilterBackend]
-    http_method_names = ["get"]
-
-    def get_queryset(self):
-        _id = self.request.query_params.get("id", None)
-        queryset = self.queryset
-        if _id is not None:
-            queryset = queryset.filter(scan_report__id=_id)
-        return queryset
-
-    def list(self, request):
-        """
-        This is a somewhat strange way of doing things (because we don't use a serializer class,
-        but seems to be a limitation of how django handles the combination of pagination and
-        filtering on ID of a model (ScanReport) that's not that being returned (MappingRule).
-
-        Instead, this is in effect a ListSerializer for MappingRule but that only works for in
-        the scenario we have. This means that get_mapping_rules_list() must now handle pagination
-        directly.
-        """
-        queryset = self.queryset
-        _id = self.request.query_params.get("id", None)
-        # Filter on ScanReport ID
-        if _id is not None:
-            queryset = queryset.filter(scan_report__id=_id)
-        count = queryset.count()
-
-        # Get subset of mapping rules that fit onto the page to be displayed
-        p = self.request.query_params.get("p", None)
-        page_size = self.request.query_params.get("page_size", None)
-        rules = get_mapping_rules_list(
-            queryset, page_number=int(p), page_size=int(page_size)
-        )
-
-        # Process all rules
-        for rule in rules:
-            rule["destination_table"] = {
-                "id": int(str(rule["destination_table"])),
-                "name": rule["destination_table"].table,
-            }
-
-            rule["domain"] = {
-                "id": int(str(rule["domain"])),
-                "name": rule["domain"].field,
-            }
-
-            rule["source_table"] = {
-                "id": int(str(rule["source_table"])),
-                "name": rule["source_table"].name,
-            }
-
-            rule["source_field"] = {
-                "id": int(str(rule["source_field"])),
-                "name": rule["source_field"].name,
-            }
-
-        return Response(data={"count": count, "results": rules})
-
-
-class AnalyseRules(viewsets.ModelViewSet):
-    queryset = ScanReport.objects.all()
-    serializer_class = GetRulesAnalysis
-    filter_backends = [DjangoFilterBackend]
-    filterset_fields = ["id"]
-
-
-class MappingRuleFilterViewSet(viewsets.ModelViewSet):
-    queryset = MappingRule.objects.all()
-    serializer_class = MappingRuleSerializer
-    filter_backends = [DjangoFilterBackend]
-    filterset_fields = {
-        "scan_report": ["in", "exact"],
-        "concept": ["in", "exact"],
-    }
-
-
-class ScanReportValueViewSet(viewsets.ModelViewSet):
-    queryset = ScanReportValue.objects.all()
-    filter_backends = [DjangoFilterBackend]
-    filterset_fields = {
-        "scan_report_field": ["in", "exact"],
-        "value": ["in", "exact"],
-        "id": ["in", "exact"],
-    }
-
-    def get_permissions(self):
-        if self.request.method == "DELETE":
-            # user must be able to view and be an admin to delete a scan report
-            self.permission_classes = [CanView & CanAdmin]
-        elif self.request.method in ["PUT", "PATCH"]:
-            # user must be able to view and be either an editor or and admin
-            # to edit a scan report
-            self.permission_classes = [CanView & (CanEdit | CanAdmin)]
-        else:
-            self.permission_classes = [CanView | CanEdit | CanAdmin]
-        return [permission() for permission in self.permission_classes]
-
-    def get_serializer_class(self):
-        if self.request.method in ["GET", "POST"]:
-            # use the view serialiser if on GET requests
-            return ScanReportValueViewSerializer
-        if self.request.method in ["PUT", "PATCH", "DELETE"]:
-            # use the edit serialiser when the user tries to alter the scan report
-            return ScanReportValueEditSerializer
-        return super().get_serializer_class()
-
-    def create(self, request, *args, **kwargs):
-        serializer = self.get_serializer(
-            data=request.data, many=isinstance(request.data, list)
-        )
-        serializer.is_valid(raise_exception=True)
-        self.perform_create(serializer)
-        headers = self.get_success_headers(serializer.data)
-        return Response(
-            serializer.data, status=status.HTTP_201_CREATED, headers=headers
-        )
-
-
-# class ScanReportValueFilterViewSet(viewsets.ModelViewSet):
-#     queryset = ScanReportValue.objects.all()
-#     serializer_class = ScanReportValueSerializer
-#     filter_backends = [DjangoFilterBackend]
-#     filterset_fields = {
-#         "scan_report_field": ["in", "exact"],
-#         "value": ["in", "exact"],
-#         "id": ["in", "exact"],
-#     }
-
-
-class ScanReportFilterViewSet(viewsets.ModelViewSet):
-    queryset = ScanReport.objects.all()
-    serializer_class = ScanReportViewSerializer
-    filter_backends = [DjangoFilterBackend]
-    filterset_fields = {
-        "id": ["in", "exact"],
-        "status": ["in", "exact"],
-        "hidden": ["in", "exact"],
-        "parent_dataset__hidden": ["in", "exact"],
-    }
-
-
-class ScanReportValuesFilterViewSetScanReport(viewsets.ModelViewSet):
-    serializer_class = ScanReportValueViewSerializer
-    filter_backends = [DjangoFilterBackend]
-    filterset_fields = ["scan_report_field__scan_report_table__scan_report"]
-
-    def get_queryset(self):
-        qs = ScanReportValue.objects.filter(
-            scan_report_field__scan_report_table__scan_report=self.request.GET[
-                "scan_report"
-            ]
-        )
-        return qs
-
-
-class ScanReportValuesFilterViewSetScanReportTable(viewsets.ModelViewSet):
-    serializer_class = ScanReportValueViewSerializer
-    filter_backends = [DjangoFilterBackend]
-    filterset_fields = ["scan_report_field__scan_report_table"]
-
-    def get_queryset(self):
-        qs = ScanReportValue.objects.filter(
-            scan_report_field__scan_report_table=self.request.GET["scan_report_table"]
-        )
-        return qs
-
-
-class CountStats(APIView):
-    renderer_classes = (JSONRenderer,)
-
-    def get(self, request, format=None):
-        scanreport_count = ScanReport.objects.count()
-        scanreporttable_count = ScanReportTable.objects.count()
-        scanreportfield_count = ScanReportField.objects.count()
-        scanreportvalue_count = ScanReportValue.objects.count()
-        scanreportmappingrule_count = MappingRule.objects.count()
-        content = {
-            "scanreport_count": scanreport_count,
-            "scanreporttable_count": scanreporttable_count,
-            "scanreportfield_count": scanreportfield_count,
-            "scanreportvalue_count": scanreportvalue_count,
-            "scanreportmappingrule_count": scanreportmappingrule_count,
-        }
-        return Response(content)
-
-
-class CountStatsScanReport(APIView):
-    renderer_classes = (JSONRenderer,)
-
-    def get(self, request, format=None):
-        parameterlist = list(
-            map(int, self.request.query_params["scan_report"].split(","))
-        )
-        jsonrecords = []
-        for scanreport in parameterlist:
-            scanreporttable_count = "Disabled"
-            scanreportfield_count = "Disabled"
-            scanreportvalue_count = "Disabled"
-            scanreportmappingrule_count = "Disabled"
-
-            scanreport_content = {
-                "scanreport": scanreport,
-                "scanreporttable_count": scanreporttable_count,
-                "scanreportfield_count": scanreportfield_count,
-                "scanreportvalue_count": scanreportvalue_count,
-                "scanreportmappingrule_count": scanreportmappingrule_count,
-            }
-            jsonrecords.append(scanreport_content)
-        return Response(jsonrecords)
-
-
-class CountStatsScanReportTable(APIView):
-    renderer_classes = (JSONRenderer,)
-
-    def get(self, request, format=None):
-        parameterlist = list(
-            map(int, self.request.query_params["scan_report_table"].split(","))
-        )
-        jsonrecords = []
-        for scanreporttable in parameterlist:
-            scanreportfield_count = ScanReportField.objects.filter(
-                scan_report_table=scanreporttable
-            ).count()
-            scanreportvalue_count = ScanReportValue.objects.filter(
-                scan_report_field__scan_report_table=scanreporttable
-            ).count()
-
-            scanreporttable_content = {
-                "scanreporttable": scanreporttable,
-                "scanreportfield_count": scanreportfield_count,
-                "scanreportvalue_count": scanreportvalue_count,
-            }
-            jsonrecords.append(scanreporttable_content)
-        return Response(jsonrecords)
-
-
-class CountStatsScanReportTableField(APIView):
-    renderer_classes = (JSONRenderer,)
-
-    def get(self, request, format=None):
-        parameterlist = list(
-            map(int, self.request.query_params["scan_report_field"].split(","))
-        )
-        jsonrecords = []
-        for scanreportfield in parameterlist:
-            scanreportvalue_count = ScanReportValue.objects.filter(
-                scan_report_field=scanreportfield
-            ).count()
-            scanreportfield_content = {
-                "scanreportfield": scanreportfield,
-                "scanreportvalue_count": scanreportvalue_count,
-            }
-            jsonrecords.append(scanreportfield_content)
-        return Response(jsonrecords)
-
-
-# This custom ModelViewSet returns all ScanReportValues for a given ScanReport
-# It also removes all conceptIDs which == -1, leaving only those SRVs with a
-# concept_id which has been looked up with omop_helpers
-class ScanReportValuePKViewSet(viewsets.ModelViewSet):
-    serializer_class = ScanReportValueViewSerializer
-    filter_backends = [DjangoFilterBackend]
-    filterset_fields = ["scan_report_field__scan_report_table__scan_report"]
-
-    def get_queryset(self):
-        qs = ScanReportValue.objects.filter(
-            scan_report_field__scan_report_table__scan_report=self.request.GET[
-                "scan_report"
-            ]
-        ).exclude(conceptID=-1)
-        return qs
-
-
-class GetContentTypeID(APIView):
-
-    def get(self, request, *args, **kwargs):
-        """
-        Retrieves the content type ID based on the provided type name.
-
-        Args:
-            self: The instance of the class.
-            request: The HTTP request object.
-            *args: Additional positional arguments.
-            **kwargs: Additional keyword arguments.
-        """
-        serializer = ContentTypeSerializer(data=request.query_params)
-        serializer.is_valid(raise_exception=True)
-        type_name = serializer.validated_data.get("type_name")
-        try:
-            content_type = ContentType.objects.get(model=type_name)
-            return Response({"content_type_id": content_type.id})
-        except ContentType.DoesNotExist:
-            return Response({"error": "Content type not found"}, status=404)
-
-
-=======
->>>>>>> 4b202b0b
 @login_required
 def home(request):
     return render(request, "mapping/home.html", {})
