import os

from config import settings
from django.contrib import admin
from django.urls import include, path, re_path
from revproxy.views import ProxyView

urlpatterns = [
    path("api/", include("api.urls")),
    path("api_auth/", include("rest_framework.urls", namespace="rest_framework")),
    path("admin/", admin.site.urls),
    path("accounts/", include("django.contrib.auth.urls")),
    (
        re_path(r"(?P<path>.*)", ProxyView.as_view(upstream=f"{settings.NEXTJS_URL}/"))
        if os.environ.get("ENABLE_PROXY", "False").lower() == "true"
<<<<<<< HEAD
        else None
=======
        else path("", include("mapping.urls"))
>>>>>>> fd82a1af
    ),
]

urlpatterns = [url for url in urlpatterns if url is not None]<|MERGE_RESOLUTION|>--- conflicted
+++ resolved
@@ -13,11 +13,7 @@
     (
         re_path(r"(?P<path>.*)", ProxyView.as_view(upstream=f"{settings.NEXTJS_URL}/"))
         if os.environ.get("ENABLE_PROXY", "False").lower() == "true"
-<<<<<<< HEAD
-        else None
-=======
         else path("", include("mapping.urls"))
->>>>>>> fd82a1af
     ),
 ]
 
