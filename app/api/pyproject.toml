[project]
name = "api"
version = "2.2.13"
description = "Web app for Carrot-Mapper"

authors = [
    { name = "Sam Cox", email = "sam.cox@nottingham.ac.uk" },
    { name = "Philip Quinlan", email = "philip.quinlan@nottingham.ac.uk" },
]

requires-python = "~=3.11"
license = "MIT"

<<<<<<< HEAD
[tool.poetry.dependencies]
python = "^3.11"
django = "4.2.15"
openpyxl = "3.1.3"
django-select2 = "^8.1.2"
django-extra-views = "^0.14.0"
psycopg2 = "^2.9.9"
djangorestframework = "^3.15.2"
django-filter = "^24.2"
requests = "^2.31.0"
azure-common = "^1.1.28"
azure-storage-queue = "^12.10.0"
azure-storage-blob = "^12.20.0"
whitenoise = "^6.7.0"
gunicorn = "22.0.0"
graphviz = "^0.20.3"
drf-dynamic-fields = "^0.4.0"
django-cors-headers = "^4.4.0"
python-dotenv = "^1.0.1"
shared = {path = "../shared", develop = true}
azure-monitor-opentelemetry = "^1.6.0"
djangorestframework-simplejwt = "^5.3.1"
django-allauth = "0.61.1"
dj-rest-auth = {extras = ["with-social"], version = "^6.0.0"}
minio = "^7.2.15"
drf-spectacular = "^0.28.0"

[tool.poetry.group.test.dependencies]
pytest-django = "^4.8.0"


[tool.poetry.group.dev.dependencies]
django-stubs = "^5.0.2"
djangorestframework-stubs = "^3.15.0"
django-filter-stubs = "^0.1.3"
=======
dependencies = [
    "django==4.2.15",
    "openpyxl==3.1.3",
    "django-select2>=8.1.2,<9",
    "django-extra-views>=0.14.0,<0.15",
    "psycopg2>=2.9.9,<3",
    "djangorestframework>=3.15.2,<4",
    "django-filter~=24.2",
    "requests>=2.31.0,<3",
    "azure-common>=1.1.28,<2",
    "azure-storage-queue>=12.10.0,<13",
    "azure-storage-blob>=12.20.0,<13",
    "whitenoise>=6.7.0,<7",
    "gunicorn==22.0.0",
    "graphviz>=0.20.3,<0.21",
    "drf-dynamic-fields>=0.4.0,<0.5",
    "django-cors-headers>=4.4.0,<5",
    "python-dotenv>=1.0.1,<2",
    "shared",
    "azure-monitor-opentelemetry>=1.6.0,<2",
    "djangorestframework-simplejwt>=5.3.1,<6",
    "django-allauth==0.61.1",
    "dj-rest-auth[with-social]>=6.0.0,<7",
    "minio>=7.2.15,<8",
]

[dependency-groups]
test = ["pytest-django>=4.8.0,<5"]
dev = [
    "django-stubs>=5.0.2,<6",
    "djangorestframework-stubs>=3.15.0,<4",
    "django-filter-stubs>=0.1.3,<0.2",
]

[tool.uv]
default-groups = [
    "test",
    "dev",
]

[tool.uv.sources]
shared = { path = "../shared", editable = true }
>>>>>>> 6795db3c

[build-system]
requires = ["setuptools>=61.0"]
build-backend = "setuptools.build_meta"

[tool.setuptools]
packages = [
    "api",
    "authn",
    "config",
    "static",
    "datasets",
    "projects"
]

[tool.pytest.ini_options]
minversion = "6.0"
addopts = "-ra -q"
DJANGO_SETTINGS_MODULE = "test.settings"<|MERGE_RESOLUTION|>--- conflicted
+++ resolved
@@ -11,43 +11,6 @@
 requires-python = "~=3.11"
 license = "MIT"
 
-<<<<<<< HEAD
-[tool.poetry.dependencies]
-python = "^3.11"
-django = "4.2.15"
-openpyxl = "3.1.3"
-django-select2 = "^8.1.2"
-django-extra-views = "^0.14.0"
-psycopg2 = "^2.9.9"
-djangorestframework = "^3.15.2"
-django-filter = "^24.2"
-requests = "^2.31.0"
-azure-common = "^1.1.28"
-azure-storage-queue = "^12.10.0"
-azure-storage-blob = "^12.20.0"
-whitenoise = "^6.7.0"
-gunicorn = "22.0.0"
-graphviz = "^0.20.3"
-drf-dynamic-fields = "^0.4.0"
-django-cors-headers = "^4.4.0"
-python-dotenv = "^1.0.1"
-shared = {path = "../shared", develop = true}
-azure-monitor-opentelemetry = "^1.6.0"
-djangorestframework-simplejwt = "^5.3.1"
-django-allauth = "0.61.1"
-dj-rest-auth = {extras = ["with-social"], version = "^6.0.0"}
-minio = "^7.2.15"
-drf-spectacular = "^0.28.0"
-
-[tool.poetry.group.test.dependencies]
-pytest-django = "^4.8.0"
-
-
-[tool.poetry.group.dev.dependencies]
-django-stubs = "^5.0.2"
-djangorestframework-stubs = "^3.15.0"
-django-filter-stubs = "^0.1.3"
-=======
 dependencies = [
     "django==4.2.15",
     "openpyxl==3.1.3",
@@ -90,7 +53,6 @@
 
 [tool.uv.sources]
 shared = { path = "../shared", editable = true }
->>>>>>> 6795db3c
 
 [build-system]
 requires = ["setuptools>=61.0"]
