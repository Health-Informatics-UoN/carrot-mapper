--- conflicted
+++ resolved
@@ -63,13 +63,9 @@
     r"scanreportvalues", views.ScanReportValueViewSet, basename="scanreportvalues"
 )
 router.register(
-<<<<<<< HEAD
-    r"v2/scanreportvalues", views.ScanReportValueViewSetV2, basename="v2scanreportvalues"
-=======
     r"v2/scanreportvalues",
     views.ScanReportValueViewSetV2,
     basename="v2scanreportvalues",
->>>>>>> 79ef10d1
 )
 router.register(
     r"scanreportfilter",
