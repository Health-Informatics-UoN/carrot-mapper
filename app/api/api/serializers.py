import csv
from collections import Counter
from io import BytesIO, StringIO

import openpyxl
from django.contrib.auth.models import User
from drf_dynamic_fields import DynamicFieldsMixin
from mapping.permissions import has_editorship, is_admin, is_az_function_user
<<<<<<< HEAD
from mapping.services.rules import analyse_concepts
=======
from mapping.services_rules import analyse_concepts, get_mapping_rules_json
>>>>>>> ce37f8d9
from openpyxl.workbook.workbook import Workbook
from rest_framework import serializers
from rest_framework.exceptions import NotFound, ParseError, PermissionDenied
from shared.data.models import (
    DataPartner,
    Dataset,
    MappingRule,
    OmopField,
    OmopTable,
    Project,
    ScanReport,
    ScanReportConcept,
    ScanReportField,
    ScanReportTable,
    ScanReportValue,
    VisibilityChoices,
)
<<<<<<< HEAD
from shared.data.omop import Concept
=======
from shared.data.omop import (
    Concept,
    ConceptAncestor,
    ConceptClass,
    ConceptRelationship,
    ConceptSynonym,
    Domain,
    DrugStrength,
    Vocabulary,
)
>>>>>>> ce37f8d9


class DataPartnerSerializer(DynamicFieldsMixin, serializers.ModelSerializer):
    class Meta:
        model = DataPartner
        fields = "__all__"


class ConceptSerializer(serializers.ModelSerializer):
    class Meta:
        model = Concept
        fields = "__all__"


class UserSerializer(serializers.ModelSerializer):
    class Meta:
        model = User
        fields = ("id", "username")


class ScanReportViewSerializer(DynamicFieldsMixin, serializers.ModelSerializer):
    def validate(self, data):
        if request := self.context.get("request"):
            if ds := data.get("parent_dataset"):
                if not (
                    is_az_function_user(request.user)
                    or is_admin(ds, request)
                    or has_editorship(ds, request)
                ):
                    raise PermissionDenied(
                        "You must be an admin of the parent dataset to add a new scan report to it.",
                    )
            else:
                raise NotFound("Could not find parent dataset.")
        else:
            raise serializers.ValidationError(
                "Missing request context. Unable to validate scan report."
            )
        return super().validate(data)

    class Meta:
        model = ScanReport
        fields = "__all__"


class ScanReportViewSerializerV2(DynamicFieldsMixin, serializers.ModelSerializer):
    """
    Serializer for the ScanReportViewV2, for version 2.
    Args:
        self: The instance of the class.
        data: The data to be validated.
    Returns:
        dict: The validated data for the scan report.
    Raises:
        serializers.ValidationError: If the request context is missing.
        PermissionDenied: If the user does not have the required permissions.
        NotFound: If the parent dataset is not found.
    """

    parent_dataset = serializers.SerializerMethodField()
    data_partner = serializers.SerializerMethodField()

    class Meta:
        model = ScanReport
        fields = (
            "id",
            "name",
            "dataset",
            "parent_dataset",
            "data_partner",
            "status",
            "created_at",
            "hidden",
            "author",
            "viewers",
            "editors",
            "visibility",
        )

    def get_parent_dataset(self, obj):
        return obj.parent_dataset.name if obj.parent_dataset else None

    def get_data_partner(self, obj):
        return (
            obj.parent_dataset.data_partner.name
            if obj.parent_dataset.data_partner
            else None
        )


class ScanReportFilesSerializer(DynamicFieldsMixin, serializers.ModelSerializer):

    scan_report_file = serializers.FileField(write_only=True)
    data_dictionary_file = serializers.FileField(
        write_only=True, required=False, allow_empty_file=True
    )

    class Meta:
        model = ScanReport
        fields = (
            "scan_report_file",
            "data_dictionary_file",
        )

    def validate_data_dictionary_file(self, value):
        data_dictionary = value

        if str(data_dictionary) == "undefined":
            return data_dictionary

        if not str(data_dictionary).endswith(".csv"):
            raise ParseError(
                "You have attempted to upload a data dictionary "
                "which is not in CSV format. "
                "Please upload a .csv file."
            )

        csv_reader = csv.reader(StringIO(data_dictionary.read().decode("utf-8-sig")))

        errors = []

        # Check first line for correct headers to columns
        header_line = next(csv_reader)
        if header_line != ["csv_file_name", "field_name", "code", "value"]:
            raise ParseError(
                f"Dictionary file has incorrect first line. "
                f"It must be ['csv_file_name', "
                f"'field_name', 'code', 'value'], but you "
                f"supplied {header_line}. If this error is "
                f"showing extra elements, this indicates "
                f"that another line has >4 elements, "
                f"which will need to be corrected."
            )

        # Check all rows have either 3 or 4 non-empty elements, and only the 4th can be empty.
        # Start from 2 because we want to use 1-indexing _and_ skip the first row which was
        # processed above.
        for line_no, line in enumerate(csv_reader, start=2):
            line_length_nonempty = len([element for element in line if element != ""])
            if line_length_nonempty not in [3, 4]:
                errors.append(
                    ParseError(
                        f"Dictionary has "
                        f"{line_length_nonempty} "
                        f"values in line {line_no} ({line}). "
                        f"All lines must "
                        f"have either 3 or 4 entries."
                    )
                )
            # Check for whether any of the first 3 elements are empty
            for element_no, element in enumerate(line[:3], start=1):
                if element == "":
                    errors.append(
                        ParseError(
                            f"Dictionary has an empty element "
                            f"in column {element_no} in line "
                            f"{line_no}. "
                            f"Only the 4th element in any line "
                            f"may be empty."
                        )
                    )

        if errors:
            raise ParseError(errors)

        return data_dictionary

    def run_fast_consistency_checks(self, wb: Workbook):
        """
        This function performs a series of consistency checks on the provided Excel workbook.
        The checks are designed to quickly identify and provide feedback on common data issues,
        enabling the user to correct them.

        If any of these checks fail, one or a list of ParseError will be raised with a message detailing the issue.

        Args:
            wb (Workbook): The Excel workbook to check.

        Returns:
            True if all checks pass.

        Raises:
            ParseError: Validation checks have failed.
        """
        errors = []
        # Get the first sheet 'Field Overview'
        fo_ws = wb.worksheets[0]

        # Grab the scan report columns from the first worksheet
        # Define what the column headings should be
        source_headers = [header.value for header in fo_ws[1]]

        expected_headers = [
            "Table",
            "Field",
            "Description",
            "Type",
            "Max length",
            "N rows",
            "N rows checked",
            "Fraction empty",
            "N unique values",
            "Fraction unique",
        ]

        # Check if source headers match the expected headers. Allow unexpected
        # headers after these. This means old Scan Reports with Flag and Classification
        # columns will be handled cleanly.
        if not source_headers[:10] == expected_headers:
            errors.append(
                ParseError(
                    f"Please check the following columns exist "
                    f"in the Scan Report (Field Overview sheet) "
                    f"in this order: "
                    f"Table, Field, Description, Type, "
                    f"Max length, N rows, N rows checked, "
                    f"Fraction empty, N unique values, "
                    f"Fraction unique. "
                    f"You provided \n{source_headers[:10]}"
                )
            )
            raise ParseError(errors)

        # Check tables are correctly separated in FO - a single empty line between each
        # table
        cell_above = fo_ws["A"][1]
        for cell in fo_ws["A"][1:]:
            if (
                cell.value != cell_above.value
                and (cell.value != "" and cell.value is not None)
                and (cell_above.value != "" and cell_above.value is not None)
            ) or (cell.value == "" and cell_above.value == ""):
                errors.append(
                    ParseError(
                        f"At the cell with value {cell.value}, tables in Field Overview "
                        f"table are not correctly separated by "
                        f"a single line. "
                        f"Note: There should be no separator "
                        f"line between the header row and the "
                        f"first row of the first table."
                    )
                )
            cell_above = cell

        if errors:
            raise ParseError(errors)

        # Now that we're happy that the FO sheet is correctly formatted, we can move
        # on to comparing its contents to the sheets

        # Check tables in FO match supplied sheets
        table_names = set(
            cell.value
            for cell in fo_ws["A"][1:]
            if (cell.value != "" and cell.value is not None)
        )
        # Drop "Table Overview" and "_" sheetnames if present, as these are never used.
        table_names.difference_update(["Table Overview", "_"])

        # "Field Overview" is the only required sheet that is not a table name.
        expected_sheetnames = list(table_names) + ["Field Overview"]

        # Get names of sheet from workbook
        actual_sheetnames = set(wb.sheetnames)
        # Drop "Table Overview" and "_" sheetnames if present, as these are never used.
        actual_sheetnames.difference_update(["Table Overview", "_"])

        if sorted(actual_sheetnames) != sorted(expected_sheetnames):
            sheets_only = set(actual_sheetnames).difference(expected_sheetnames)
            fo_only = set(expected_sheetnames).difference(actual_sheetnames)
            errors.append(
                ParseError(
                    "Tables in Field Overview sheet do not "
                    "match the sheets supplied."
                )
            )
            if sheets_only:
                errors.append(
                    ParseError(
                        f"{sheets_only} are sheets that do not "
                        f"have matching entries in first column "
                        f"of the Field Overview sheet. "
                    )
                )
            if fo_only:
                errors.append(
                    ParseError(
                        f"{fo_only} are table names in first "
                        f"column of Field Overview sheet but do "
                        f"not have matching sheets supplied."
                    )
                )

        if errors:
            raise ParseError(errors)

        # Loop over the rows, and for each table, once we reach the end of the table,
        # compare the fields provided with the fields in the associated sheet
        current_table_fields = []
        last_value = None
        for row in fo_ws.iter_rows(min_row=2):
            # Loop over rows, collecting all fields in each table in turn
            if row[0].value == "" or row[0].value is None:
                # We're at the end of the table, so process
                # Firstly, check that we're not two empty lines in a row - if so,
                # then we're beyond the last true value and iter_rows is just giving
                # us spurious rows. Abort early.
                if last_value == "" or last_value is None:
                    break
                # Get all field names from the associated sheet, by grabbing the first
                # row, and then grabbing every second column value (because the
                # alternate columns should be 'Frequency'
                table_sheet_fields = [
                    cell.value for cell in next(wb[current_table_name].rows)
                ][::2]

                # Check for multiple columns in a single sheet with the same name
                count_table_sheet_fields = Counter(table_sheet_fields)
                for field in count_table_sheet_fields:
                    if count_table_sheet_fields[field] > 1:
                        errors.append(
                            ParseError(
                                f"Sheet '{current_table_name}' "
                                f"contains more than one field "
                                f"with the name '{field}'. "
                                f"Field names must be unique "
                                f"within a table."
                            )
                        )

                # Check for multiple fields with the same name associated to a single
                # table in the Field Overview sheet
                count_current_table_fields = Counter(current_table_fields)
                for field in count_current_table_fields:
                    if count_current_table_fields[field] > 1:
                        errors.append(
                            ParseError(
                                f"Field Overview sheet contains "
                                f"more than one field with the "
                                f"name '{field}' against the "
                                f"table '{current_table_name}'. "
                                f"Field names must be unique "
                                f"within a table."
                            )
                        )

                # Check for any fields that are in only one of the Field Overview and
                # the associated sheet
                if sorted(table_sheet_fields) != sorted(current_table_fields):
                    sheet_only = set(table_sheet_fields).difference(
                        current_table_fields
                    )
                    fo_only = set(current_table_fields).difference(table_sheet_fields)
                    errors.append(
                        ParseError(
                            f"Fields in Field Overview against "
                            f"table {current_table_name} do not "
                            f"match fields in the associated "
                            f"sheet. "
                        )
                    )
                    if sheet_only:
                        errors.append(
                            ParseError(
                                f"{sheet_only} exist in the "
                                f"'{current_table_name}' sheet "
                                f"but there are no matching "
                                f"entries in the second column "
                                f"of the Field Overview sheet "
                                f"in the rows associated to the "
                                f"table '{current_table_name}'. "
                                f""
                            )
                        )
                    if fo_only:
                        errors.append(
                            ParseError(
                                f"{fo_only} exist in second "
                                f"column of Field Over"
                                f"view sheet against the table "
                                f"'{current_table_name}' but "
                                f"there are no matching column "
                                f"names in the associated sheet "
                                f"'{current_table_name}'."
                            )
                        )

                # Reset the list of fields associated to this table as we iterate down
                # the FO sheet.
                current_table_fields = []
            else:
                # Update current list of field names and the current table name - we can
                # trust the table name not to change in this case due to the earlier
                # check for empty lines between tables in the FO sheet.
                current_table_fields.append(row[1].value)
                current_table_name = row[0].value

            last_value = row[0].value

        if errors:
            raise ParseError(errors)

        return True

    def validate_scan_report_file(self, value):
        scan_report = value

        if not str(scan_report).endswith(".xlsx"):
            raise ParseError(
                "You have attempted to upload a scan report which "
                "is not in XLSX format. Please upload a .xlsx file."
            )

        # Load in the Excel sheet, grab the first workbook
        file_in_memory = scan_report.read()
        wb = openpyxl.load_workbook(filename=BytesIO(file_in_memory), data_only=True)

        try:
            self.run_fast_consistency_checks(wb)
        except ParseError as e:
            raise e

        # If we've made it this far, the checks have passed
        return scan_report


class ScanReportCreateSerializer(DynamicFieldsMixin, serializers.ModelSerializer):
    editors = serializers.PrimaryKeyRelatedField(
        many=True, queryset=User.objects.all(), required=False
    )
    viewers = serializers.PrimaryKeyRelatedField(
        many=True, queryset=User.objects.all(), required=False
    )
    parent_dataset = serializers.PrimaryKeyRelatedField(
        queryset=Dataset.objects.order_by("name"),
        required=True,
    )
    visibility = serializers.ChoiceField(
        choices=VisibilityChoices.choices, required=True
    )

    class Meta:
        model = ScanReport
        fields = (
            "viewers",
            "editors",
            "dataset",
            "parent_dataset",
            "visibility",
        )

    def validate(self, data):
        if request := self.context.get("request"):
            if ds := data.get("parent_dataset"):
                if not (
                    is_az_function_user(request.user)
                    or is_admin(ds, request)
                    or has_editorship(ds, request)
                ):
                    raise PermissionDenied(
                        "You must be either an admin or an editor of the parent dataset to add a new scan report to it.",
                    )
            else:
                raise NotFound("Could not find parent dataset.")
        else:
            raise NotFound("Missing request context. Unable to validate scan report.")
        return super().validate(data)


class ScanReportEditSerializer(DynamicFieldsMixin, serializers.ModelSerializer):
    def validate_author(self, author):
        if request := self.context.get("request"):
            if not (
                is_admin(self.instance, request) or is_az_function_user(request.user)
            ):
                raise serializers.ValidationError(
                    """You must be the author of the scan report or an admin of the parent dataset
                    to change this field."""
                )
        return author

    def validate_viewers(self, viewers):
        if request := self.context.get("request"):
            if not (
                is_admin(self.instance, request) or is_az_function_user(request.user)
            ):
                raise serializers.ValidationError(
                    """You must be the author of the scan report or an admin of the parent dataset
                    to change this field."""
                )
        return viewers

    def validate_editors(self, editors):
        if request := self.context.get("request"):
            if not (
                is_admin(self.instance, request) or is_az_function_user(request.user)
            ):
                raise serializers.ValidationError(
                    """You must be the author of the scan report or an admin of the parent dataset
                    to change this field."""
                )
        return editors

    class Meta:
        model = ScanReport
        fields = "__all__"


class DatasetViewSerializer(DynamicFieldsMixin, serializers.ModelSerializer):
    class Meta:
        model = Dataset
        fields = "__all__"


class DatasetViewSerializerV2(DynamicFieldsMixin, serializers.ModelSerializer):
    class Meta:
        model = Dataset
        fields = (
            "id",
            "name",
            "data_partner",
            "admins",
            "visibility",
            "created_at",
            "hidden",
            "updated_at",
            "projects",
            "viewers",
            "editors",
        )


class DatasetAndDataPartnerViewSerializer(
    DynamicFieldsMixin, serializers.ModelSerializer
):
    data_partner = DataPartnerSerializer(read_only=True)

    class Meta:
        model = Dataset
        fields = (
            "id",
            "name",
            "data_partner",
            "admins",
            "visibility",
            "created_at",
            "hidden",
        )


class DatasetEditSerializer(DynamicFieldsMixin, serializers.ModelSerializer):
    def validate_viewers(self, viewers):
        if request := self.context.get("request"):
            if not (
                is_admin(self.instance, request) or is_az_function_user(request.user)
            ):
                raise serializers.ValidationError(
                    "You must be an admin to change this field."
                )
        return viewers

    def validate_editors(self, editors):
        if request := self.context.get("request"):
            if not (
                is_admin(self.instance, request) or is_az_function_user(request.user)
            ):
                raise serializers.ValidationError(
                    "You must be an admin to change this field."
                )
        return editors

    def validate_admins(self, admins):
        if request := self.context.get("request"):
            if not (
                is_admin(self.instance, request) or is_az_function_user(request.user)
            ):
                raise serializers.ValidationError(
                    "You must be an admin to change this field."
                )
        return admins

    def save(self, **kwargs):
        projects = self.context["projects"]

        if self.instance is not None:
            self.instance = self.update(self.instance, self.validated_data)
            return self.instance
        dataset = Dataset.objects.create(**self.validated_data, projects=projects)
        return dataset

    class Meta:
        model = Dataset
        fields = (
            "id",
            "name",
            "data_partner",
            "admins",
            "visibility",
            "created_at",
            "hidden",
            "updated_at",
            "projects",
            "viewers",
            "editors",
        )


class ScanReportTableListSerializer(DynamicFieldsMixin, serializers.ModelSerializer):
    def validate(self, data):
        if request := self.context.get("request"):
            if sr := data.get("scan_report"):
                if not (
                    is_az_function_user(request.user)
                    or is_admin(sr, request)
                    or has_editorship(sr, request)
                ):
                    raise PermissionDenied(
                        "You must have editor or admin privileges on the scan report to edit its tables.",
                    )
            else:
                raise NotFound("Could not find the scan report for this table.")
        else:
            raise serializers.ValidationError(
                "Missing request context. Unable to validate scan report table."
            )
        return super().validate(data)

    class Meta:
        model = ScanReportTable
        fields = "__all__"


class ScanReportTableListSerializerV2(DynamicFieldsMixin, serializers.ModelSerializer):

    date_event = serializers.SerializerMethodField()
    person_id = serializers.SerializerMethodField()

    def validate(self, data):
        if request := self.context.get("request"):
            if sr := data.get("scan_report"):
                if not (
                    is_az_function_user(request.user)
                    or is_admin(sr, request)
                    or has_editorship(sr, request)
                ):
                    raise PermissionDenied(
                        "You must have editor or admin privileges on the scan report to edit its tables.",
                    )
            else:
                raise NotFound("Could not find the scan report for this table.")
        else:
            raise serializers.ValidationError(
                "Missing request context. Unable to validate scan report table."
            )
        return super().validate(data)

    def get_date_event(self, obj):
        return obj.date_event.name if obj.date_event else None

    def get_person_id(self, obj):
        return obj.person_id.name if obj.person_id else None

    class Meta:
        model = ScanReportTable
        fields = "__all__"


class ScanReportTableEditSerializer(DynamicFieldsMixin, serializers.ModelSerializer):
    class Meta:
        model = ScanReportTable
        fields = "__all__"


class ScanReportFieldListSerializer(DynamicFieldsMixin, serializers.ModelSerializer):
    name = serializers.CharField(
        max_length=512, allow_blank=True, trim_whitespace=False
    )
    description_column = serializers.CharField(
        max_length=512, allow_blank=True, trim_whitespace=False
    )

    def validate(self, data):
        if request := self.context.get("request"):
            if srt := data.get("scan_report_table"):
                if not (
                    is_az_function_user(request.user)
                    or is_admin(srt, request)
                    or has_editorship(srt, request)
                ):
                    raise PermissionDenied(
                        "You must have editor or admin privileges on the scan report to edit its fields.",
                    )
            else:
                raise NotFound("Could not find the scan report table for this field.")
        else:
            raise serializers.ValidationError(
                "Missing request context. Unable to validate scan report field."
            )
        return super().validate(data)

    class Meta:
        model = ScanReportField
        fields = "__all__"


class ScanReportFieldListSerializerV2(DynamicFieldsMixin, serializers.ModelSerializer):
    name = serializers.CharField(
        max_length=512, allow_blank=True, trim_whitespace=False
    )
    description_column = serializers.CharField(
        max_length=512, allow_blank=True, trim_whitespace=False
    )

    def validate(self, data):
        if request := self.context.get("request"):
            if srt := data.get("scan_report_table"):
                if not (
                    is_az_function_user(request.user)
                    or is_admin(srt, request)
                    or has_editorship(srt, request)
                ):
                    raise PermissionDenied(
                        "You must have editor or admin privileges on the scan report to edit its fields.",
                    )
            else:
                raise NotFound("Could not find the scan report table for this field.")
        else:
            raise serializers.ValidationError(
                "Missing request context. Unable to validate scan report field."
            )
        return super().validate(data)

    class Meta:
        model = ScanReportField
        fields = "__all__"


class ScanReportFieldEditSerializer(DynamicFieldsMixin, serializers.ModelSerializer):
    name = serializers.CharField(
        max_length=512, allow_blank=True, trim_whitespace=False
    )
    description_column = serializers.CharField(
        max_length=512, allow_blank=True, trim_whitespace=False
    )

    class Meta:
        model = ScanReportField
        fields = "__all__"


class ScanReportValueViewSerializer(DynamicFieldsMixin, serializers.ModelSerializer):
    value = serializers.CharField(
        max_length=128, allow_blank=True, trim_whitespace=False
    )

    def validate(self, data):
        if request := self.context.get("request"):
            if srf := data.get("scan_report_field"):
                if not (
                    is_az_function_user(request.user)
                    or is_admin(srf, request)
                    or has_editorship(srf, request)
                ):
                    raise PermissionDenied(
                        "You must have editor or admin privileges on the scan report to edit its values.",
                    )
            else:
                raise NotFound("Could not find the scan report field for this value.")
        else:
            raise serializers.ValidationError(
                "Missing request context. Unable to validate scan report value."
            )
        return super().validate(data)

    class Meta:
        model = ScanReportValue
        fields = "__all__"


class ScanReportValueViewSerializerV2(serializers.ModelSerializer):
    class Meta:
        model = ScanReportValue
        fields = ["id", "value", "frequency", "value_description", "scan_report_field"]


class ScanReportValueEditSerializer(DynamicFieldsMixin, serializers.ModelSerializer):
    value = serializers.CharField(
        max_length=128, allow_blank=True, trim_whitespace=False
    )

    class Meta:
        model = ScanReportValue
        fields = "__all__"


class ScanReportConceptSerializer(DynamicFieldsMixin, serializers.ModelSerializer):
    class Meta:
        model = ScanReportConcept
        fields = "__all__"


class OmopFieldSerializer(DynamicFieldsMixin, serializers.ModelSerializer):
    class Meta:
        model = OmopField
        fields = "__all__"


class OmopTableSerializer(DynamicFieldsMixin, serializers.ModelSerializer):
    class Meta:
        model = OmopTable
        fields = "__all__"


class MappingRuleSerializer(DynamicFieldsMixin, serializers.ModelSerializer):
    class Meta:
        model = MappingRule
        fields = "__all__"


class ProjectSerializer(DynamicFieldsMixin, serializers.ModelSerializer):
    """
    Serialiser for showing all details of a Project. Use in RetrieveViews
    where User is permitted to view a particular Project.
    """

    class Meta:
        model = Project
        fields = "__all__"


class ProjectNameSerializer(DynamicFieldsMixin, serializers.ModelSerializer):
    """
    Serialiser for only showing the names of Projects. Use in non-admin ListViews.
    """

    class Meta:
        model = Project
        fields = ["id", "name", "members"]


class ProjectDatasetSerializer(DynamicFieldsMixin, serializers.ModelSerializer):
    """
    Serialiser for only showing the names of Projects. Use in non-admin ListViews.
    """

    class Meta:
        model = Project
        fields = ["name", "datasets", "members"]


class GetRulesAnalysis(DynamicFieldsMixin, serializers.ModelSerializer):
    class Meta:
        model = ScanReport
        fields = "__all__"

    def to_representation(self, scan_report):
        return analyse_concepts(scan_report.id)


class ContentTypeSerializer(serializers.Serializer):
    """
    Serializes the content type name.

    Args:
        self: The instance of the class.

    Attributes:
        type_name: The serialized content type name.

    """

    type_name = serializers.CharField(max_length=100)<|MERGE_RESOLUTION|>--- conflicted
+++ resolved
@@ -6,11 +6,7 @@
 from django.contrib.auth.models import User
 from drf_dynamic_fields import DynamicFieldsMixin
 from mapping.permissions import has_editorship, is_admin, is_az_function_user
-<<<<<<< HEAD
 from mapping.services.rules import analyse_concepts
-=======
-from mapping.services_rules import analyse_concepts, get_mapping_rules_json
->>>>>>> ce37f8d9
 from openpyxl.workbook.workbook import Workbook
 from rest_framework import serializers
 from rest_framework.exceptions import NotFound, ParseError, PermissionDenied
@@ -28,20 +24,7 @@
     ScanReportValue,
     VisibilityChoices,
 )
-<<<<<<< HEAD
 from shared.data.omop import Concept
-=======
-from shared.data.omop import (
-    Concept,
-    ConceptAncestor,
-    ConceptClass,
-    ConceptRelationship,
-    ConceptSynonym,
-    Domain,
-    DrugStrength,
-    Vocabulary,
-)
->>>>>>> ce37f8d9
 
 
 class DataPartnerSerializer(DynamicFieldsMixin, serializers.ModelSerializer):
