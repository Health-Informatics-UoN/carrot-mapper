from api import views
from api.router import router
from django.urls import include, path

urlpatterns = [
    path("", include(router.urls)),
    path(r"contenttypeid", views.GetContentTypeID.as_view(), name="contenttypeid"),
    path(
        r"countprojects/<int:dataset>",
        views.CountProjects.as_view(),
        name="countprojects",
    ),
    path(r"countstats/", views.CountStats.as_view(), name="countstats"),
    path(
        r"countstatsscanreport/",
        views.CountStatsScanReport.as_view(),
        name="countstatsscanreport",
    ),
    path(
        r"countstatsscanreporttable/",
        views.CountStatsScanReportTable.as_view(),
        name="countstatsscanreporttable",
    ),
    path(
        r"countstatsscanreporttablefield/",
        views.CountStatsScanReportTableField.as_view(),
        name="countstatsscanreporttablefield",
    ),
    path(
        r"datasets/",
        views.DatasetListView.as_view(),
        name="dataset_list",
    ),
    path(
        r"datasets_data_partners/",
        views.DatasetAndDataPartnerListView.as_view(),
        name="dataset_data_partners_list",
    ),
    path(
        r"datasets/<int:pk>/",
        views.DatasetRetrieveView.as_view(),
        name="dataset_retrieve",
    ),
    path(
        r"datasets/update/<int:pk>/",
        views.DatasetUpdateView.as_view(),
        name="dataset_update",
    ),
    path(
        r"datasets/delete/<int:pk>/",
        views.DatasetDeleteView.as_view(),
        name="dataset_delete",
    ),
    path(
        r"datasets/create/",
        views.DatasetCreateView.as_view(),
        name="dataset_create",
    ),
    path(
        r"scanreports/<int:pk>/download/",
        views.DownloadScanReportViewSet.as_view({"get": "list"}),
    ),
    path(
        "scanreports/<int:pk>/permissions/",
        views.ScanReportPermissionView.as_view(),
        name="scan-report-permissions",
    ),
    path(
<<<<<<< HEAD
        "scanreports/<int:pk>/mapping_rules/",
        views.StructuralMappingTableAPIView.as_view(),
        name="tables-structural-mapping",
=======
        "dataset/<int:pk>/permissions/",
        views.DatasetPermissionView.as_view(),
        name="dataset-permissions",
>>>>>>> c965a1f9
    ),
    path("projects/", views.ProjectListView.as_view(), name="project_list"),
    path(
        "projects/<int:pk>/",
        views.ProjectRetrieveView.as_view(),
        name="project_retrieve",
    ),
    path(
        r"projects/update/<int:pk>/",
        views.ProjectUpdateView.as_view(),
        name="projects_update",
    ),
]<|MERGE_RESOLUTION|>--- conflicted
+++ resolved
@@ -66,15 +66,14 @@
         name="scan-report-permissions",
     ),
     path(
-<<<<<<< HEAD
+        "dataset/<int:pk>/permissions/",
+        views.DatasetPermissionView.as_view(),
+        name="dataset-permissions",
+    ),
+    path(
         "scanreports/<int:pk>/mapping_rules/",
         views.StructuralMappingTableAPIView.as_view(),
         name="tables-structural-mapping",
-=======
-        "dataset/<int:pk>/permissions/",
-        views.DatasetPermissionView.as_view(),
-        name="dataset-permissions",
->>>>>>> c965a1f9
     ),
     path("projects/", views.ProjectListView.as_view(), name="project_list"),
     path(
