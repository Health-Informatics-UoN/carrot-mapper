--- conflicted
+++ resolved
@@ -147,13 +147,8 @@
     filterset_fields = {
         "hidden": ["exact"],
         "dataset": ["in", "icontains"],
-<<<<<<< HEAD
-        "upload_status": ["in"],
-        "mapping_status": ["in"],
-=======
         "upload_status__value": ["in"],
         "mapping_status__value": ["in"],
->>>>>>> 3e89a3fa
         "parent_dataset": ["exact"],
     }
     ordering_fields = [
