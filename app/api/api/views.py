import datetime
import os
import random
import string
from typing import Any, Optional
from api.filters import ScanReportAccessFilter
from api.mixins import ScanReportPermissionMixin
from api.paginations import CustomPagination
from api.serializers import (
    ConceptSerializerV2,
    GetRulesAnalysis,
    ScanReportConceptSerializer,
    ScanReportCreateSerializer,
    ScanReportEditSerializer,
    ScanReportFieldEditSerializer,
    ScanReportFieldListSerializerV2,
    ScanReportFilesSerializer,
    ScanReportTableEditSerializer,
    ScanReportTableListSerializerV2,
    ScanReportValueViewSerializerV2,
    ScanReportViewSerializerV2,
    UserSerializer,
)
from datasets.serializers import DataPartnerSerializer
from django.contrib.auth.models import User
from django.contrib.contenttypes.models import ContentType
from django.core.exceptions import ObjectDoesNotExist
from django.db.models import Q
from django.http import HttpResponse
from django.shortcuts import get_object_or_404
from django.utils.decorators import method_decorator
from django.views.decorators.cache import cache_page
from django.views.decorators.vary import vary_on_cookie
from django_filters.rest_framework import DjangoFilterBackend
from rest_framework import status, viewsets
from rest_framework.filters import OrderingFilter
from rest_framework.generics import GenericAPIView
from rest_framework.mixins import (
    CreateModelMixin,
    DestroyModelMixin,
    ListModelMixin,
    RetrieveModelMixin,
    UpdateModelMixin,
)
from rest_framework.parsers import FormParser, MultiPartParser
from rest_framework.permissions import IsAuthenticated
from rest_framework.response import Response
from rest_framework.views import APIView
from shared.data.models import Concept
from shared.jobs.models import Job, JobStage, StageStatus
from shared.mapping.models import (
    DataDictionary,
    DataPartner,
    MappingRule,
    OmopField,
    ScanReport,
    ScanReportConcept,
    ScanReportField,
    ScanReportTable,
    ScanReportValue,
)
from drf_spectacular.utils import extend_schema
from drf_spectacular.types import OpenApiTypes
from drf_spectacular.utils import OpenApiParameter
from shared.mapping.permissions import get_user_permissions_on_scan_report
from shared.services.azurequeue import add_message
from shared.services.rules import (
    _find_destination_table,
    save_mapping_rules,
)
from shared.services.rules_export import (
    get_mapping_rules_json,
    get_mapping_rules_list,
    make_dag,
)
from shared.services.storage_service import StorageService
<<<<<<< HEAD
from shared.services.function_service import FunctionService

storage_service = StorageService()
function_service = FunctionService()
=======
from shared.services.worker_service import get_worker_service

storage_service = StorageService()
worker_service = get_worker_service()
>>>>>>> 887f32b2


class DataPartnerViewSet(GenericAPIView, ListModelMixin):
    """
    A viewset for handling DataPartner objects.

    This viewset provides a GET method to retrieve a list of all
    DataPartner objects using the ListModelMixin.

    Attributes:
        queryset (QuerySet): A queryset containing all DataPartner objects.
        serializer_class (Serializer): The serializer class used for
            serializing and deserializing DataPartner objects.

    Methods:
        get(request, *args, **kwargs):
            Handles GET requests to return a list of DataPartner objects.
    """

    queryset = DataPartner.objects.all()
    serializer_class = DataPartnerSerializer

    def get(self, request, *args, **kwargs):
        return self.list(request, *args, **kwargs)


class ConceptFilterViewSetV2(GenericAPIView, ListModelMixin):
    """
    A viewset for filtering and listing Concept objects.

    This viewset provides functionality to filter and paginate Concept
    objects based on specified fields and their values. It uses
    DjangoFilterBackend for filtering and a custom pagination class for
    paginating the results.

    Attributes:
        queryset (QuerySet): The base queryset for retrieving Concept
            objects, ordered by `concept_id`.
        serializer_class (Serializer): The serializer class used for
            serializing Concept objects.
        filter_backends (list): A list of filter backends to apply to
            the queryset.
        pagination_class (Pagination): The pagination class used for
            paginating the results.
        filterset_fields (dict): A dictionary defining the fields that
            can be filtered and the types of filtering allowed for each
            field.

    Methods:
        get(request, *args, **kwargs):
            Handles GET requests to retrieve a filtered and paginated
            list of Concept objects.
    """

    queryset = Concept.objects.all().order_by("concept_id")
    serializer_class = ConceptSerializerV2
    filter_backends = [DjangoFilterBackend]
    pagination_class = CustomPagination
    filterset_fields = {
        "concept_id": ["in", "exact"],
        "concept_code": ["in", "exact"],
        "vocabulary_id": ["in", "exact"],
    }

    def get(self, request, *args, **kwargs):
        return self.list(request, *args, **kwargs)


class UserViewSet(GenericAPIView, ListModelMixin):
    """
    A viewset for handling user-related API requests.

    This viewset provides a GET method to retrieve a list of users.

    Attributes:
        queryset (QuerySet): The queryset containing all User objects.
        serializer_class (Serializer): The serializer class used to
            serialize User objects.

    Methods:
        get(request, *args, **kwargs):
            Handles GET requests to return a list of users.
    """

    queryset = User.objects.all()
    serializer_class = UserSerializer

    def get(self, request, *args, **kwargs):
        return self.list(request, *args, **kwargs)


class UserFilterViewSet(GenericAPIView, ListModelMixin):
    """
    A viewset for filtering and listing User objects.

    Supports filtering by `id` (exact, in) and `is_active` (exact).

    Methods:
        get(request, *args, **kwargs): Returns a filtered list of users.
    """

    queryset = User.objects.all()
    serializer_class = UserSerializer
    filter_backends = [DjangoFilterBackend]
    filterset_fields = {"id": ["in", "exact"], "is_active": ["exact"]}

    def get(self, request, *args, **kwargs):
        return self.list(request, *args, **kwargs)


class UserDetailView(APIView):
    """
    A view that handles retrieving the details of the authenticated user.

    This view requires the user to be authenticated and uses the
    `IsAuthenticated` permission class to enforce this. When a GET
    request is made to this view, it serializes the authenticated
    user's data using the `UserSerializer` and returns it in the
    response.

    Methods:
        get(request, *args, **kwargs):
            Handles GET requests. Serializes the authenticated user's
            data and returns it in the response.

    Attributes:
        permission_classes (list): A list of permission classes that
            restrict access to authenticated users only.
    """

    permission_classes = [IsAuthenticated]

    @extend_schema(
        request=OpenApiTypes.OBJECT,
        responses={
            200: OpenApiTypes.OBJECT,
            401: OpenApiTypes.OBJECT,
        },
        description="Retrieve the details of the authenticated user.",
    )
    def get(self, request, *args, **kwargs):
        serializer = UserSerializer(request.user)
        return Response(serializer.data)


class ScanReportIndexV2(GenericAPIView, ListModelMixin, CreateModelMixin):
    """
    A custom viewset for managing and listing scan reports with
    enhanced functionality for version 2.

    This viewset extends the base functionality to include:
    - Advanced filtering options for scan reports based on various fields.
    - Custom ordering capabilities to sort scan reports by specific
      attributes.
    - Integration with a custom pagination class for efficient data
      retrieval.

    Features:
    - Supports filtering by fields such as `hidden`, `dataset`,
      `upload_status`, and more.
    - Allows ordering by attributes like `id`, `name`, `created_at`, and
      `dataset`.
    - Provides a seamless interface for retrieving and creating scan
      reports.

    Methods:
    - `get`: Handles GET requests to retrieve a paginated and filtered
      list of scan reports.
    - `post`: Handles POST requests to create new scan reports with file
      uploads.
    """

    queryset = ScanReport.objects.all()
    parser_classes = [MultiPartParser, FormParser]
    filter_backends = [
        DjangoFilterBackend,
        OrderingFilter,
        ScanReportAccessFilter,
    ]
    filterset_fields = {
        "hidden": ["exact"],
        "dataset": ["in", "icontains"],
        "upload_status__value": ["in"],
        "mapping_status__value": ["in"],
        "parent_dataset": ["exact"],
    }
    ordering_fields = [
        "id",
        "name",
        "created_at",
        "dataset",
        "parent_dataset",
    ]
    pagination_class = CustomPagination
    ordering = "-created_at"

    @extend_schema(responses=ScanReportViewSerializerV2)
    def get(self, request, *args, **kwargs):
        return self.list(request, *args, **kwargs)

    def get_scan_report_file(self, request):
        return request.data.get("scan_report_file", None)

    def get_serializer_class(self):
        if self.request.method in ["GET"]:
            return ScanReportViewSerializerV2
        if self.request.method in ["POST"]:
            return ScanReportFilesSerializer
        if self.request.method in ["DELETE", "PATCH", "PUT"]:
            return ScanReportEditSerializer
        return super().get_serializer_class()

    def post(self, request, *args, **kwargs):
        non_file_serializer = ScanReportCreateSerializer(
            data=request.data, context={"request": request}
        )
        if not non_file_serializer.is_valid():
            return Response(
                non_file_serializer.errors, status=status.HTTP_400_BAD_REQUEST
            )

        file_serializer = self.get_serializer(data=request.FILES)
        if not file_serializer.is_valid():
            return Response(file_serializer.errors, status=status.HTTP_400_BAD_REQUEST)

        self.perform_create(file_serializer, non_file_serializer)
        headers = self.get_success_headers(file_serializer.data)
        return Response(
            file_serializer.data, status=status.HTTP_201_CREATED, headers=headers
        )

    def perform_create(self, serializer, non_file_serializer):
        validatedFiles = serializer.validated_data
        validatedData = non_file_serializer.validated_data
        # List all the validated data and files
        valid_data_dictionary_file = validatedFiles.get("data_dictionary_file")
        valid_scan_report_file = validatedFiles.get("scan_report_file")
        valid_visibility = validatedData.get("visibility")
        valid_viewers = validatedData.get("viewers")
        valid_editors = validatedData.get("editors")
        valid_dataset = validatedData.get("dataset")
        valid_parent_dataset = validatedData.get("parent_dataset")

        rand = "".join(random.choices(string.ascii_lowercase + string.digits, k=8))
        dt = "{:%Y%m%d-%H%M%S}".format(datetime.datetime.now())

        # Create an entry in ScanReport for the uploaded Scan Report
        scan_report = ScanReport.objects.create(
            dataset=valid_dataset,
            parent_dataset=valid_parent_dataset,
            name=storage_service.modify_filename(valid_scan_report_file, dt, rand),
            visibility=valid_visibility,
        )

        scan_report.author = self.request.user
        scan_report.save()

        # Add viewers to the scan report if specified
        if sr_viewers := valid_viewers:
            scan_report.viewers.add(*sr_viewers)

        # Add editors to the scan report if specified
        if sr_editors := valid_editors:
            scan_report.editors.add(*sr_editors)

        # Spreadsheet Content Type
        spreadsheet_content_type = (
            "application/vnd.openxmlformats-officedocument.spreadsheetml.sheet"
        )

        # If there's no data dictionary supplied, only upload the scan report
        # Set data_dictionary_blob in Azure message to None
        if str(valid_data_dictionary_file) == "None":
            message_body = {
                "scan_report_id": scan_report.id,
                "scan_report_blob": scan_report.name,
                "data_dictionary_blob": "None",
            }

            storage_service.upload_file(
                scan_report.name,
                "scan-reports",
                valid_scan_report_file,
                spreadsheet_content_type,
                use_read_method=False,
            )

        else:
            data_dictionary = DataDictionary.objects.create(
                name=f"{os.path.splitext(str(valid_data_dictionary_file))[0]}"
                f"_{dt}{rand}.csv"
            )
            data_dictionary.save()
            scan_report.data_dictionary = data_dictionary
            scan_report.save()

            message_body = {
                "scan_report_id": scan_report.id,
                "scan_report_blob": scan_report.name,
                "data_dictionary_blob": data_dictionary.name,
            }

            storage_service.upload_file(
                scan_report.name,
                "scan-reports",
                valid_scan_report_file,
                spreadsheet_content_type,
                use_read_method=False,
            )
            storage_service.upload_file(
                data_dictionary.name,
                "data-dictionaries",
                valid_data_dictionary_file,
                "text/csv",
                use_read_method=False,
            )

        # send to the workers service
<<<<<<< HEAD
        function_service.trigger_scan_report_processing(azure_dict)
=======
        worker_service.trigger_scan_report_processing(message_body)
>>>>>>> 887f32b2


class ScanReportDetailV2(
    ScanReportPermissionMixin,
    GenericAPIView,
    RetrieveModelMixin,
    UpdateModelMixin,
    DestroyModelMixin,
):
    """
    A view for handling detailed operations on ScanReport objects.

    This class-based view provides functionality for retrieving,
    updating, and deleting ScanReport objects. It uses different
    serializers based on the HTTP method of the request.

    Inherits:
        - ScanReportPermissionMixin: Mixin to handle permissions for
          ScanReport objects.
        - GenericAPIView: Base class for generic API views.
        - RetrieveModelMixin: Mixin to add retrieve functionality.
        - UpdateModelMixin: Mixin to add update functionality.
        - DestroyModelMixin: Mixin to add delete functionality.

    Attributes:
        queryset (QuerySet): The queryset of ScanReport objects.
        serializer_class (Serializer): The default serializer class for
            the view.

    Methods:
        get_serializer_class():
            Returns the appropriate serializer class based on the HTTP
            method.

        get(request, *args, **kwargs):
            Handles GET requests to retrieve a ScanReport object.

        patch(request, *args, **kwargs):
            Handles PATCH requests to partially update a ScanReport
            object.

        delete(request, *args, **kwargs):
            Handles DELETE requests to delete a ScanReport object.

        perform_destroy(instance):
            Deletes the given ScanReport instance and its associated
            data from the storage service.
    """

    queryset = ScanReport.objects.all()
    serializer_class = ScanReportViewSerializerV2

    def get_serializer_class(self):
        if self.request.method in ["GET"]:
            return ScanReportViewSerializerV2
        if self.request.method in ["POST"]:
            return ScanReportFilesSerializer
        if self.request.method in ["DELETE", "PATCH", "PUT"]:
            return ScanReportEditSerializer
        return super().get_serializer_class()

    def get(self, request, *args, **kwargs):
        return self.retrieve(request, *args, **kwargs)

    def patch(self, request, *args, **kwargs):
        return self.partial_update(request, *args, **kwargs)

    def delete(self, request, *args, **kwargs):
        return self.destroy(request, *args, **kwargs)

    def perform_destroy(self, instance):
        try:
            storage_service.delete_file(instance.name, "scan-reports")
        except Exception as e:
            raise Exception(f"Error deleting scan report: {e}")
        if instance.data_dictionary:
            try:
                storage_service.delete_file(
                    instance.data_dictionary.name, "data-dictionaries"
                )
            except Exception as e:
                raise Exception(f"Error deleting data dictionary: {e}")
        instance.delete()


class ScanReportTableIndexV2(ScanReportPermissionMixin, GenericAPIView, ListModelMixin):
    """
    ScanReportTableIndexV2 is a view that provides a paginated list of
    Scan Report Tables associated with a specific Scan Report. It
    supports filtering, ordering, and pagination.

    Features:
    - **Filtering**: Allows filtering by the `name` field using
      case-insensitive containment (`icontains`).
    - **Ordering**: Supports ordering by `name`, `person_id`, and
      `date_event`. Default ordering is by `-created_at`.
    - **Pagination**: Utilizes a custom pagination class
      (`CustomPagination`) for paginated responses.

    Attributes:
    - `filterset_fields`: Defines the fields available for filtering.
    - `filter_backends`: Specifies the backends used for filtering and
      ordering.
    - `ordering_fields`: Lists the fields available for ordering.
    - `pagination_class`: Specifies the pagination class to be used.
    - `ordering`: Defines the default ordering for the queryset.
    - `serializer_class`: Specifies the serializer used for serializing
      the response data.

    Methods:
    - `get`: Handles GET requests and returns a paginated list of Scan
      Report Tables.
    - `get_queryset`: Returns the queryset of Scan Report Tables
      filtered by the associated Scan Report.
    """

    filterset_fields = {
        "name": ["icontains"],
    }
    filter_backends = [DjangoFilterBackend, OrderingFilter]
    ordering_fields = ["name", "person_id", "date_event"]
    pagination_class = CustomPagination
    ordering = "-created_at"
    serializer_class = ScanReportTableListSerializerV2

    @extend_schema(responses=ScanReportTableListSerializerV2)
    def get(self, request, *args, **kwargs):
        return self.list(request, *args, **kwargs)

    def get_queryset(self):
        return ScanReportTable.objects.filter(scan_report=self.scan_report)


class ScanReportTableDetailV2(
    ScanReportPermissionMixin, GenericAPIView, RetrieveModelMixin, UpdateModelMixin
):
    """
    A view for handling detailed operations on ScanReportTable objects.

    This view provides functionality for retrieving and updating
    ScanReportTable instances. It uses different serializers for GET and
    modification requests (PUT, PATCH, DELETE). Additionally, it triggers
    background jobs for mapping rules when a partial update (PATCH) is
    performed.

    Attributes:
        queryset (QuerySet): The queryset of ScanReportTable objects.
        serializer_class (Serializer): The default serializer class for
            the view.

    Methods:
        get_object():
            Retrieves a ScanReportTable instance based on the provided
            table_pk.

        get(request, *args, **kwargs):
            Handles GET requests to retrieve a ScanReportTable instance.

        get_serializer_class():
            Determines the serializer class to use based on the request
            method.

        patch(request, *args, **kwargs):
            Handles PATCH requests to partially update a ScanReportTable
            instance. Deletes existing mapping rules, triggers
            background jobs for mapping, and ensures no duplicate jobs
            are running for the same table.
    """

    queryset = ScanReportTable.objects.all()
    serializer_class = ScanReportTableListSerializerV2

    def get_object(self):
        return get_object_or_404(self.queryset, pk=self.kwargs["table_pk"])

    def get(self, request, *args, **kwargs):
        return self.retrieve(request, *args, **kwargs)

    def get_serializer_class(self):
        if self.request.method in ["GET", "POST"]:
            # use the view serialiser if on GET requests
            return ScanReportTableListSerializerV2
        if self.request.method in ["PUT", "PATCH", "DELETE"]:
            # use the edit serialiser when the user tries to alter the scan report
            return ScanReportTableEditSerializer
        return super().get_serializer_class()

    def patch(self, request: Any, *args: Any, **kwargs: Any) -> Response:
        """
        Perform a partial update on the instance and trigger background
        processing jobs.

        This method handles the partial update of a database instance,
        deletes existing mapping rules, and triggers a series of
        background jobs to process the updated data. It ensures that no
        duplicate jobs are created for the same table while a job is
        already in progress.

        Args:
            request (Any): The HTTP request object containing the data for
                the update.
            **kwargs (Any): Additional keyword arguments. The "partial" key
                is used to determine if the update is partial (default is
                True).

        Returns:
            Response: A DRF Response object containing the serialized data
                of the updated instance or an error message if a job is
                already in progress.

        Raises:
            requests.exceptions.HTTPError: If the HTTP request to the worker
                service fails.

        Workflow:
            1. Retrieve the instance to be updated.
            2. Validate and apply the partial update using the serializer.
            3. Delete existing mapping rules for the instance.
            4. Prepare and send a message to the worker service to trigger
               background jobs.
            5. Create job records for the processing stages:
               - BUILD_CONCEPTS_FROM_DICT (initial stage, marked as
                 IN_PROGRESS)
               - REUSE_CONCEPTS
               - GENERATE_RULES
            6. Handle any HTTP errors during the worker service request.

        Notes:
            - The worker service URL and credentials are configured in the
              application settings.
            - If a job is already in progress for the table, the method
              returns a 400 BAD REQUEST response with an appropriate error
              message.
            - The worker ID returned by the worker service is not currently
              saved but can be utilized for tracking job status in the
              future.
        """
        instance: ScanReportTable = self.get_object()
        partial = kwargs.pop("partial", True)
        serializer = self.get_serializer(instance, data=request.data, partial=partial)
        serializer.is_valid(raise_exception=True)
        self.perform_update(serializer)

        # Map the table
        scan_report_instance: ScanReport = instance.scan_report
        data_dictionary_name: Optional[str] = (
            scan_report_instance.data_dictionary.name
            if scan_report_instance.data_dictionary
            else None
        )

        # Prevent double-updating from backend
        if Job.objects.filter(
            scan_report_table=instance,
            status=StageStatus.objects.get(value="IN_PROGRESS"),
        ):
            return Response(
                {
                    "detail": "There is a job running for this table. Please wait until it complete before updating."
                },
                status=status.HTTP_400_BAD_REQUEST,
            )

        # Trigger auto mapping
<<<<<<< HEAD
        function_service.trigger_auto_mapping(
=======
        worker_service.trigger_auto_mapping(
>>>>>>> 887f32b2
            scan_report=scan_report_instance,
            table=instance,
            data_dictionary_name=data_dictionary_name,
            # always trigger reuse concepts for now
            trigger_reuse_concepts=True,
        )

        # Create Job records if no errors
        # For the first stage, default status is IN_PROGRESS
        Job.objects.create(
            scan_report=scan_report_instance,
            scan_report_table=instance,
            stage=JobStage.objects.get(value="BUILD_CONCEPTS_FROM_DICT"),
            status=StageStatus.objects.get(value="IN_PROGRESS"),
        )
        for stage in [
            "REUSE_CONCEPTS",
            "GENERATE_RULES",
        ]:
            Job.objects.create(
                scan_report=scan_report_instance,
                scan_report_table=instance,
                stage=JobStage.objects.get(value=stage),
            )
        # TODO: The worker_id can be used for status, but we need to save it somewhere.
        # resp_json = response.json()
        # worker_id = resp_json.get("instanceId")

        return Response(serializer.data)


class ScanReportFieldIndexV2(ScanReportPermissionMixin, GenericAPIView, ListModelMixin):
    """
    A view that provides a list of ScanReportField objects associated
    with a specific ScanReportTable. This view supports filtering,
    ordering, and pagination for the ScanReportField objects. It also
    caches the response for 15 minutes and varies the cache based on
    cookies.

    Attributes:
        serializer_class (Serializer): The serializer class used for
            serializing the ScanReportField objects.
        filterset_fields (dict): Fields that can be filtered, with
            their respective lookup expressions.
        filter_backends (list): List of filter backends used for
            filtering and ordering.
        ordering_fields (list): Fields that can be used for ordering
            the results.
        pagination_class (Pagination): The pagination class used for
            paginating the results.

    Methods:
        get(request, *args, **kwargs):
            Handles GET requests and retrieves the ScanReportTable
            object based on the provided table_pk. Returns a list of
            ScanReportField objects associated with the table.
        get_queryset():
            Returns the queryset of ScanReportField objects filtered by
            the associated ScanReportTable.
        list(request, *args, **kwargs):
            Overrides the default list method to add caching and
            cookie-based variation. Returns the paginated and
            serialized list of ScanReportField objects.
    """

    serializer_class = ScanReportFieldListSerializerV2
    filterset_fields = {
        "name": ["icontains"],
    }
    filter_backends = [DjangoFilterBackend, OrderingFilter]
    ordering_fields = ["name", "description_column", "type_column"]
    pagination_class = CustomPagination

    @extend_schema(responses=ScanReportFieldListSerializerV2)
    def get(self, request, *args, **kwargs):
        self.table = get_object_or_404(ScanReportTable, pk=kwargs["table_pk"])

        return self.list(request, *args, **kwargs)

    def get_queryset(self):
        return ScanReportField.objects.filter(scan_report_table=self.table).order_by(
            "id"
        )

    @method_decorator(cache_page(60 * 15))
    @method_decorator(vary_on_cookie)
    def list(self, request, *args, **kwargs):
        return super().list(request, *args, **kwargs)


class ScanReportFieldDetailV2(
    ScanReportPermissionMixin, GenericAPIView, RetrieveModelMixin, UpdateModelMixin
):
    """
    A view for handling detailed operations on ScanReportField objects.

    This view supports retrieving and partially updating a
    ScanReportField object. It uses different serializers for different
    HTTP methods and ensures proper permissions are applied through the
    ScanReportPermissionMixin.

    Inherits:
        - ScanReportPermissionMixin: Ensures the user has the required
          permissions.
        - GenericAPIView: Provides base functionality for API views.
        - RetrieveModelMixin: Adds support for retrieving a single
          model instance.
        - UpdateModelMixin: Adds support for updating a model instance.

    Attributes:
        model (Model): The model class associated with this view
            (ScanReportField).
        serializer_class (Serializer): The default serializer class for
            the view.

    Methods:
        get_object():
            Retrieves the ScanReportField object based on the
            `field_pk` URL parameter. Returns a 404 response if the
            object is not found.

        get(request, *args, **kwargs):
            Handles GET requests to retrieve a ScanReportField object.

        patch(request, *args, **kwargs):
            Handles PATCH requests to partially update a
            ScanReportField object.

        get_serializer_class():
            Determines the serializer class to use based on the HTTP
            method.
            - GET, POST: Uses ScanReportFieldListSerializerV2.
            - PUT, PATCH: Uses ScanReportFieldEditSerializer.
            Falls back to the default implementation for other methods.
    """

    model = ScanReportField
    serializer_class = ScanReportFieldListSerializerV2

    def get_object(self):
        return get_object_or_404(self.model, pk=self.kwargs["field_pk"])

    def get(self, request, *args, **kwargs):
        return self.retrieve(request, *args, **kwargs)

    def patch(self, request, *args, **kwargs):
        return self.partial_update(request, *args, **kwargs)

    def get_serializer_class(self):
        if self.request.method in ["GET", "POST"]:
            return ScanReportFieldListSerializerV2
        if self.request.method in ["PUT", "PATCH"]:
            return ScanReportFieldEditSerializer
        return super().get_serializer_class()


class ScanReportValueListV2(ScanReportPermissionMixin, GenericAPIView, ListModelMixin):
    """
    A view for listing ScanReportValue objects associated with a
    specific ScanReportField. This view provides filtering,
    pagination, and caching capabilities for the ScanReportValue
    objects. It uses DjangoFilterBackend for filtering and a custom
    pagination class for paginated responses. The view also caches the
    list response for 15 minutes.

    Attributes:
        filterset_fields (dict): Specifies the fields and lookup types
            available for filtering.
        filter_backends (list): Specifies the filter backends to be
            used.
        pagination_class (class): Specifies the pagination class to be
            used.
        serializer_class (class): Specifies the serializer class to be
            used for the response.

    Methods:
        get(request, *args, **kwargs):
            Handles GET requests and retrieves the ScanReportField
            object based on the provided field_pk. Returns the list of
            ScanReportValue objects associated with the field.

        get_queryset():
            Returns the queryset of ScanReportValue objects filtered by
            the associated ScanReportField. The queryset is ordered by
            ID and only includes specific fields.

        list(request, *args, **kwargs):
            Overrides the default list method to add caching and
            vary-on-cookie functionality. Returns the paginated list of
            ScanReportValue objects.
    """

    filterset_fields = {
        "value": ["in", "icontains"],
    }
    filter_backends = [DjangoFilterBackend]
    pagination_class = CustomPagination
    serializer_class = ScanReportValueViewSerializerV2

    @extend_schema(responses=ScanReportValueViewSerializerV2)
    def get(self, request, *args, **kwargs):
        self.field = get_object_or_404(ScanReportField, pk=kwargs["field_pk"])

        return self.list(request, *args, **kwargs)

    def get_queryset(self):
        return (
            ScanReportValue.objects.filter(scan_report_field=self.field)
            .order_by("id")
            .only("id", "value", "frequency", "value_description", "scan_report_field")
        )

    @method_decorator(cache_page(60 * 15))
    @method_decorator(vary_on_cookie)
    def list(self, request, *args, **kwargs):
        return super().list(request, *args, **kwargs)


class ScanReportConceptListV2(
    GenericAPIView, ListModelMixin, CreateModelMixin, DestroyModelMixin
):
    """
    API view for managing ScanReportConcept objects (Version V2).

    This view provides functionality to list, create, and delete
    ScanReportConcept objects. It includes validation logic for
    ensuring data integrity and consistency when creating new
    ScanReportConcept entries.

    Attributes:
        queryset (QuerySet): Queryset for retrieving all
            ScanReportConcept objects, ordered by their ID.
        serializer_class (Serializer): Serializer class used for
            ScanReportConcept objects.
        pagination_class (Pagination): Custom pagination class for
            paginating results.
        filter_backends (list): List of filter backends used for
            filtering query results.
        filterset_fields (dict): Dictionary defining the fields that
            can be filtered and the filtering operations allowed.

    Methods:
        get(request, *args, **kwargs):
            Handles GET requests to retrieve a list of
            ScanReportConcept objects.

        post(request, *args, **kwargs):
            Handles POST requests to create a new ScanReportConcept
            object. Includes validation for:
                - Ensuring the associated table exists and has
                  `person_id` and `date_event` set.
                - Ensuring the referenced concept exists in the
                  database.
                - Validating the data type of the field for concepts
                  with the "Observation" domain.
                - Ensuring the destination table for the concept is
                  valid.
                - Preventing multiple concepts with the same ID from
                  being added to the same object.
            Returns appropriate error responses for validation
            failures.

    GenericAPIView, ListModelMixin, CreateModelMixin,
    DestroyModelMixin
    """

    queryset = ScanReportConcept.objects.all().order_by("id")
    serializer_class = ScanReportConceptSerializer
    pagination_class = CustomPagination
    filter_backends = [DjangoFilterBackend]
    filterset_fields = {
        "concept__concept_id": ["in", "exact"],
        "object_id": ["in", "exact"],
        "id": ["in", "exact"],
        "content_type": ["in", "exact"],
    }

    def get(self, request, *args, **kwargs):
        return self.list(request, *args, **kwargs)

    def post(self, request, *args, **kwargs):
        body = request.data

        # Extract the content_type
        content_type_str = body.pop("content_type", None)
        content_type = ContentType.objects.get(model=content_type_str)
        body["content_type"] = content_type.id

        # validate person_id and date event are set on table
        table_id = body.pop("table_id", None)
        try:
            table = ScanReportTable.objects.get(pk=table_id)
        except ObjectDoesNotExist:
            return Response(
                {"detail": "Table with the provided ID does not exist."},
                status=status.HTTP_404_NOT_FOUND,
            )

        if not table.person_id and not table.date_event:
            return Response(
                {"detail": "Please set both person_id and date_event on the table."},
                status=status.HTTP_400_BAD_REQUEST,
            )
        elif not table.person_id:
            return Response(
                {"detail": "Please set the person_id on the table."},
                status=status.HTTP_400_BAD_REQUEST,
            )
        elif not table.date_event:
            return Response(
                {"detail": "Please set the date_event on the table."},
                status=status.HTTP_400_BAD_REQUEST,
            )
        # validate that the concept exists.
        concept_id = body.get("concept", None)
        try:
            concept = Concept.objects.get(pk=concept_id)
        except ObjectDoesNotExist:
            return Response(
                {"detail": f"Concept id {concept_id} does not exist in our database."},
                status=status.HTTP_404_NOT_FOUND,
            )

        # Get the domain and data type of the field for the check below
        domain = concept.domain_id.lower()
        # If users add the concept at "SR_Field" level
        try:
            field_datatype = ScanReportField.objects.get(
                pk=body["object_id"]
            ).type_column
        # If users add the concept at "SR_Value" level
        except:
            field_datatype = ScanReportValue.objects.get(
                pk=body["object_id"]
            ).scan_report_field.type_column

        # Checking field's datatype for concept with domain Observation
        if domain == "observation" and field_datatype.lower() not in [
            "real",
            "int",
            "varchar",
            "nvarchar",
            "float",
        ]:
            return Response(
                {
                    "detail": "Concept having 'Observation' domain should be only added to fields having REAL, INT, FLOAT, NVARCHAR or VARCHAR data type."
                },
                status=status.HTTP_400_BAD_REQUEST,
            )
        # validate the destination_table
        destination_table = _find_destination_table(concept)
        if destination_table is None:
            return Response(
                {
                    "detail": "The destination table could not be found or has not been implemented."
                },
                status=status.HTTP_400_BAD_REQUEST,
            )

        # Validate that multiple concepts are not being added.
        sr_concept = ScanReportConcept.objects.filter(
            concept=body["concept"],
            object_id=body["object_id"],
            content_type=content_type,
        )
        if sr_concept.count() > 0:
            return Response(
                {
                    "detail": "Can't add multiple concepts of the same id to the same object"
                },
                status=status.HTTP_400_BAD_REQUEST,
            )

        serializer = self.get_serializer(data=body, many=isinstance(body, list))
        serializer.is_valid(raise_exception=True)
        self.perform_create(serializer)

        model = serializer.instance
        rules = save_mapping_rules(model)
        if not rules:
            return Response(
                {"detail": "Rule could not be saved."},
                status=status.HTTP_400_BAD_REQUEST,
            )

        headers = self.get_success_headers(serializer.data)
        return Response(
            serializer.data, status=status.HTTP_201_CREATED, headers=headers
        )


class ScanReportConceptDetailV2(GenericAPIView, DestroyModelMixin):
    """
    A view for handling detailed operations on ScanReportConcept objects.

    This view provides functionality for retrieving and deleting
    individual ScanReportConcept instances.

    Attributes:
        model (Model): The model associated with this view, which is
            ScanReportConcept.
        queryset (QuerySet): The queryset used to retrieve
            ScanReportConcept objects.
        serializer_class (Serializer): The serializer class used for
            serializing and deserializing ScanReportConcept objects.

    Methods:
        delete(request, *args, **kwargs):
            Handles DELETE requests to delete a specific
            ScanReportConcept instance. Delegates the deletion logic
            to the `destroy` method provided by DestroyModelMixin.
    """

    model = ScanReportConcept
    queryset = ScanReportConcept.objects.all()
    serializer_class = ScanReportConceptSerializer

    def delete(self, request, *args, **kwargs):
        return self.destroy(request, *args, **kwargs)


class MappingRulesList(APIView):
    """
    API View to handle operations related to mapping rules.

    This view provides functionality to retrieve mapping rules in a
    specific format or generate an SVG representation of the mapping
    rules DAG (Directed Acyclic Graph).

    Methods:
        post(request, *args, **kwargs):
            Handles POST requests to either retrieve mapping rules in
            JSON format or generate an SVG representation of the
            mapping rules DAG.

            Request Parameters:
                - get_svg (optional, boolean): If provided and set to
                  true, the response will include an SVG representation
                  of the mapping rules DAG.

            Request Body (JSON):
                - get_svg (optional, boolean): Same as the request
                  parameter.

            Responses:
                - 200 OK: Returns an SVG image if `get_svg` is provided.
                - 400 Bad Request: Returns an error message if the
                  request parameters are invalid.

        get_queryset():
            Retrieves the queryset of mapping rules based on the
            provided search term.

            Query Parameters:
                - pk (optional, integer): The primary key of the scan
                  report to filter mapping rules by. If not provided,
                  all mapping rules are returned.

            Returns:
                - QuerySet: A filtered queryset of MappingRule objects
                  ordered by concept, OMOP table, OMOP field, source
                  table, and source field.
    """

    @extend_schema(
        parameters=[
            OpenApiParameter(
                name="get_svg",
                type=OpenApiTypes.BOOL,
                description="Set to true to get an SVG of the mapping rules DAG.",
            )
        ],
        responses={200: OpenApiTypes.OBJECT, 400: OpenApiTypes.OBJECT},
    )
    def post(self, request, *args, **kwargs):
        try:
            body = request.data
        except ValueError:
            body = {}
        if request.POST.get("get_svg") is not None or body.get("get_svg") is not None:
            qs = self.get_queryset()
            output = get_mapping_rules_json(qs)

            # use make dag svg image
            svg = make_dag(output["cdm"])
            return HttpResponse(svg, content_type="image/svg+xml")
        else:
            return Response(
                {"error": "Invalid request parameters"},
                status=status.HTTP_400_BAD_REQUEST,
            )

    def get_queryset(self):
        qs = MappingRule.objects.all()
        search_term = self.kwargs.get("pk")

        if search_term is not None:
            qs = qs.filter(scan_report__id=search_term).order_by(
                "concept",
                "omop_field__table",
                "omop_field__field",
                "source_table__name",
                "source_field__name",
            )

        return qs


class RulesListV2(ScanReportPermissionMixin, GenericAPIView, ListModelMixin):
    """
    A view that provides a paginated list of MappingRule objects
    filtered by the ID of a related ScanReport. This view does not
    use a serializer class directly but instead processes the
    queryset and pagination manually.

    Attributes:
        queryset (QuerySet): The base queryset for MappingRule objects,
            ordered by ID.
        pagination_class (CustomPagination): The pagination class used
            for paginating results.
        filter_backends (list): A list of filter backends applied to
            the queryset.
        http_method_names (list): Allowed HTTP methods for this view.

    Methods:
        get_queryset():
            Retrieves the queryset filtered by the ScanReport ID
            provided in the URL kwargs.
        get(request, *args, **kwargs):
            Handles GET requests and returns a paginated list of
            MappingRule objects.
        list(request, *args, **kwargs):
            Custom implementation of the list method to handle
            pagination and filtering manually. Processes MappingRule
            objects to include additional details about related
            fields (e.g., destination_table, source_field).
    """

    queryset = MappingRule.objects.all().order_by("id")
    pagination_class = CustomPagination
    filter_backends = [DjangoFilterBackend]
    http_method_names = ["get"]

    @extend_schema(
        parameters=[
            OpenApiParameter(
                name="p",
                type=OpenApiTypes.INT,
                description="Page number for pagination.",
            ),
            OpenApiParameter(
                name="page_size",
                type=OpenApiTypes.INT,
                description="Number of items per page.",
            ),
        ],
        responses={200: OpenApiTypes.OBJECT},
    )
    def get_queryset(self):
        _id = self.kwargs["pk"]
        queryset = self.queryset
        if _id is not None:
            queryset = queryset.filter(scan_report__id=_id)
        return queryset

    def get(self, request, *args, **kwargs):
        return self.list(request, *args, **kwargs)

    def list(self, request, *args, **kwargs):
        """
        This is a somewhat strange way of doing things (because we don't use a serializer class,
        but seems to be a limitation of how django handles the combination of pagination and
        filtering on ID of a model (ScanReport) that's not that being returned (MappingRule).

        Instead, this is in effect a ListSerializer for MappingRule but that only works for in
        the scenario we have. This means that get_mapping_rules_list() must now handle pagination
        directly.
        """
        queryset = self.queryset
        _id = self.kwargs["pk"]
        # Filter on ScanReport ID
        if _id is not None:
            queryset = queryset.filter(scan_report__id=_id)
        count = queryset.count()

        # Get subset of mapping rules that fit onto the page to be displayed
        p = self.request.query_params.get("p", 1)
        page_size = self.request.query_params.get("page_size", 30)
        rules = get_mapping_rules_list(
            queryset, page_number=int(p), page_size=int(page_size)
        )

        # Process all rules
        for rule in rules:
            rule["destination_table"] = {
                "id": int(str(rule["destination_table"])),
                "name": rule["destination_table"].table,
            }

            rule["destination_field"] = {
                "id": int(str(rule["destination_field"])),
                "name": rule["destination_field"].field,
            }

            rule["domain"] = {
                "name": rule["domain"],
            }

            rule["source_table"] = {
                "id": int(str(rule["source_table"])),
                "name": rule["source_table"].name,
            }

            rule["source_field"] = {
                "id": int(str(rule["source_field"])),
                "name": rule["source_field"].name,
            }

        return Response(data={"count": count, "results": rules})


class SummaryRulesListV2(RulesListV2):
    """
    A view that provides a paginated list of MappingRule objects
    filtered by the ID of a related ScanReport.
    This view does not use a serializer class directly but instead
    processes the queryset and pagination manually.

    Attributes:
        queryset (QuerySet): The base queryset for MappingRule objects,
            ordered by ID.
        pagination_class (CustomPagination): The pagination class used for
            paginating results.
        filter_backends (list): A list of filter backends applied to the
            queryset.
        http_method_names (list): Allowed HTTP methods for this view.

    Methods:
        get_queryset():
            Retrieves the queryset filtered by the ScanReport ID provided
            in the URL kwargs.
        get(request, *args, **kwargs):
            Handles GET requests and returns a paginated list of
            MappingRule objects.
        list(request, *args, **kwargs):
            Custom implementation of the list method to handle pagination
            and filtering manually. Processes MappingRule objects to
            include additional details about related fields (e.g.,
            destination_table, source_field).
    """

    @extend_schema(
        parameters=[
            OpenApiParameter(
                name="p",
                type=OpenApiTypes.INT,
                description="Page number for pagination.",
            ),
            OpenApiParameter(
                name="page_size",
                type=OpenApiTypes.INT,
                description="Number of items per page.",
            ),
        ],
        responses={200: OpenApiTypes.OBJECT},
    )
    def list(self, request, *args, **kwargs):
        # Get p and page_size from query_params
        p = self.request.query_params.get("p", 1)
        page_size = self.request.query_params.get("page_size", 20)
        # Get queryset
        queryset = self.get_queryset()

        # Directly filter OmopField objects that end with "_concept_id" but not "_source_concept_id"
        omop_fields_queryset = OmopField.objects.filter(
            pk__in=queryset.values_list("omop_field_id", flat=True),
            field__endswith="_concept_id",
        ).exclude(
            Q(field__endswith="_source_concept_id")
            | Q(field__endswith="value_as_concept_id")
        )

        ids_list = omop_fields_queryset.values_list("id", flat=True)
        # Filter the queryset based on valid omop_field_ids
        filtered_queryset = queryset.filter(omop_field_id__in=ids_list)
        count = filtered_queryset.count()
        # Get the rules list based on the filtered queryset
        rules = get_mapping_rules_list(
            filtered_queryset, page_number=int(p), page_size=int(page_size)
        )
        # Process rules
        for rule in rules:
            rule["destination_table"] = {
                "id": int(str(rule["destination_table"])),
                "name": rule["destination_table"].table,
            }

            rule["destination_field"] = {
                "id": int(str(rule["destination_field"])),
                "name": rule["destination_field"].field,
            }

            rule["domain"] = {
                "name": rule["domain"],
            }

            rule["source_table"] = {
                "id": int(str(rule["source_table"])),
                "name": rule["source_table"].name,
            }

            rule["source_field"] = {
                "id": int(str(rule["source_field"])),
                "name": rule["source_field"].name,
            }

        return Response(data={"count": count, "results": rules})


class AnalyseRulesV2(ScanReportPermissionMixin, GenericAPIView, RetrieveModelMixin):
    """
    A view for retrieving the analysis of rules for a specific
    scan report. This view allows users to obtain detailed
    information about the rules associated with a scan report,
    including their status and other relevant details.

    Attributes:
        queryset (QuerySet): The base queryset for ScanReport objects.
        serializer_class (Serializer): The serializer class used for
            serializing the response.
        filter_backends (list): A list of filter backends applied to
            the queryset.
        filterset_fields (dict): A dictionary defining the fields that
            can be filtered.
    """

    queryset = ScanReport.objects.all()
    serializer_class = GetRulesAnalysis
    filter_backends = [DjangoFilterBackend]
    filterset_fields = ["id"]


class DownloadScanReportViewSet(viewsets.ViewSet):
    """
    A ViewSet for handling the download of scan reports.
    Methods:
        list(request, pk):
            Handles the retrieval and download of a specific scan report
            based on its primary key (pk). This method is not intended to
            behave as a typical list view.
    Methods Details:
        list(request, pk):
            Args:
                request (HttpRequest): The HTTP request object.
                pk (int): The primary key of the scan report to be downloaded.
            Returns:
                HttpResponse: A response containing the scan report file as an
                attachment with the appropriate content type and disposition.
            Raises:
                ScanReport.DoesNotExist: If no scan report is found with the given primary key.
    """

    @extend_schema(
        request=OpenApiTypes.OBJECT,
        responses={
            200: OpenApiTypes.OBJECT,
            404: OpenApiTypes.OBJECT,
        },
        description="Download a specific scan report.",
    )
    def list(self, request, pk):
        # TODO: This should not be a list view...
        scan_report = ScanReport.objects.get(id=pk)
        blob_name = scan_report.name
        scan_report_blob = storage_service.get_file(blob_name, "scan-reports")

        response = HttpResponse(
            scan_report_blob,
            content_type="application/octet-stream",
        )
        response["Content-Disposition"] = f'attachment; filename="{blob_name}"'

        return response


class ScanReportPermissionView(APIView):
    """
    Handles API requests to retrieve the permissions a user has on a
    specific scan report.

    Methods:
        get(request, pk):
            Retrieves the permissions for the user on the scan report
            identified by the given primary key (pk).

    Args:
        request (Request): The HTTP request object containing user and
            request data.
        pk (int): The primary key of the scan report for which
            permissions are being retrieved.

    Returns:
        Response: A JSON response containing the user's permissions on
            the scan report, with an HTTP status code of 200 (OK).
    """

    @extend_schema(
        request=OpenApiTypes.OBJECT,
        responses={
            200: OpenApiTypes.OBJECT,
            404: OpenApiTypes.OBJECT,
        },
        description="Retrieve user permissions on a specific scan report.",
    )
    def get(self, request, pk):
        permissions = get_user_permissions_on_scan_report(request, pk)

        return Response({"permissions": permissions}, status=status.HTTP_200_OK)<|MERGE_RESOLUTION|>--- conflicted
+++ resolved
@@ -74,17 +74,10 @@
     make_dag,
 )
 from shared.services.storage_service import StorageService
-<<<<<<< HEAD
-from shared.services.function_service import FunctionService
-
-storage_service = StorageService()
-function_service = FunctionService()
-=======
 from shared.services.worker_service import get_worker_service
 
 storage_service = StorageService()
 worker_service = get_worker_service()
->>>>>>> 887f32b2
 
 
 class DataPartnerViewSet(GenericAPIView, ListModelMixin):
@@ -403,11 +396,7 @@
             )
 
         # send to the workers service
-<<<<<<< HEAD
-        function_service.trigger_scan_report_processing(azure_dict)
-=======
         worker_service.trigger_scan_report_processing(message_body)
->>>>>>> 887f32b2
 
 
 class ScanReportDetailV2(
@@ -672,11 +661,7 @@
             )
 
         # Trigger auto mapping
-<<<<<<< HEAD
-        function_service.trigger_auto_mapping(
-=======
         worker_service.trigger_auto_mapping(
->>>>>>> 887f32b2
             scan_report=scan_report_instance,
             table=instance,
             data_dictionary_name=data_dictionary_name,
