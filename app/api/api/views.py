--- conflicted
+++ resolved
@@ -843,11 +843,6 @@
             return ScanReportTableEditSerializer
         return super().get_serializer_class()
 
-<<<<<<< HEAD
-    @method_decorator(cache_page(60 * 15))
-    @method_decorator(vary_on_cookie)
-    def list(self, request, *args, **kwargs):
-        return super().list(request, *args, **kwargs)
 
     def create(self, request, *args, **kwargs):
         serializer = self.get_serializer(
@@ -911,8 +906,6 @@
 
         return Response(serializer.data)
 
-=======
->>>>>>> a8617af9
 
 class ScanReportFieldViewSet(viewsets.ModelViewSet):
     queryset = ScanReportField.objects.all()
