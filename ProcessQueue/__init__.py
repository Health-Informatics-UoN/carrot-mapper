--- conflicted
+++ resolved
@@ -1,4 +1,3 @@
-<<<<<<< HEAD
 import logging
 import json
 import ast
@@ -745,7 +744,6 @@
             data=json.dumps({'status': "UPCOMPL"}), 
             headers=headers
         )
-=======
 import logging
 import json
 import ast
@@ -1488,5 +1486,4 @@
             data=json.dumps({'status': "UPCOMPL"}), 
             headers=headers
         )
-    wb.close()
->>>>>>> 3acc974f
+    wb.close()