import logging
import json
import ast
import azure.functions as func
from azure.storage.blob import BlobServiceClient
from io import BytesIO
import requests
import openpyxl
from datetime import datetime
import os
import csv
import psutil
<<<<<<< HEAD
import resource
import httpx
import asyncio
=======

>>>>>>> 95f16f8f

from requests.models import HTTPError
from collections import defaultdict

from shared_code import omop_helpers

# import memory_profiler
# root_logger = logging.getLogger()
# root_logger.handlers[0].setFormatter(logging.Formatter("%(name)s: %(message)s"))
# profiler_logstream = memory_profiler.LogFile('memory_profiler_logs', True)


# Agreed vocabs that are accepted for lookup/conversion
# The Data Team decide what vocabs are accepted.
# Add more as necessary by appending the list
vocabs = [
    "ABMS",
    "ATC",
    "HCPCS",
    "HES Specialty",
    "ICD10",
    "ICD10CM",
    "ICD10PCS",
    "ICD9CM",
    "ICD9Proc",
    "LOINC",
    "NDC",
    "NUCC",
    "OMOP Extension",
    "OSM",
    "PHDSC",
    "Read",
    "RxNorm",
    "RxNorm Extension",
    "SNOMED",
    "SPL",
    "UCUM",
    "UK Biobank",
]


# @memory_profiler.profile(stream=profiler_logstream)
def process_scan_report_sheet_table(sheet):
    """
    This function extracts the
    data into the format below.

    -- Example Table Sheet CSV --
    a,   frequency,          b, frequency
    apple,      20,     orange,         5
    banana,      3,   plantain,        50
    pear,       12,         '',        ''

    --

    -- output --
    [(a,    apple, 20),
     (a,   banana,  3),
     (a,     pear, 12),
     (b,   orange,  5),
     (b, plantain, 50)]
    --
    """
    print('Start process_scan_report_sheet_table', datetime.utcnow().strftime("%H:%M:%S.%fZ"), flush=True)
    # Get header entries (skipping every second column which is just 'Frequency')
    # So headers = ['a', 'b']
    first_row = sheet[1]
    headers = [cell.value for cell in first_row[::2]]

    # Set up an empty defaultdict, and fill it with one entry per header (i.e. one
    # per column)
    # Append each entry's value with the tuple (value, frequency) so that we end up
    # with each entry containing one tuple per non-empty entry in the column.
    #
    # This will give us
    #
    # ordereddict({'a': [('apple', 20), ('banana', 3), ('pear', 12)],
    #              'b': [('orange', 5), ('plantain', 50)]})

    d = defaultdict(list)
    # Iterate over all rows beyond the header - use the number of headers*2 to 
    # set the maximum column rather than relying on sheet.max_col as this is not
    # always reliably updated by Excel etc.
    for row in sheet.iter_rows(min_col=1,
                               max_col=len(headers)*2,
                               min_row=2,
                               max_row=sheet.max_row,
                               values_only=True):
        # Set boolean to track whether we hit a blank row for early exit below.
        this_row_empty = True
        # Iterate across the pairs of cells in the row. If the pair is non-empty,
        # then add it to the relevant dict entry.
        for (header, cell, freq) in zip(headers, row[::2], row[1::2]):
            if cell != '' or freq != '':
                d[header].append((str(cell), freq))
                this_row_empty = False
        # This will trigger if we hit a row that is entirely empty. Short-circuit
        # to exit early here - this saves us from situations where sheet.max_row is 
        # incorrectly set (too large)
        if this_row_empty:
            break

    print('Finish process_scan_report_sheet_table', datetime.utcnow().strftime("%H:%M:%S.%fZ"), flush=True)
    return d


def default_zero(input):
    """
    Helper function that returns the input, replacing anything Falsey 
    (such as Nones or empty strings) with 0.0.
    """
    return round(input if input else 0.0, 2)


def perform_chunking(entries_to_post):
    """
    This expects a list of dicts, and returns a list of lists of lists of dicts, 
    where the maximum length of each list of dicts, under JSONification, 
    is less than max_chars, and the length of each list of lists of dicts is chunk_size
    """
    max_chars = int(os.environ.get("PAGE_MAX_CHARS")) if os.environ.get("PAGE_MAX_CHARS") else 10000
    chunk_size = int(os.environ.get("CHUNK_SIZE")) if os.environ.get("CHUNK_SIZE") else 6

    chunked_entries_to_post = []
    this_page = []
    this_chunk = []
    page_no = 0
    for entry in entries_to_post:
        # If the current page won't be overfull, add the entry to the current page
        if len(json.dumps(this_page)) + len(
                json.dumps(entry)) < max_chars:
            this_page.append(entry)
        # Otherwise, this page should be added to the current chunk.
        else:
            this_chunk.append(this_page)
            page_no += 1
            # Now check for a full chunk. If full, then add this chunk to the list of chunks.
            if page_no % chunk_size == 0:
                # append the chunk to the list of chunks, then reset the chunk to empty
                chunked_entries_to_post.append(this_chunk)
                this_chunk = []
            # Now add the entry that would have over-filled the page.
            this_page = [entry]
    # After all entries are added, check for a half-filled page, and if present add it to the list of pages
    if this_page:
        this_chunk.append(this_page)
    # Similarly, if a chunk ends up half-filled, add it to thelist of chunks
    if this_chunk:
        chunked_entries_to_post.append(this_chunk)

    return chunked_entries_to_post


# @memory_profiler.profile(stream=profiler_logstream)
def paginate(entries_to_post):
    """
    This expects a list of dicts, and returns a list of lists of dicts, 
    where the maximum length of each list of dicts, under JSONification, 
    is less than max_chars
    """
    max_chars = int(os.environ.get("PAGE_MAX_CHARS")) if os.environ.get("PAGE_MAX_CHARS") else 10000
    
    paginated_entries_to_post = []
    this_page = []
    for entry in entries_to_post:
        # If the current page won't be overfull, add the entry to the current page
        if len(json.dumps(this_page)) + len(
                json.dumps(entry)) < max_chars:
            this_page.append(entry)
        else:
            # Otherwise, this page should be added to the list of pages.
            paginated_entries_to_post.append(this_page)
            # Now add the entry that would have over-filled the page.
            this_page = [entry]

    # After all entries are added, check for a half-filled page, and if present add it to the list of pages
    if this_page:
        paginated_entries_to_post.append(this_page)
    return paginated_entries_to_post


# @memory_profiler.profile(stream=profiler_logstream)
def startup(msg):
    logging.info("Python queue trigger function processed a queue item.")
    print('RAM memory % used:', psutil.virtual_memory())
    print(datetime.utcnow().strftime("%H:%M:%S.%fZ"))
    # Set up ccom API parameters:
    api_url = os.environ.get("APP_URL") + "api/"
    headers = {
        "Content-type": "application/json",
        "charset": "utf-8",
        "Authorization": "Token {}".format(os.environ.get("AZ_FUNCTION_KEY")),
    }

    # Get message from queue
    message = {
            "id": msg.id,
            "body": msg.get_body().decode("utf-8"),
            "expiration_time": (
                msg.expiration_time.isoformat() if msg.expiration_time else None
            ),
            "insertion_time": (
                msg.insertion_time.isoformat() if msg.insertion_time else None
            ),
            "time_next_visible": (
                msg.time_next_visible.isoformat() if msg.time_next_visible else None
            ),
            "pop_receipt": msg.pop_receipt,
            "dequeue_count": msg.dequeue_count,
        }
    
    print("message:", type(message), message)
    # Grab message body from storage queues,
    # extract filenames for scan reports and dictionaries
    # print("body 1:", type(message["body"]), message["body"])
    body = json.loads(message["body"])
    # print("body 2:", type(body), body)
    scan_report_blob = body["scan_report_blob"]
    data_dictionary_blob = body["data_dictionary_blob"]

    print("MESSAGE BODY >>>", body)

    # If the message has been dequeued for a second time, then the upload has failed.
    # Patch the name of the dataset to make it clear that it has failed, 
    # set the status to 'Upload Failed', and then stop.
    print("dequeue_count", msg.dequeue_count)
    scan_report_id = body["scan_report_id"]
    if msg.dequeue_count == 2:
        process_failure(api_url, scan_report_id, headers)

    if msg.dequeue_count > 1:
        raise Exception('dequeue_count > 1')

    # Otherwise, this must be the first time we've seen this message. Proceed.
    return api_url, headers, scan_report_blob, data_dictionary_blob, scan_report_id


def process_failure(api_url, scan_report_id, headers):
    scan_report_fetched_data = requests.get(
            url=f"{api_url}scanreports/{scan_report_id}/",
            headers=headers,
    )

    scan_report_fetched_data = json.loads(scan_report_fetched_data.content.decode("utf-8"))

    json_data = json.dumps({'dataset': f"FAILED: {scan_report_fetched_data['dataset']}", 
                            'status': "UPFAILE"})

    failure_response = requests.patch(
        url=f"{api_url}scanreports/{scan_report_id}/",
        data=json_data, 
        headers=headers
    )


# @memory_profiler.profile(stream=profiler_logstream)
def parse_blobs(scan_report_blob, data_dictionary_blob):
    print("Get blobs", datetime.utcnow().strftime("%H:%M:%S.%fZ"))
    # Set Storage Account connection string
    blob_service_client = BlobServiceClient.from_connection_string(
        os.environ.get("STORAGE_CONN_STRING")
    )

    # Grab scan report data from blob
    streamdownloader = blob_service_client.get_container_client("scan-reports").\
        get_blob_client(scan_report_blob).download_blob()
    scanreport_bytes = BytesIO(streamdownloader.readall())

    # If dictionary is present, also download dictionary
    if data_dictionary_blob != "None":
        # Access data as StorageStreamerDownloader class
        # Decode and split the stream using csv.reader()
        container_client = blob_service_client.get_container_client("data-dictionaries")
        blob_dict_client = container_client.get_blob_client(data_dictionary_blob)
        streamdownloader = blob_dict_client.download_blob()
        data_dictionary_intermediate = list(
                           csv.DictReader(streamdownloader.readall().decode("utf-8").splitlines())
        )
        # Remove BOM from start of file if it's supplied.
        data_dictionary = [{key.replace("\ufeff",""): value
                            for key, value in d.items()}
                           for d in data_dictionary_intermediate]
    else:
        data_dictionary = None

    wb = openpyxl.load_workbook(scanreport_bytes, data_only=True, keep_links=False, read_only=True)

    return wb, data_dictionary


# @memory_profiler.profile(stream=profiler_logstream)
def post_tables(fo_ws, api_url, scan_report_id, headers):
    
    # Get all the table names in the order they appear in the Field Overview page
    table_names = []
    # Iterate over cells in the first column, but because we're in ReadOnly mode we 
    # can't do that in the simplest manner.
    for row in fo_ws.iter_rows(min_row=2, max_row=fo_ws.max_row):
        cell_value = row[0].value
        # Check value is both non-empty and not seen before
        if cell_value and cell_value not in table_names:
            table_names.append(cell_value)

    """
    For each table create a scan_report_table entry,
    Append entry to table_entries_to_post[] list,
    Create JSON array with all the entries,
    Send POST request to API with JSON as input,
    Save the response data(table IDs)
    """
    table_entries_to_post = []
    # print("Working on Scan Report >>>", scan_report_id)
    print('RAM memory % used:', psutil.virtual_memory())
    print("TABLES NAMES >>> ", table_names)

    for table_name in table_names:

        # print("WORKING ON TABLE >>> ", table_name)

        # Truncate table names because sheet names are truncated to 31 characters in Excel
        short_table_name = table_name[:31]

        # Create ScanReportTable entry
        # Link to scan report using ID from the queue message
        table_entry = {
            "created_at": datetime.utcnow().strftime("%Y-%m-%dT%H:%M:%S.%fZ"),
            "updated_at": datetime.utcnow().strftime("%Y-%m-%dT%H:%M:%S.%fZ"),
            "name": short_table_name,
            "scan_report": str(scan_report_id),
            "person_id": None,
            "birth_date": None,
            "measurement_date": None,
            "condition_date": None,
            "observation_date": None,
        }

        # print("SCAN REPORT TABLE ENTRY", table_entry)

        # Append to list
        table_entries_to_post.append(table_entry)

    print("POST tables", datetime.utcnow().strftime("%H:%M:%S.%fZ"))
    # POST request to scanreporttables
    tables_response = requests.post(
        "{}scanreporttables/".format(api_url), 
        data=json.dumps(table_entries_to_post), 
        headers=headers
    )

    print("POST tables finished", datetime.utcnow().strftime("%H:%M:%S.%fZ"))

    print("TABLE SAVE STATUS >>>", tables_response.status_code)
    # Error on failure
    if tables_response.status_code != 201:
        process_failure(api_url, scan_report_id, headers)
        raise HTTPError(' '.join(['Error in table save:', str(tables_response.status_code), str(json.dumps(table_entries_to_post))]))
    print('RAM memory % used:', psutil.virtual_memory())

    # Load the result of the post request,
    tables_content = json.loads(tables_response.content.decode("utf-8"))

    # Save the table ids that were generated from the POST method
    table_ids = [element["id"] for element in tables_content]

    print("TABLE IDs", table_ids)
    table_name_to_id_map = dict(zip(table_names, table_ids))
    return table_name_to_id_map


# @memory_profiler.profile(stream=profiler_logstream)
async def process_values_from_sheet(sheet, data_dictionary, current_table_name,
                                    names_to_ids_dict, api_url, scan_report_id, headers):
    # print("WORKING ON", sheet.title)
    # Reset list for values
    value_entries_to_post = []
    # Get (col_name, value, frequency) for each field in the table
    fieldname_value_freq_dict = process_scan_report_sheet_table(sheet)

    """
    For every result of process_scan_report_sheet_table,
    Save the current name,value,frequency
    Create ScanReportValue entry,
    Append to value_entries_to_post[] list,
    Create JSON array with all the value entries, 
    Send POST request to API with JSON as input
    """
    for name, value_freq_tuples in fieldname_value_freq_dict.items():
        for full_value, frequency in value_freq_tuples:
            value = full_value[0:127]

            if not frequency:
                frequency = 0

            if data_dictionary is not None:
                # Look up value description
                val_desc = next(
                    (
                        row["value"]
                        for row in data_dictionary
                        if str(row["code"]) == str(value)
                        and str(row["field_name"]) == str(name)
                        and str(row["csv_file_name"]) == str(current_table_name)
                    ),
                    None,
                )

                # Grab data from the 'code' column in the data dictionary
                # 'code' can contain an ordinary value (e.g. Yes, No, Nurse, Doctor)
                # or it could contain one of our pre-defined vocab names
                # e.g. SNOMED, RxNorm, ICD9 etc.
                code = next(
                    (
                        row["code"]
                        for row in data_dictionary
                        if str(row["field_name"]) == str(name)
                        and str(row["csv_file_name"]) == str(current_table_name)
                    ),
                    None,
                )

                # If 'code' is in our vocab list, try and convert the ScanReportValue (concept code) to conceptID
                # If there's a faulty concept code for the vocab, fail gracefully and set concept_id to default (-1)
                if code in vocabs:
                    try:
                        concept_id = omop_helpers.get_concept_from_concept_code(
                            concept_code=value,
                            vocabulary_id=code,
                            no_source_concept=True,
                        )
                        concept_id = concept_id["concept_id"]
                    except:
                        concept_id = -1
                else:
                    concept_id = -1

            else:
                val_desc = None
                concept_id = -1

            # Create ScanReportValue entry
            # We temporarily utilise the redundant 'conceptID' field in ScanReportValue
            # to save any looked up conceptIDs in the previous block of code.
            # The conceptID will be cleared later
            scan_report_value_entry = {
                "created_at": datetime.utcnow().strftime("%Y-%m-%dT%H:%M:%S.%fZ"),
                "updated_at": datetime.utcnow().strftime("%Y-%m-%dT%H:%M:%S.%fZ"),
                "value": value,
                "frequency": int(frequency),
                "conceptID": concept_id,
                "value_description": val_desc,
                "scan_report_field": names_to_ids_dict[name],
            }

            # Append to list
            value_entries_to_post.append(scan_report_value_entry)

    print("POST", len(value_entries_to_post), "values to table", current_table_name, datetime.utcnow().strftime("%H:%M:%S.%fZ"))
    print('RAM memory % used:', psutil.virtual_memory())
<<<<<<< HEAD
    print('resource RSS', resource.getrusage(resource.RUSAGE_SELF).ru_maxrss)
    chunked_value_entries_to_post = perform_chunking(value_entries_to_post)
=======
    paginated_value_entries_to_post = paginate(value_entries_to_post)
>>>>>>> 95f16f8f
    values_response_content = []
    print('chunked values list len:', len(chunked_value_entries_to_post))
    timeout = httpx.Timeout(60.0, connect=30.0)

    page_count = 0
    for chunk in chunked_value_entries_to_post:
        async with httpx.AsyncClient(timeout=timeout) as client:
            tasks = []
            page_lengths = []
            for page in chunk:
                # POST value_entries_to_post to ScanReportValues model
                tasks.append(
                    asyncio.ensure_future(
                        client.post(
                                    url="{}scanreportvalues/".format(api_url),
                                    data=json.dumps(page),
                                    headers=headers
                                    )
                                )
                            )
                page_lengths.append(len(page))
                page_count += 1
            
            values_responses = await asyncio.gather(*tasks)

        for i, values_response in enumerate(values_responses):
            print("VALUES SAVE STATUSES >>>", values_response.status_code,
                    values_response.reason_phrase, page_lengths[i], flush=True)
            if values_response.status_code != 201:
                process_failure(api_url, scan_report_id, headers)
                raise HTTPError(' '.join(['Error in values save:',
                                            str(values_response.status_code),
                                            str(json.dumps(page))]))

            values_response_content += json.loads(values_response.content.decode("utf-8"))

    print("POST values all finished", datetime.utcnow().strftime("%H:%M:%S.%fZ"))
    print('RAM memory % used:', psutil.virtual_memory())
    # Process conceptIDs in ScanReportValues
    # GET values where the conceptID != -1 (i.e. we've converted a concept code to conceptID in the previous code)
    print("GET posted values", datetime.utcnow().strftime("%H:%M:%S.%fZ"))
    get_ids_of_posted_values = requests.get(
        url=api_url
        + "scanreportvaluepks/?scan_report="
        + str(scan_report_id),
        headers=headers,
    )
    print("GET posted values finished", datetime.utcnow().strftime("%H:%M:%S.%fZ"))

    ids_of_posted_values = json.loads(get_ids_of_posted_values.content.decode("utf-8"))

    # Create a list for a bulk data upload to the ScanReportConcept model

    concept_id_data = [{
            "nlp_entity": None,
            "nlp_entity_type": None,
            "nlp_confidence": None,
            "nlp_vocabulary": None,
            "nlp_processed_string": None,
            "concept": concept["conceptID"],
            "object_id": concept["id"],
            # TODO: we should query this value from the API
            # - via ORM it would be ContentType.objects.get(model='scanreportvalue').id,
            # but that's not available from an Azure Function.
            "content_type": 17,
        } for concept in ids_of_posted_values]

    print("POST", len(concept_id_data), "concepts", datetime.utcnow().strftime("%H:%M:%S.%fZ"))

    paginated_concept_id_data = paginate(concept_id_data)

    concepts_response_content = []

    for page in paginated_concept_id_data:

        # POST the ScanReportConcept data to the model
        concepts_response = requests.post(
            url=api_url + "scanreportconcepts/",
            headers=headers,
            data=json.dumps(page),
        )

        print("CONCEPT SAVE STATUS >>> ", concepts_response.status_code,
              concepts_response.reason, flush=True)
        if concepts_response.status_code != 201:
            process_failure(api_url, scan_report_id, headers)
            raise HTTPError(' '.join(['Error in concept save:',
                                      str(concepts_response.status_code),
                                      str(json.dumps(page))]))

        concepts_content = json.loads(concepts_response.content.decode("utf-8"))
        concepts_response_content += concepts_content

    print("POST concepts all finished", datetime.utcnow().strftime("%H:%M:%S.%fZ"))
    print('RAM memory % used:', psutil.virtual_memory())
    # Update ScanReportValue to remove any data added to the conceptID field
    # conceptID field only used temporarily to hold the converted concept code -> conceptID
    # Now the conceptID is saved to the correct model (ScanReportConcept) there's no
    # need for the concept ID to also be saved to ScanReportValue::conceptID

    # Reset conceptID to -1 (default). This doesn't need pagination because it's a
    # loop over all relevant fields anyway
    put_update_json = json.dumps({"conceptID": -1})

    print("PATCH", len(ids_of_posted_values), "values", datetime.utcnow().strftime("%H:%M:%S.%fZ"))
    for concept in ids_of_posted_values:
        print("PATCH value", datetime.utcnow().strftime("%H:%M:%S.%fZ"))
        value_response = requests.patch(
            url=api_url + "scanreportvalues/" + str(concept["id"]) + "/",
            headers=headers,
            data=put_update_json,
        )
        # print("PATCH value finished", datetime.utcnow().strftime("%H:%M:%S.%fZ"))
        if value_response.status_code != 200:
            process_failure(api_url, scan_report_id, headers)
            raise HTTPError(' '.join(['Error in value save:',
                                      str(value_response.status_code),
                                      str(put_update_json)]))

    print("PATCH values finished", datetime.utcnow().strftime("%H:%M:%S.%fZ"))
    print('RAM memory % used:', psutil.virtual_memory())


def post_field_entries(field_entries_to_post, api_url, scan_report_id, headers):
    paginated_field_entries_to_post = paginate(field_entries_to_post)
    fields_response_content = []
    # POST Fields
    for page in paginated_field_entries_to_post:
        fields_response = requests.post(
            "{}scanreportfields/".format(api_url),
            data=json.dumps(page),
            headers=headers,
        )
        # print('dumped:', json.dumps(page))
        print("FIELDS SAVE STATUS >>>", fields_response.status_code,
              fields_response.reason, len(page), flush=True)

        if fields_response.status_code != 201:
            process_failure(api_url, scan_report_id, headers)
            raise HTTPError(' '.join(
                ['Error in fields save:',
                 str(fields_response.status_code),
                 str(json.dumps(page))]))

        fields_content = json.loads(fields_response.content.decode("utf-8"))
        # print('fc:',fields_content)
        fields_response_content += fields_content
        # print('frc:', fields_response_content)

    print("POST fields all finished", datetime.utcnow().strftime("%H:%M:%S.%fZ"),
          flush=True)
    return fields_response_content


def main(msg: func.QueueMessage):

    api_url, headers, scan_report_blob, data_dictionary_blob, scan_report_id = startup(msg)
    # Set the status to 'Upload in progress'
    status_in_progress_response = requests.patch(
            url=f"{api_url}scanreports/{scan_report_id}/",
            data=json.dumps({'status': "UPINPRO"}), 
            headers=headers
        )

    wb, data_dictionary = parse_blobs(scan_report_blob, data_dictionary_blob)
    # Get the first sheet 'Field Overview',
    # to populate ScanReportTable & ScanReportField models
    fo_ws = wb.worksheets[0]

    table_name_to_id_map = post_tables(fo_ws, api_url, scan_report_id, headers)

    """
    POST fields per table:
    For each row in Field Overview create an entry for scan_report_field,
    Empty row signifies end of fields in a table
    Append field entry to field_entries_to_post[] list,
    Create JSON array with all the field entries, 
    Send POST request to API with JSON as input,
    Save the response data(field ids,field names) in a dictionary
    Set the current working sheet to be the same as the current table
    Post the values for that table
    """
    field_entries_to_post = []

    # Loop over all rows in Field Overview sheet.
    # For sheets past the first two in the Scan Report
    # i.e. all 'data' sheets that are not Field Overview and Table Overview
    print("Start fields loop", datetime.utcnow().strftime("%H:%M:%S.%fZ"))
    previous_row_value = None
    for i, row in enumerate(
        fo_ws.iter_rows(min_row=2, max_row=fo_ws.max_row), start=2
    ):
        # Guard against unnecessary rows beyond the last true row with contents
        if (previous_row_value is None or previous_row_value == '') and \
           (row[0].value is None or row[0].value == ''):
           break
        previous_row_value = row[0].value

        if row[0].value != '' and row[0].value is not None:
            current_table_name = row[0].value
            # Create ScanReportField entry
            field_entry = {
                "scan_report_table": table_name_to_id_map[current_table_name],
                "created_at": datetime.utcnow().strftime("%Y-%m-%dT%H:%M:%S.%fZ"),
                "updated_at": datetime.utcnow().strftime("%Y-%m-%dT%H:%M:%S.%fZ"),
                "name": str(row[1].value),
                "description_column": str(row[2].value),
                "type_column": str(row[3].value),
                "max_length": row[4].value,
                "nrows": row[5].value,
                "nrows_checked": row[6].value,
                "fraction_empty": round(default_zero(row[7].value), 2),
                "nunique_values": row[8].value,
                "fraction_unique": round(default_zero(row[9].value), 2),
                # "flag_column": str(row[10].value),
                "ignore_column": None,
                # "is_birth_date": False,
                # "is_patient_id": False,
                # "is_date_event": False,
                # "is_ignore": False,
                "pass_from_source": True,
                # "classification_system": str(row[11].value),
                "date_type": "",
                "concept_id": -1,
                "field_description": None,
            }
            # Append each entry to a list
            field_entries_to_post.append(field_entry)

        else:
            # This is the scenario where the line is empty, so we're at the end of
            # the table. Don't add a field entry, but process all those so far.
            # print("scan_report_field_entries >>>", field_entries_to_post)

            # POST fields in this table
            print("POST", len(field_entries_to_post), "fields to table", current_table_name, datetime.utcnow().strftime("%H:%M:%S.%fZ"))
            print('RAM memory % used:', psutil.virtual_memory())

            fields_response_content = post_field_entries(field_entries_to_post,
                                                         api_url, scan_report_id,
                                                         headers)
            field_entries_to_post = []

            # Create a dictionary with field names and field ids from the response
            # as key value pairs
            # e.g ("Field Name": Field ID)
            names_to_ids_dict = {str(element.get("name", None)):
                                 str(element.get("id", None))
                                 for element in fields_response_content}

            # print("Dictionary id:name", names_to_ids_dict)

            if current_table_name not in wb.sheetnames:
                process_failure(api_url, scan_report_id, headers)
                raise ValueError(f"Attempting to access sheet '{current_table_name}'"
                                 f" in scan report, but no such sheet exists.")

            # Go to Table sheet to process all the values from the sheet
            sheet = wb[current_table_name]
            asyncio.run(process_values_from_sheet(sheet, data_dictionary, current_table_name,
                                      names_to_ids_dict, api_url, scan_report_id,
                                      headers))

    # Set the status to 'Upload Complete'
    status_complete_response = requests.patch(
            url=f"{api_url}scanreports/{scan_report_id}/",
            data=json.dumps({'status': "UPCOMPL"}), 
            headers=headers
        )
    wb.close()
<|MERGE_RESOLUTION|>--- conflicted
+++ resolved
@@ -10,13 +10,8 @@
 import os
 import csv
 import psutil
-<<<<<<< HEAD
-import resource
 import httpx
 import asyncio
-=======
-
->>>>>>> 95f16f8f
 
 from requests.models import HTTPError
 from collections import defaultdict
@@ -475,12 +470,7 @@
 
     print("POST", len(value_entries_to_post), "values to table", current_table_name, datetime.utcnow().strftime("%H:%M:%S.%fZ"))
     print('RAM memory % used:', psutil.virtual_memory())
-<<<<<<< HEAD
-    print('resource RSS', resource.getrusage(resource.RUSAGE_SELF).ru_maxrss)
     chunked_value_entries_to_post = perform_chunking(value_entries_to_post)
-=======
-    paginated_value_entries_to_post = paginate(value_entries_to_post)
->>>>>>> 95f16f8f
     values_response_content = []
     print('chunked values list len:', len(chunked_value_entries_to_post))
     timeout = httpx.Timeout(60.0, connect=30.0)
@@ -750,4 +740,4 @@
             data=json.dumps({'status': "UPCOMPL"}), 
             headers=headers
         )
-    wb.close()
+    wb.close()