import logging
import json
import azure.functions as func
from azure.storage.blob import BlobServiceClient
from io import BytesIO
import requests
import openpyxl
from datetime import datetime
import os
import csv
import psutil
import httpx
import asyncio

from requests.models import HTTPError
from collections import defaultdict

from shared_code import omop_helpers

# import memory_profiler
# root_logger = logging.getLogger()
# root_logger.handlers[0].setFormatter(logging.Formatter("%(name)s: %(message)s"))
# profiler_logstream = memory_profiler.LogFile('memory_profiler_logs', True)

logger = logging.getLogger("test_logger")

stream_handler = logging.StreamHandler()
stream_handler.setFormatter(
    logging.Formatter(
        fmt="%(asctime)s - %(levelname)s - %(message)s", datefmt="%d/%m/%Y " "%H:%M:%S"
    )
)
logger.addHandler(stream_handler)
logger.setLevel(logging.INFO)  # Set to logging.DEBUG to show the debug output


# Agreed vocabs that are accepted for lookup/conversion
# The Data Team decide what vocabs are accepted.
# Add more as necessary by appending the list
vocabs = [
    "ABMS",
    "ATC",
    "HCPCS",
    "HES Specialty",
    "ICD10",
    "ICD10CM",
    "ICD10PCS",
    "ICD9CM",
    "ICD9Proc",
    "LOINC",
    "NDC",
    "NUCC",
    "OMOP Extension",
    "OSM",
    "PHDSC",
    "Read",
    "RxNorm",
    "RxNorm Extension",
    "SNOMED",
    "SPL",
    "UCUM",
    "UK Biobank",
]

max_chars_for_get = 2000


# @memory_profiler.profile(stream=profiler_logstream)
def process_scan_report_sheet_table(sheet):
    """
    This function extracts the
    data into the format below.

    -- Example Table Sheet CSV --
    a,   frequency,          b, frequency
    apple,      20,     orange,         5
    banana,      3,   plantain,        50
    pear,       12,         '',        ''

    --

    -- output --
    [(a,    apple, 20),
     (a,   banana,  3),
     (a,     pear, 12),
     (b,   orange,  5),
     (b, plantain, 50)]
    --
    """
<<<<<<< HEAD
    logger.debug("Start process_scan_report_sheet_table")

=======
    print(
        "Start process_scan_report_sheet_table",
        datetime.utcnow().strftime("%H:%M:%S.%fZ"),
        flush=True,
    )
>>>>>>> b7e23983
    sheet.reset_dimensions()
    sheet.calculate_dimension(force=True)
    # Get header entries (skipping every second column which is just 'Frequency')
    # So headers = ['a', 'b']
    first_row = sheet[1]
    headers = [cell.value for cell in first_row[::2]]

    # Set up an empty defaultdict, and fill it with one entry per header (i.e. one
    # per column)
    # Append each entry's value with the tuple (value, frequency) so that we end up
    # with each entry containing one tuple per non-empty entry in the column.
    #
    # This will give us
    #
    # ordereddict({'a': [('apple', 20), ('banana', 3), ('pear', 12)],
    #              'b': [('orange', 5), ('plantain', 50)]})

    d = defaultdict(list)
    # Iterate over all rows beyond the header - use the number of headers*2 to
    # set the maximum column rather than relying on sheet.max_col as this is not
    # always reliably updated by Excel etc.
    for row in sheet.iter_rows(
        min_col=1,
        max_col=len(headers) * 2,
        min_row=2,
        max_row=sheet.max_row,
        values_only=True,
    ):
        # Set boolean to track whether we hit a blank row for early exit below.
        this_row_empty = True
        # Iterate across the pairs of cells in the row. If the pair is non-empty,
        # then add it to the relevant dict entry.
        for (header, cell, freq) in zip(headers, row[::2], row[1::2]):
            if cell != "" or freq != "":
                d[header].append((str(cell), freq))
                this_row_empty = False
        # This will trigger if we hit a row that is entirely empty. Short-circuit
        # to exit early here - this saves us from situations where sheet.max_row is
        # incorrectly set (too large)
        if this_row_empty:
            break

    logger.debug("Finish process_scan_report_sheet_table")
    return d


def default_zero(input):
    """
    Helper function that returns the input, replacing anything Falsey
    (such as Nones or empty strings) with 0.0.
    """
    return round(input if input else 0.0, 2)


def handle_max_chars(max_chars=None):
    if not max_chars:
        max_chars = (
            int(os.environ.get("PAGE_MAX_CHARS"))
            if os.environ.get("PAGE_MAX_CHARS")
            else 10000
        )
    return max_chars


def perform_chunking(entries_to_post):
    """
    This expects a list of dicts, and returns a list of lists of lists of dicts,
    where the maximum length of each list of dicts, under JSONification,
    is less than max_chars, and the length of each list of lists of dicts is chunk_size
    """
    max_chars = handle_max_chars()
    chunk_size = (
        int(os.environ.get("CHUNK_SIZE")) if os.environ.get("CHUNK_SIZE") else 6
    )

    chunked_entries_to_post = []
    this_page = []
    this_chunk = []
    page_no = 0
    for entry in entries_to_post:
        # If the current page won't be overfull, add the entry to the current page
        if len(json.dumps(this_page)) + len(json.dumps(entry)) < max_chars:
            this_page.append(entry)
        # Otherwise, this page should be added to the current chunk.
        else:
            this_chunk.append(this_page)
            page_no += 1
            # Now check for a full chunk. If full, then add this chunk to the list of chunks.
            if page_no % chunk_size == 0:
                # append the chunk to the list of chunks, then reset the chunk to empty
                chunked_entries_to_post.append(this_chunk)
                this_chunk = []
            # Now add the entry that would have over-filled the page.
            this_page = [entry]
    # After all entries are added, check for a half-filled page, and if present add it to the list of pages
    if this_page:
        this_chunk.append(this_page)
    # Similarly, if a chunk ends up half-filled, add it to thelist of chunks
    if this_chunk:
        chunked_entries_to_post.append(this_chunk)

    return chunked_entries_to_post


def paginate(entries, max_chars=None):
    """
    This expects a list of strings, and returns a list of lists of strings,
    where the maximum length of each list of strings, under JSONification,
    is less than max_chars
    """
    max_chars = handle_max_chars(max_chars)

    paginated_entries = []
    this_page = []
    for entry in entries:
        # If the current page won't be overfull, add the entry to the current page
        if len(json.dumps(this_page)) + len(json.dumps(entry)) < max_chars:
            this_page.append(entry)
        else:
            # Otherwise, this page should be added to the list of pages.
            paginated_entries.append(this_page)
            # Now add the entry that would have over-filled the page.
            this_page = [entry]

    # After all entries are added, check for a half-filled page, and if present add it to the list of pages
    if this_page:
        paginated_entries.append(this_page)

    return paginated_entries
<<<<<<< HEAD
=======


def paginate_two_lists(entries, other, max_chars=None):
    """
    This expects two lists of strings, and returns a list of 2-tuples of lists of
    strings, where the maximum length of each tuple of list of strings, under
    JSONification, is less than max_chars

    An optimum strategy to minimise the number of returned tuples would be complex. Here
    we use a simple heuristic: if the two lists fit together under the limit,
    then return them as one tuple. Otherwise, split each list to individually fit
    into max_chars/2, and recombine the product of the two into a list of tuples.
    """
    max_chars = handle_max_chars(max_chars)

    # If the two lists are short enough, then return a single tuple
    if len(json.dumps(entries)) + len(json.dumps(other)) < max_chars:
        return [(entries, other)]

    paginated_entries = paginate(entries, max_chars / 2)
    paginated_other = paginate(other, max_chars / 2)
    return [
        (page_entries, page_other)
        for page_entries in paginated_entries
        for page_other in paginated_other
    ]
>>>>>>> b7e23983


# @memory_profiler.profile(stream=profiler_logstream)
def startup(msg):
    logger.info("Python queue trigger function processed a queue item.")
    logger.debug(f"RAM memory % used: {psutil.virtual_memory()}")
    # Set up ccom API parameters:
    api_url = os.environ.get("APP_URL") + "api/"
    headers = {
        "Content-type": "application/json",
        "charset": "utf-8",
        "Authorization": "Token {}".format(os.environ.get("AZ_FUNCTION_KEY")),
    }

    # Get message from queue
    message = {
        "id": msg.id,
        "body": msg.get_body().decode("utf-8"),
        "expiration_time": (
            msg.expiration_time.isoformat() if msg.expiration_time else None
        ),
        "insertion_time": (
            msg.insertion_time.isoformat() if msg.insertion_time else None
        ),
        "time_next_visible": (
            msg.time_next_visible.isoformat() if msg.time_next_visible else None
        ),
        "pop_receipt": msg.pop_receipt,
        "dequeue_count": msg.dequeue_count,
    }

    logger.info(f"message: {message}")
    # Grab message body from storage queues,
    # extract filenames for scan reports and dictionaries
    # print("body 1:", type(message["body"]), message["body"])
    body = json.loads(message["body"])
    # print("body 2:", type(body), body)
    scan_report_blob = body["scan_report_blob"]
    data_dictionary_blob = body["data_dictionary_blob"]

    logger.info(f"MESSAGE BODY >>> {body}")

    # If the message has been dequeued for a second time, then the upload has failed.
    # Patch the name of the dataset to make it clear that it has failed,
    # set the status to 'Upload Failed', and then stop.
    logger.info(f"dequeue_count {msg.dequeue_count}")
    scan_report_id = body["scan_report_id"]
    if msg.dequeue_count == 2:
        process_failure(api_url, scan_report_id, headers)

    if msg.dequeue_count > 1:
        raise Exception("dequeue_count > 1")

    # Otherwise, this must be the first time we've seen this message. Proceed.
    return api_url, headers, scan_report_blob, data_dictionary_blob, scan_report_id


def process_failure(api_url, scan_report_id, headers):
    scan_report_fetched_data = requests.get(
        url=f"{api_url}scanreports/{scan_report_id}/",
        headers=headers,
    )

    scan_report_fetched_data = json.loads(
        scan_report_fetched_data.content.decode("utf-8")
    )

    json_data = json.dumps(
        {
            "dataset": f"FAILED: {scan_report_fetched_data['dataset']}",
            "status": "UPFAILE",
        }
    )

    failure_response = requests.patch(
        url=f"{api_url}scanreports/{scan_report_id}/", data=json_data, headers=headers
    )


def flatten(arr):
    """
    This expects a list of lists and returns a flattened list
    """
    newArr = [item for sublist in arr for item in sublist]
    return newArr


def reuse_existing_field_concepts(new_fields_map, content_type, api_url, headers):
    """
    This expects a dict of field names to ids which have been generated in a newly uploaded
    scanreport, and content_type 15. It creates new concepts associated to any
    field that matches the name of an existing field with an associated concept.
    """
<<<<<<< HEAD
    logger.info(f"reuse_existing_field_concepts")
=======
    print("reuse_existing_field_concepts", type(new_fields_map), flush=True)
>>>>>>> b7e23983
    # Gets all scan report concepts that are for the type field (or content type which should be field)
    get_field_concept_ids = requests.get(
        url=f"{api_url}scanreportconceptsfilter/?content_type="
        f"{content_type}&fields=id,object_id,concept",
        headers=headers,
    )
    # create dictionary that maps existing field ids to scan report concepts
    # from the list of existing scan report concepts
    existing_field_concept_ids = json.loads(
        get_field_concept_ids.content.decode("utf-8")
    )
    existing_field_id_to_concept_map = {
        str(element.get("object_id", None)): str(element.get("concept", None))
        for element in existing_field_concept_ids
    }
<<<<<<< HEAD
    logger.debug(
        f"field_id:concept_id for all existing fields with concepts: "
        f"{existing_field_id_to_concept_map}"
=======
    print(
        datetime.utcnow().strftime("%H:%M:%S.%fZ"),
        "field_id:concept_id for all existing fields with concepts:",
        existing_field_id_to_concept_map,
        flush=True,
>>>>>>> b7e23983
    )

    # print("FIELD TO CONCEPT MAP DICT", existing_field_id_to_concept_map)
    # creates a list of field ids from fields that already exist and have a concept
    existing_ids = list(existing_field_id_to_concept_map.keys())
<<<<<<< HEAD

    # paginate the field id's variable and field names from list of newly generated
    # fields so that get requests do not exceed character limit
    paginated_existing_ids = paginate(existing_ids, max_chars_for_get)
    paginated_new_field_names = paginate(list(new_fields_map.keys()), max_chars_for_get)
    # for each list in paginated ids, get scanreport fields that match any of the given
    # ids (those with an associated concept)
    existing_fields_filtered_by_id = []
    for ids in paginated_existing_ids:
        ids_to_get = ",".join(map(str, ids))

        get_field_tables = requests.get(
            url=f"{api_url}scanreportfields/?id__in={ids_to_get}&fields=id,"
            f"scan_report_table",
            headers=headers,
        )
        existing_fields_filtered_by_id.append(
            json.loads(get_field_tables.content.decode("utf-8"))
        )
    existing_fields_filtered_by_id = flatten(existing_fields_filtered_by_id)

    # for each list in paginated ids, get scanreport fields whose name matches any of
    # the newly generated names
    existing_fields_filtered_by_name = []
    for ids in paginated_new_field_names:
        ids_to_get = ",".join(map(str, ids))

        get_field_tables = requests.get(
            url=f"{api_url}scanreportfields/?name__in={ids_to_get}&fields=id,"
            f"scan_report_table",
            headers=headers,
        )
        existing_fields_filtered_by_name.append(
            json.loads(get_field_tables.content.decode("utf-8"))
        )
    existing_fields_filtered_by_name = flatten(existing_fields_filtered_by_name)

    # Combine the results of the two sets of GET requests to identify fields which
    # satisfy both criteria (id and name) and then store their details in
    # existing_field_details
    cofiltered_field_ids = set(
        field["id"] for field in existing_fields_filtered_by_id
    ).intersection(set(field["id"] for field in existing_fields_filtered_by_name))
    existing_fields_details = [
        field
        for field in existing_fields_filtered_by_id
        if field["id"] in cofiltered_field_ids
    ]
=======
    # paginate the field id's variable and field names from list of newly generated
    # fields so that get request does not exceed character limit
    paginated_existing_ids_and_new_field_names = paginate_two_lists(
        existing_ids, list(new_fields_map.keys()), max_chars_for_get
    )
    # for each list in paginated ids, get scanreport fields that match any of the given
    # ids (those with an associated concept) and whose name matches any of the newly
    # generated names
    existing_fields_details = []
    for t in paginated_existing_ids_and_new_field_names:
        ids_to_get = ",".join(map(str, t[0]))
        new_fields_names = ",".join(map(str, t[1]))
        get_field_names = requests.get(
            url=f"{api_url}scanreportfieldsfilter/?id__in={ids_to_get}&name__in="
            f"{new_fields_names}",
            headers=headers,
        )
        existing_fields_details.append(
            json.loads(get_field_names.content.decode("utf-8"))
        )
    existing_fields_details = flatten(existing_fields_details)
    # print("existing_fields_details", existing_fields_details)
>>>>>>> b7e23983

    # get table ids from fields and repeat the process
    table_ids = set([item["scan_report_table"] for item in existing_fields_details])
    paginated_table_ids = paginate(table_ids, max_chars_for_get)
    existing_tables_details = []
    for ids in paginated_table_ids:
        ids_to_get = ",".join(map(str, ids))

        get_field_tables = requests.get(
            url=f"{api_url}scanreporttables/?id__in={ids_to_get}&fields=id,"
            f"scan_report",
            headers=headers,
        )
        existing_tables_details.append(
            json.loads(get_field_tables.content.decode("utf-8"))
        )
    existing_tables_details = flatten(existing_tables_details)

    # get all scan reports to be used to filter values by only values that come from
    # active scan reports that are marked as 'Mapping Complete'
    get_scan_reports = requests.get(
        url=f"{api_url}scanreports/",
        headers=headers,
    )
<<<<<<< HEAD
    get_datasets = requests.get(
        url=f"{api_url}datasets/",
        headers=headers,
    )
    # get active scanreports and map them to fields. Remove any fields in archived
    # reports or not marked as 'Mapping Complete'
    active_srs = []
    for item in get_scan_reports.json():
        if item["hidden"] is False and item["status"] == "COMPLET":
            for ds in get_datasets.json():
                # Exclude scan reports if their parent_dataset is archived
                if ds["id"] == item["parent_dataset"] and ds["hidden"] is False:
                    active_srs.append(str(item["id"]))
    # active reports is list of report ids that belong to an active dataset, are not archived, and have the status
=======
    # get active scanreports and map them to fields. Remove any fields in archived
    # reports or not marked as 'Mapping Complete'
    active_srs = [
        str(item["id"])
        for item in json.loads(get_scan_reports.content.decode("utf-8"))
        if item["hidden"] is False and item["status"] == "COMPLET"
    ]
    # active reports is list of report ids that are not archived and have the status
>>>>>>> b7e23983
    # 'Mapping Complete'

    # map value id to active scan report
    table_id_to_active_scanreport_map = {
        str(element["id"]): str(element["scan_report"])
        for element in existing_tables_details
        if str(element["scan_report"]) in active_srs
    }
    existing_field_id_to_active_scanreport_map = {
        str(element["id"]): table_id_to_active_scanreport_map[
            str(element["scan_report_table"])
        ]
        for element in existing_fields_details
        if str(element["scan_report_table"]) in table_id_to_active_scanreport_map
    }
    # filter fields to only include fields that are from active scan reports
    existing_fields_details_in_active_sr = [
        item
        for item in existing_fields_details
        if str(item["id"]) in existing_field_id_to_active_scanreport_map
    ]
    # print("FILTERED FIELDS", fields)

    existing_mappings_to_consider = [
        {
            "name": field["name"],
            "concept": existing_field_id_to_concept_map[str(field["id"])],
            "id": field["id"],
        }
        for field in existing_fields_details_in_active_sr
    ]
<<<<<<< HEAD
    logger.debug(f"{existing_mappings_to_consider=}")

=======
    print(
        f"{datetime.utcnow().strftime('%H:%M:%S.%fZ')} {existing_mappings_to_consider=}"
    )
>>>>>>> b7e23983
    existing_field_name_to_id_map = {}
    for name in list(new_fields_map.keys()):
        mappings_matching_field_name = [
            mapping
            for mapping in existing_mappings_to_consider
            if mapping["name"] == name
        ]
        target_concept_ids = set(
            [mapping["concept"] for mapping in mappings_matching_field_name]
        )
        target_field_id = set(
            [mapping["id"] for mapping in mappings_matching_field_name]
        )
        if len(target_concept_ids) == 1:
            existing_field_name_to_id_map[str(name)] = str(target_field_id.pop())

    # replace existing_field_name_to_id_map with field name to concept id map
    # field_name_to_concept_id_map = { element.key: existing_field_id_to_concept_map[int(element.value)] for element in field_name_to_id_map }

<<<<<<< HEAD
    logger.debug(f"{existing_field_name_to_id_map=}")
=======
    # print("FIELD NAME TO ID MAP", existing_field_name_to_id_map)
>>>>>>> b7e23983
    concepts_to_post = []
    concept_response_content = []
    # print("NAME IDS", new_fields_map.keys())

    for name, new_field_id in new_fields_map.items():
        try:
            existing_field_id = existing_field_name_to_id_map[name]
            concept_id = existing_field_id_to_concept_map[int(existing_field_id)]

<<<<<<< HEAD
            logger.info(
=======
            print(
>>>>>>> b7e23983
                f"Found existing field with id: {existing_field_id} with existing "
                f"concept mapping: {concept_id} which matches new field id: "
                f"{new_field_id}"
            )
            # Create ScanReportConcept entry for copying over the concept
            concept_entry = {
                "nlp_entity": None,
                "nlp_entity_type": None,
                "nlp_confidence": None,
                "nlp_vocabulary": None,
                "nlp_processed_string": None,
                "concept": concept_id,
                "object_id": new_field_id,
                "content_type": content_type,
                "creation_type": "R",
            }
            concepts_to_post.append(concept_entry)
        except KeyError:
            continue

    if concepts_to_post:
        paginated_concepts_to_post = paginate(concepts_to_post)
        concept_response = []
        for concepts_to_post_item in paginated_concepts_to_post:
            post_concept_response = requests.post(
                url=api_url + "scanreportconcepts/",
                headers=headers,
                data=json.dumps(concepts_to_post_item),
            )
            logger.info(
                f"CONCEPTS SAVE STATUS >>>"
                f"{post_concept_response.status_code} "
                f"{post_concept_response.reason}"
            )
            concept_response.append(
                json.loads(post_concept_response.content.decode("utf-8"))
            )
        concept_content = flatten(concept_response)

        concept_response_content += concept_content

<<<<<<< HEAD
        logger.info("POST concepts all finished in reuse_existing_field_concepts")
=======
        print(
            datetime.utcnow().strftime("%H:%M:%S.%fZ"),
            "POST concepts all finished in reuse_existing_field_concepts",
        )
>>>>>>> b7e23983


def reuse_existing_value_concepts(new_values_map, content_type, api_url, headers):
    """
    This expects a dict of value names to ids which have been generated in a newly uploaded scanreport and
    creates new concepts if any matching names are found with existing fields
    """
<<<<<<< HEAD
    logger.info("reuse_existing_value_concepts")
=======
    print("reuse_existing_value_concepts", type(new_values_map), flush=True)
>>>>>>> b7e23983
    # get all scan report concepts with the content type of values
    get_value_concept_ids = requests.get(
        url=f"{api_url}scanreportconceptsfilter/?content_type={content_type}&fields=object_id,concept",
        headers=headers,
    )
    # create dictionary that maps existing value ids to scan report concepts
    # from the list of existing scan report concepts
    existing_value_concept_ids = json.loads(
        get_value_concept_ids.content.decode("utf-8")
    )
    existing_value_id_to_concept_map = {
        str(element.get("object_id", None)): str(element.get("concept", None))
        for element in existing_value_concept_ids
    }
<<<<<<< HEAD
=======
    print(
        datetime.utcnow().strftime("%H:%M:%S.%fZ"),
        "value_id:concept_id for all existing values with concepts:",
        existing_value_id_to_concept_map,
        flush=True,
    )
>>>>>>> b7e23983

    new_paginated_field_ids = paginate(
        [value["scan_report_field"] for value in new_values_map], max_chars_for_get
    )
    logger.debug("new_paginated_field_ids")

    new_fields = []
    for ids in new_paginated_field_ids:
        ids_to_get = ",".join(map(str, ids))
        get_fields = requests.get(
            url=f"{api_url}scanreportfields/?id__in={ids_to_get}&fields=id,name",
            headers=headers,
        )
        new_fields.append(json.loads(get_fields.content.decode("utf-8")))
    new_fields = flatten(new_fields)
    logger.debug(f"fields of newly generated values: {new_fields}")

    new_fields_to_name_map = {str(field["id"]): field["name"] for field in new_fields}
<<<<<<< HEAD
    logger.debug(
        f"id:name of fields of newly generated values: " f"{new_fields_to_name_map}"
=======
    print(
        datetime.utcnow().strftime("%H:%M:%S.%fZ"),
        "fields of newly generated values:",
        new_fields,
    )
    print(
        datetime.utcnow().strftime("%H:%M:%S.%fZ"),
        "id:name of fields of newly generated values:",
        new_fields_to_name_map,
>>>>>>> b7e23983
    )

    # TODO: Consider making this a tuple-dict like value_details_to_id_map?
    new_values_full_details = [
        {
            "name": value["value"],
            "description": value["value_description"],
            "field_name": new_fields_to_name_map[str(value["scan_report_field"])],
            "id": value["id"],
        }
        for value in new_values_map
    ]
<<<<<<< HEAD
    logger.debug(
        f"name, desc, field_name, id of newly-generated values: "
        f"{new_values_full_details}",
=======
    print(
        datetime.utcnow().strftime("%H:%M:%S.%fZ"),
        "name, desc, field_name, id of newly-generated values:",
        new_values_full_details,
>>>>>>> b7e23983
    )

    # create list of names of newly generated values
    new_values_names_list = list(set(value["value"] for value in new_values_map))
<<<<<<< HEAD
    logger.debug(f"newly generated values: {new_values_names_list}")

    # paginate list of value ids from existing values that have scanreport concepts and
    # use the list to get existing scanreport values that match the list any of the newly generated names

    paginated_existing_ids = paginate(
        [str(element.get("object_id", None)) for element in existing_value_concept_ids],
        max_chars_for_get,
    )
    logger.debug(f"paginated_existing_ids")

    paginated_new_value_names = paginate(new_values_names_list, max_chars_for_get)
    logger.debug(f"paginated_new_value_names")

    # for each list in paginated ids, get scanreport values that match any of the given
    # ids (those with an associated concept)
    existing_values_filtered_by_id = []
    for ids in paginated_existing_ids:
        ids_to_get = ",".join(map(str, ids))

        get_field_tables = requests.get(
            url=f"{api_url}scanreportvalues/?id__in={ids_to_get}&fields=id,value,scan_report_field,"
            f"value_description",
            headers=headers,
        )
        existing_values_filtered_by_id.append(
            json.loads(get_field_tables.content.decode("utf-8"))
        )
    logger.debug(f"existing_values_filtered_by_id")

    existing_values_filtered_by_id = flatten(existing_values_filtered_by_id)
    logger.debug(f"existing_values_filtered_by_id flattened")

    # for each list in paginated ids, get scanreport values whose name matches any of
    # the newly generated names
    existing_values_filtered_by_name = []
    for names in paginated_new_value_names:
        new_values_names = ",".join(map(str, names))

        get_field_tables = requests.get(
            url=f"{api_url}scanreportvalues/?value__in={new_values_names}&fields="
            f"id,value,scan_report_field,value_description",
            headers=headers,
        )
        existing_values_filtered_by_name.append(
            json.loads(get_field_tables.content.decode("utf-8"))
        )
    logger.debug(f"existing_values_filtered_by_name")

    existing_values_filtered_by_name = flatten(existing_values_filtered_by_name)
    logger.debug(f"existing_values_filtered_by_name flattened")

    # Combine the results of the two sets of GET requests to identify values which
    # satisfy both criteria (id and name) and then store their details in
    # existing_value_details
    cofiltered_value_ids = set(
        value["id"] for value in existing_values_filtered_by_id
    ).intersection(set(value["id"] for value in existing_values_filtered_by_name))
    existing_values_details = [
        value
        for value in existing_values_filtered_by_id
        if value["id"] in cofiltered_value_ids
    ]

    logger.debug(
        f"Details of existing values which have an associated concept and "
        f"match one of the new value names: {existing_values_details}"
=======
    print(
        datetime.utcnow().strftime("%H:%M:%S.%fZ"),
        "newly generated values:",
        new_values_names_list,
    )

    # paginate list of value ids from existing values that have scanreport concepts and
    # use the list to get existing scanreport values that match the list any of the newly generated names
    paginated_ids_and_new_value_names = paginate_two_lists(
        [str(element.get("object_id", None)) for element in existing_value_concept_ids],
        new_values_names_list,
        max_chars_for_get,
    )
    # print("VALUE names list", new_value_names_string)
    # print("VALUE paginated ids", paginated_ids)
    existing_values_details = []
    for t in paginated_ids_and_new_value_names:
        ids_to_get = ",".join(map(str, t[0]))
        new_values_names = ",".join(map(str, t[1]))
        get_value_names = requests.get(
            url=f"{api_url}scanreportvaluesfilter/?id__in={ids_to_get}&value__in="
            f"{new_values_names}&fields=id,value,scan_report_field,"
            f"value_description",
            headers=headers,
        )
        existing_values_details.append(
            json.loads(get_value_names.content.decode("utf-8"))
        )
    existing_values_details = flatten(existing_values_details)
    print(
        datetime.utcnow().strftime("%H:%M:%S.%fZ"),
        "Details of existing values "
        "which have an associated concept and match one "
        "of the new value names:",
        existing_values_details,
>>>>>>> b7e23983
    )

    # get field ids from values and use to get scan report fields
    field_ids = set([item["scan_report_field"] for item in existing_values_details])
    paginated_field_ids = paginate(field_ids, max_chars_for_get)
    existing_fields_details = []
    for ids in paginated_field_ids:
        ids_to_get = ",".join(map(str, ids))

        get_value_fields = requests.get(
            url=f"{api_url}scanreportfields/?id__in={ids_to_get}&fields=id,"
            f"name,scan_report_table",
            headers=headers,
        )
        existing_fields_details.append(
            json.loads(get_value_fields.content.decode("utf-8"))
        )
    existing_fields_details = flatten(existing_fields_details)
    existing_field_id_to_name_map = {
        str(field["id"]): field["name"] for field in existing_fields_details
    }
<<<<<<< HEAD
    logger.debug(f"{existing_field_id_to_name_map=}")

=======
    print(
        f"{datetime.utcnow().strftime('%H:%M:%S.%fZ')} {existing_field_id_to_name_map=}"
    )
>>>>>>> b7e23983
    # get table ids from fields and repeat the process
    table_ids = set([item["scan_report_table"] for item in existing_fields_details])
    paginated_table_ids = paginate(table_ids, max_chars_for_get)
    existing_tables_details = []
    for ids in paginated_table_ids:
        ids_to_get = ",".join(map(str, ids))

        get_field_tables = requests.get(
            url=f"{api_url}scanreporttables/?id__in={ids_to_get}&fields=id,"
            f"scan_report",
            headers=headers,
        )
        existing_tables_details.append(
            json.loads(get_field_tables.content.decode("utf-8"))
        )
    existing_tables_details = flatten(existing_tables_details)

    # get all scan reports to be used to filter values by only values that come from
    # active scan reports that are marked as 'Mapping Complete'
    get_scan_reports = requests.get(
        url=f"{api_url}scanreports/",
        headers=headers,
    )
<<<<<<< HEAD
    get_datasets = requests.get(
        url=f"{api_url}datasets/",
        headers=headers,
    )
    # get active scanreports and map them to fields. Remove any fields in archived
    # reports or not marked as 'Mapping Complete'
    active_srs = []
    for item in get_scan_reports.json():
        if item["hidden"] is False and item["status"] == "COMPLET":
            for ds in get_datasets.json():
                # Exclude scan reports if their parent_dataset is archived
                if ds["id"] == item["parent_dataset"] and ds["hidden"] is False:
                    active_srs.append(str(item["id"]))
    # active reports is list of report ids that belong to an active dataset, are not archived, and have the status
=======
    # get active scanreports and map them to fields. Remove any fields in archived
    # reports or not marked as 'Mapping Complete'
    active_srs = [
        str(item["id"])
        for item in json.loads(get_scan_reports.content.decode("utf-8"))
        if item["hidden"] is False and item["status"] == "COMPLET"
    ]
    # active reports is list of report ids that are not archived and have the status
>>>>>>> b7e23983
    # 'Mapping Complete'

    # map value id to active scan report
    table_id_to_active_scanreport_map = {
        str(element["id"]): str(element["scan_report"])
        for element in existing_tables_details
        if str(element["scan_report"]) in active_srs
    }
    field_id_to_active_scanreport_map = {
        str(element["id"]): table_id_to_active_scanreport_map[
            str(element["scan_report_table"])
        ]
        for element in existing_fields_details
        if str(element["scan_report_table"]) in table_id_to_active_scanreport_map
    }

    existing_value_id_to_active_scanreport_map = {
        str(element["id"]): field_id_to_active_scanreport_map[
            str(element["scan_report_field"])
        ]
        for element in existing_values_details
        if str(element["scan_report_field"]) in field_id_to_active_scanreport_map
    }
<<<<<<< HEAD
    logger.debug(f"{existing_value_id_to_active_scanreport_map=}")
=======
    print(
        datetime.utcnow().strftime("%H:%M:%S.%fZ"),
        "VALUES TO ACTIVE SCAN REPORT " "MAP",
        existing_value_id_to_active_scanreport_map,
    )
>>>>>>> b7e23983

    existing_values_details_in_active_sr = [
        item
        for item in existing_values_details
        if str(item["id"]) in existing_value_id_to_active_scanreport_map
    ]
<<<<<<< HEAD
    logger.debug(f"{existing_values_details_in_active_sr=}")
=======
    print(
        datetime.utcnow().strftime("%H:%M:%S.%fZ"),
        "EXISTING VALUES IN ACTIVE SR",
        existing_values_details_in_active_sr,
    )
>>>>>>> b7e23983

    # List of dicts, one dict per existing value in an active SR, with details of the
    # value and its field and concept
    existing_mappings_to_consider = [
        {
            "name": value["value"],
            "concept": existing_value_id_to_concept_map[str(value["id"])],
            "id": value["id"],
            "description": value["value_description"],
            "field_name": existing_field_id_to_name_map[
                str(value["scan_report_field"])
            ],
        }
        for value in existing_values_details_in_active_sr
    ]
<<<<<<< HEAD
    logger.debug(f"{existing_mappings_to_consider=}")

=======
    print(
        f"{datetime.utcnow().strftime('%H:%M:%S.%fZ')} {existing_mappings_to_consider=}"
    )
>>>>>>> b7e23983
    value_details_to_id_map = {}
    for item in new_values_full_details:
        name = item["name"]
        description = item["description"]
        field_name = item["field_name"]
        mappings_matching_value_name = [
            mapping
            for mapping in existing_mappings_to_consider
            if mapping["name"] == name
            and mapping["description"] == description
            and mapping["field_name"] == field_name
        ]
        target_concept_ids = set(
            [mapping["concept"] for mapping in mappings_matching_value_name]
        )
        target_value_id = set(
            [mapping["id"] for mapping in mappings_matching_value_name]
        )
        if len(target_concept_ids) == 1:
            value_details_to_id_map[
                (str(name), str(description), str(field_name))
            ] = str(target_value_id.pop())

    concepts_to_post = []
    concept_response_content = []
    for new_value_detail in new_values_full_details:
        try:
            existing_value_id = value_details_to_id_map[
                (
                    str(new_value_detail["name"]),
                    str(new_value_detail["description"]),
                    str(new_value_detail["field_name"]),
                )
            ]
            # print("VALUE existing value id", existing_value_id)
            concept_id = existing_value_id_to_concept_map[str(existing_value_id)]
            # print("VALUE existing concept id", concept_id)
            new_value_id = str(new_value_detail["id"])
<<<<<<< HEAD
            logger.info(
=======
            print(
>>>>>>> b7e23983
                f"Found existing value with id: {existing_value_id} with existing "
                f"concept mapping: {concept_id} which matches new value id: "
                f"{new_value_id}"
            )
            # Create ScanReportConcept entry for copying over the concept
            concept_entry = {
                "nlp_entity": None,
                "nlp_entity_type": None,
                "nlp_confidence": None,
                "nlp_vocabulary": None,
                "nlp_processed_string": None,
                "concept": concept_id,
                "object_id": new_value_id,
                "content_type": content_type,
                "creation_type": "R",
            }
            concepts_to_post.append(concept_entry)
        except KeyError:
            continue

    if concepts_to_post:
        paginated_concepts_to_post = paginate(concepts_to_post)
        concept_response = []
        for concepts_to_post_item in paginated_concepts_to_post:
            post_concept_response = requests.post(
                url=api_url + "scanreportconcepts/",
                headers=headers,
                data=json.dumps(concepts_to_post_item),
            )
            logger.info(
                f"CONCEPTS SAVE STATUS >>> "
                f"{post_concept_response.status_code} "
                f"{post_concept_response.reason}"
            )
            concept_response.append(
                json.loads(post_concept_response.content.decode("utf-8"))
            )
        concept_content = flatten(concept_response)

        concept_response_content += concept_content

<<<<<<< HEAD
        logger.info("POST concepts all finished in reuse_existing_value_concepts")
=======
        print(
            datetime.utcnow().strftime("%H:%M:%S.%fZ"),
            "POST concepts all finished in reuse_existing_value_concepts",
        )
>>>>>>> b7e23983


def remove_BOM(intermediate):
    return [
        {key.replace("\ufeff", ""): value for key, value in d.items()}
        for d in intermediate
    ]


def process_three_item_dict(three_item_data):
    """
    Converts a list of dictionaries (each with keys 'csv_file_name', 'field_name' and
    'code') to a nested dictionary with indices 'csv_file_name', 'field_name' and
    internal value 'code'.

    [{'csv_file_name': 'table1', 'field_name': 'field1', 'value': 'value1', 'code':
    'code1'},
    {'csv_file_name': 'table1', 'field_name': 'field2', 'value': 'value2'},
    {'csv_file_name': 'table2', 'field_name': 'field2', 'value': 'value2', 'code':
    'code2'},
    {'csv_file_name': 'table3', 'field_name': 'field3', 'value': 'value3', 'code':
    'code3'}]
    ->
    {'table1': {'field1': 'value1', 'field2': 'value2'},
     'table2': {'field2': 'value2'},
     'table3': {'field3': 'value3}
    }
    """
    csv_file_names = set(row["csv_file_name"] for row in three_item_data)

    # Initialise the dictionary with the keys, and each value set to a blank dict()
    new_vocab_dictionary = dict.fromkeys(csv_file_names, dict())

    # Fill each subdict with the data from the input list
    for row in three_item_data:
        new_vocab_dictionary[row["csv_file_name"]][row["field_name"]] = row["code"]

    return new_vocab_dictionary


def process_four_item_dict(four_item_data):
    """
    Converts a list of dictionaries (each with keys 'csv_file_name', 'field_name' and
    'code' and 'value') to a nested dictionary with indices 'csv_file_name',
    'field_name', 'code', and internal value 'value'.

    [{'csv_file_name': 'table1', 'field_name': 'field1', 'value': 'value1', 'code':
    'code1'},
    {'csv_file_name': 'table1', 'field_name': 'field2', 'value': 'value2', 'code':
    'code2'},
    {'csv_file_name': 'table2', 'field_name': 'field2', 'value': 'value2', 'code':
    'code2'},
    {'csv_file_name': 'table2', 'field_name': 'field2', 'value': 'value3', 'code':
    'code3'},
    {'csv_file_name': 'table3', 'field_name': 'field3', 'value': 'value3', 'code':
    'code3'}]
    ->
    {'table1': {'field1': {'value1': 'code1'}, 'field2': {'value2': 'code2'}},
     'table2': {'field2': {'value2': 'code2', 'value3': 'code3'}},
     'table3': {'field3': {'value3': 'code3'}}
    }
    """
    csv_file_names = set(row["csv_file_name"] for row in four_item_data)

    # Initialise the dictionary with the keys, and each value set to a blank dict()
    new_data_dictionary = dict.fromkeys(csv_file_names, dict())

    for row in four_item_data:
        if row["field_name"] not in new_data_dictionary[row["csv_file_name"]]:
            new_data_dictionary[row["csv_file_name"]][row["field_name"]] = dict()
        new_data_dictionary[row["csv_file_name"]][row["field_name"]][row["code"]] = row[
            "value"
        ]

    return new_data_dictionary


# @memory_profiler.profile(stream=profiler_logstream)
def parse_blobs(scan_report_blob, data_dictionary_blob):
    logger.info("parse_blobs()")
    # Set Storage Account connection string
    blob_service_client = BlobServiceClient.from_connection_string(
        os.environ.get("STORAGE_CONN_STRING")
    )

    # Grab scan report data from blob
    streamdownloader = (
        blob_service_client.get_container_client("scan-reports")
        .get_blob_client(scan_report_blob)
        .download_blob()
    )
    scanreport_bytes = BytesIO(streamdownloader.readall())
    wb = openpyxl.load_workbook(
        scanreport_bytes, data_only=True, keep_links=False, read_only=True
    )

    # If dictionary is present, also download dictionary
    if data_dictionary_blob != "None":
        # Access data as StorageStreamerDownloader class
        # Decode and split the stream using csv.reader()
        dict_client = blob_service_client.get_container_client("data-dictionaries")
        blob_dict_client = dict_client.get_blob_client(data_dictionary_blob)

        # Grab all rows with 4 elements for use as value descriptions
        data_dictionary_intermediate = list(
            row
            for row in csv.DictReader(
                blob_dict_client.download_blob().readall().decode("utf-8").splitlines()
            )
            if row["value"] != ""
        )
        # Remove BOM from start of file if it's supplied.
        dictionary_data = remove_BOM(data_dictionary_intermediate)

        # Convert to nested dictionaries, with structure
        # {tables: {fields: {values: value description}}}
        data_dictionary = process_four_item_dict(dictionary_data)

        # Grab all rows with 3 elements for use as possible vocabs
        vocab_dictionary_intermediate = list(
            row
            for row in csv.DictReader(
                blob_dict_client.download_blob().readall().decode("utf-8").splitlines()
            )
            if row["value"] == ""
        )
        vocab_data = remove_BOM(vocab_dictionary_intermediate)

        # Convert to nested dictionaries, with structure
        # {tables: {fields: vocab}}
        vocab_dictionary = process_three_item_dict(vocab_data)

    else:
        data_dictionary = None
        vocab_dictionary = None

    return wb, data_dictionary, vocab_dictionary


# @memory_profiler.profile(stream=profiler_logstream)
def post_tables(fo_ws, api_url, scan_report_id, headers):
    # Get all the table names in the order they appear in the Field Overview page
    table_names = []
    # Iterate over cells in the first column, but because we're in ReadOnly mode we
    # can't do that in the simplest manner.
    fo_ws.reset_dimensions()
    fo_ws.calculate_dimension(force=True)
    for row in fo_ws.iter_rows(min_row=2, max_row=fo_ws.max_row):
        cell_value = row[0].value
        # Check value is both non-empty and not seen before
        if cell_value and cell_value not in table_names:
            table_names.append(cell_value)

    """
    For each table create a scan_report_table entry,
    Append entry to table_entries_to_post[] list,
    Create JSON array with all the entries,
    Send POST request to API with JSON as input,
    Save the response data(table IDs)
    """
    table_entries_to_post = []
    # print("Working on Scan Report >>>", scan_report_id)
    logger.debug(f"RAM memory % used: {psutil.virtual_memory()}")
    logger.info(f"TABLES NAMES >>> {table_names}")

    for table_name in table_names:
        # print("WORKING ON TABLE >>> ", table_name)

        # Truncate table names because sheet names are truncated to 31 characters in Excel
        short_table_name = table_name[:31]

        # Create ScanReportTable entry
        # Link to scan report using ID from the queue message
        table_entry = {
            "created_at": datetime.utcnow().strftime("%Y-%m-%dT%H:%M:%S.%fZ"),
            "updated_at": datetime.utcnow().strftime("%Y-%m-%dT%H:%M:%S.%fZ"),
            "name": short_table_name,
            "scan_report": str(scan_report_id),
            "person_id": None,
            "birth_date": None,
            "measurement_date": None,
            "condition_date": None,
            "observation_date": None,
        }

        # print("SCAN REPORT TABLE ENTRY", table_entry)

        # Append to list
        table_entries_to_post.append(table_entry)

    logger.info("POST tables")
    # POST request to scanreporttables
    tables_response = requests.post(
        "{}scanreporttables/".format(api_url),
        data=json.dumps(table_entries_to_post),
        headers=headers,
    )

    logger.info("POST tables finished")

    logger.info(f"TABLE SAVE STATUS >>> {tables_response.status_code}")
    # Error on failure
    if tables_response.status_code != 201:
        process_failure(api_url, scan_report_id, headers)
        raise HTTPError(
            " ".join(
                [
                    "Error in table save:",
                    str(tables_response.status_code),
                    str(json.dumps(table_entries_to_post)),
                ]
            )
        )
    logger.debug(f"RAM memory % used: {psutil.virtual_memory()}")

    # Load the result of the post request,
    tables_content = json.loads(tables_response.content.decode("utf-8"))

    # Save the table ids that were generated from the POST method
    table_ids = [element["id"] for element in tables_content]

    logger.info(f"TABLE IDs {table_ids}")
    table_name_to_id_map = dict(zip(table_names, table_ids))
    return table_name_to_id_map


# @memory_profiler.profile(stream=profiler_logstream)
async def process_values_from_sheet(
    sheet,
    data_dictionary,
    vocab_dictionary,
    current_table_name,
    names_to_ids_dict,
    api_url,
    scan_report_id,
    headers,
):
    # print("WORKING ON", sheet.title)
    # Reset list for values
    value_entries_to_post = []
    # Get (col_name, value, frequency) for each field in the table
    fieldname_value_freq_dict = process_scan_report_sheet_table(sheet)

    """
    For every result of process_scan_report_sheet_table,
    Save the current name,value,frequency
    Create ScanReportValue entry,
    Append to value_entries_to_post[] list,
    Create JSON array with all the value entries, 
    Send POST request to API with JSON as input
    """
    for name, value_freq_tuples in fieldname_value_freq_dict.items():
        for full_value, frequency in value_freq_tuples:
            value = full_value[0:127]

            if not frequency:
                frequency = 0

            if data_dictionary is not None:
                # Look up value description. We use .get() to guard against
                # nonexistence in the dictionary without having to manually check. It
                # returns None if the value is not present
                table = data_dictionary.get(
                    str(current_table_name)
                )  # dict of fields in table
                if table:
                    field = data_dictionary[str(current_table_name)].get(
                        str(name)
                    )  # dict of values in field in table
                    if field:
                        val_desc = data_dictionary[str(current_table_name)][
                            str(name)
                        ].get(str(value))
                    else:
                        val_desc = None
                else:
                    val_desc = None

                # Grab data from the 'code' column in the data dictionary
                # 'code' can contain an ordinary value (e.g. Yes, No, Nurse, Doctor)
                # or it could contain one of our pre-defined vocab names
                # e.g. SNOMED, RxNorm, ICD9 etc.
                # We use .get() to guard against nonexistence in the dictionary
                # without having to manually check. It returns None if the value is
                # not present
                table = vocab_dictionary.get(
                    str(current_table_name)
                )  # dict of fields in table
                if table:
                    code = vocab_dictionary[str(current_table_name)].get(
                        str(name)
                    )  # dict of values, will default to None if field not found in table
                else:
                    code = None

                # If 'code' is in our vocab list, try and convert the ScanReportValue
                # (concept code) to conceptID
                # If there's a faulty concept code for the vocab, fail gracefully and
                # set concept_id to default (-1)
                if code in vocabs:
                    try:
                        concept_id = omop_helpers.get_concept_from_concept_code(
                            concept_code=value,
                            vocabulary_id=code,
                            no_source_concept=True,
                        )
                        concept_id = concept_id["concept_id"]
                    except:
                        concept_id = -1
                else:
                    concept_id = -1

            else:
                val_desc = None
                concept_id = -1

            # Create ScanReportValue entry
            # We temporarily utilise the redundant 'conceptID' field in ScanReportValue
            # to save any looked up conceptIDs in the previous block of code.
            # The conceptID will be cleared later
            scan_report_value_entry = {
                "created_at": datetime.utcnow().strftime("%Y-%m-%dT%H:%M:%S.%fZ"),
                "updated_at": datetime.utcnow().strftime("%Y-%m-%dT%H:%M:%S.%fZ"),
                "value": value,
                "frequency": int(frequency),
                "conceptID": concept_id,
                "value_description": val_desc,
                "scan_report_field": names_to_ids_dict[name],
            }

            # Append to list
            value_entries_to_post.append(scan_report_value_entry)

    logger.info(
        f"POST {len(value_entries_to_post)} values to table {current_table_name}"
    )
    logger.debug(f"RAM memory % used: {psutil.virtual_memory()}")
    chunked_value_entries_to_post = perform_chunking(value_entries_to_post)
    values_response_content = []
    logger.debug(f"chunked values list len: {len(chunked_value_entries_to_post)}")
    timeout = httpx.Timeout(60.0, connect=30.0)

    page_count = 0
    for chunk in chunked_value_entries_to_post:
        async with httpx.AsyncClient(timeout=timeout) as client:
            tasks = []
            page_lengths = []
            for page in chunk:
                # POST value_entries_to_post to ScanReportValues model
                tasks.append(
                    asyncio.ensure_future(
                        client.post(
                            url="{}scanreportvalues/".format(api_url),
                            data=json.dumps(page),
                            headers=headers,
                        )
                    )
                )
                page_lengths.append(len(page))
                page_count += 1

            values_responses = await asyncio.gather(*tasks)

        for i, values_response in enumerate(values_responses):
            logger.info(
                f"VALUES SAVE STATUSES >>> {values_response.status_code} "
                f"{values_response.reason_phrase} {page_lengths[i]}"
            )

            if values_response.status_code != 201:
                process_failure(api_url, scan_report_id, headers)
                raise HTTPError(
                    " ".join(
                        [
                            "Error in values save:",
                            str(values_response.status_code),
                            str(json.dumps(page)),
                        ]
                    )
                )

            values_response_content += json.loads(
                values_response.content.decode("utf-8")
            )

    logger.info("POST values all finished")
    logger.debug(f"RAM memory % used: {psutil.virtual_memory()}")
    # Process conceptIDs in ScanReportValues
    # GET values where the conceptID != -1 (i.e. we've converted a concept code to conceptID in the previous code)
    logger.debug("GET posted values")
    get_ids_of_posted_values = requests.get(
        url=api_url + "scanreportvaluepks/?scan_report=" + str(scan_report_id),
        headers=headers,
    )
    logger.debug("GET posted values finished")

    ids_of_posted_values = json.loads(get_ids_of_posted_values.content.decode("utf-8"))

    # Create a list for a bulk data upload to the ScanReportConcept model

    concept_id_data = [
        {
            "nlp_entity": None,
            "nlp_entity_type": None,
            "nlp_confidence": None,
            "nlp_vocabulary": None,
            "nlp_processed_string": None,
            "concept": concept["conceptID"],
            "object_id": concept["id"],
            # TODO: we should query this value from the API
            # - via ORM it would be ContentType.objects.get(model='scanreportvalue').id,
            # but that's not available from an Azure Function.
            "content_type": 17,
            "creation_type": "V",
        }
        for concept in ids_of_posted_values
    ]

    logger.info(f"POST {len(concept_id_data)} concepts")

    paginated_concept_id_data = paginate(concept_id_data)

    concepts_response_content = []

    for page in paginated_concept_id_data:

        # POST the ScanReportConcept data to the model
        concepts_response = requests.post(
            url=api_url + "scanreportconcepts/",
            headers=headers,
            data=json.dumps(page),
        )

        logger.info(
            f"CONCEPT SAVE STATUS >>> "
            f"{concepts_response.status_code} "
            f"{concepts_response.reason}"
        )
        if concepts_response.status_code != 201:
            process_failure(api_url, scan_report_id, headers)
            raise HTTPError(
                " ".join(
                    [
                        "Error in concept save:",
                        str(concepts_response.status_code),
                        str(json.dumps(page)),
                    ]
                )
            )

        concepts_content = json.loads(concepts_response.content.decode("utf-8"))
        concepts_response_content += concepts_content

    logger.info("POST concepts all finished")
    logger.debug(f"RAM memory % used: {psutil.virtual_memory()}")
    # Update ScanReportValue to remove any data added to the conceptID field
    # conceptID field only used temporarily to hold the converted concept code -> conceptID
    # Now the conceptID is saved to the correct model (ScanReportConcept) there's no
    # need for the concept ID to also be saved to ScanReportValue::conceptID

    # Reset conceptID to -1 (default). This doesn't need pagination because it's a
    # loop over all relevant fields anyway
    put_update_json = json.dumps({"conceptID": -1})

    logger.info(f"PATCH {len(ids_of_posted_values)} values")

    for concept in ids_of_posted_values:
        logger.debug("PATCH value")
        value_response = requests.patch(
            url=api_url + "scanreportvalues/" + str(concept["id"]) + "/",
            headers=headers,
            data=put_update_json,
        )
        # print("PATCH value finished", datetime.utcnow().strftime("%H:%M:%S.%fZ"))
        if value_response.status_code != 200:
            process_failure(api_url, scan_report_id, headers)
            raise HTTPError(
                " ".join(
                    [
                        "Error in value save:",
                        str(value_response.status_code),
                        str(put_update_json),
                    ]
                )
            )

    logger.info("PATCH values finished")
    reuse_existing_field_concepts(names_to_ids_dict, 15, api_url, headers)
    reuse_existing_value_concepts(values_response_content, 17, api_url, headers)
    logger.debug(f"RAM memory % used: {psutil.virtual_memory()}")


def post_field_entries(field_entries_to_post, api_url, scan_report_id, headers):
    paginated_field_entries_to_post = paginate(field_entries_to_post)
    fields_response_content = []
    # POST Fields
    for page in paginated_field_entries_to_post:
        fields_response = requests.post(
            "{}scanreportfields/".format(api_url),
            data=json.dumps(page),
            headers=headers,
        )
        # print('dumped:', json.dumps(page))
        logger.info(
            f"FIELDS SAVE STATUS >>> {fields_response.status_code} "
            f"{fields_response.reason} {len(page)}"
        )

        if fields_response.status_code != 201:
            process_failure(api_url, scan_report_id, headers)
            raise HTTPError(
                " ".join(
                    [
                        "Error in fields save:",
                        str(fields_response.status_code),
                        str(json.dumps(page)),
                    ]
                )
            )

        fields_response_content += json.loads(fields_response.content.decode("utf-8"))

    logger.info("POST fields all finished")
    return fields_response_content


def main(msg: func.QueueMessage):
    api_url, headers, scan_report_blob, data_dictionary_blob, scan_report_id = startup(
        msg
    )
    # Set the status to 'Upload in progress'
    status_in_progress_response = requests.patch(
        url=f"{api_url}scanreports/{scan_report_id}/",
        data=json.dumps({"status": "UPINPRO"}),
        headers=headers,
    )

    wb, data_dictionary, vocab_dictionary = parse_blobs(
        scan_report_blob, data_dictionary_blob
    )
    # Get the first sheet 'Field Overview',
    # to populate ScanReportTable & ScanReportField models
    fo_ws = wb.worksheets[0]

    table_name_to_id_map = post_tables(fo_ws, api_url, scan_report_id, headers)

    """
    POST fields per table:
    For each row in Field Overview create an entry for scan_report_field,
    Empty row signifies end of fields in a table
    Append field entry to field_entries_to_post[] list,
    Create JSON array with all the field entries, 
    Send POST request to API with JSON as input,
    Save the response data(field ids,field names) in a dictionary
    Set the current working sheet to be the same as the current table
    Post the values for that table
    """
    field_entries_to_post = []

    # Loop over all rows in Field Overview sheet.
    # For sheets past the first two in the Scan Report
    # i.e. all 'data' sheets that are not Field Overview and Table Overview
    logger.info("Start fields loop")
    previous_row_value = None
    for i, row in enumerate(fo_ws.iter_rows(min_row=2, max_row=fo_ws.max_row), start=2):
        # Guard against unnecessary rows beyond the last true row with contents
        if (previous_row_value is None or previous_row_value == "") and (
            row[0].value is None or row[0].value == ""
        ):
            break
        previous_row_value = row[0].value

        if row[0].value != "" and row[0].value is not None:
            current_table_name = row[0].value
            # Create ScanReportField entry
            field_entry = {
                "scan_report_table": table_name_to_id_map[current_table_name],
                "created_at": datetime.utcnow().strftime("%Y-%m-%dT%H:%M:%S.%fZ"),
                "updated_at": datetime.utcnow().strftime("%Y-%m-%dT%H:%M:%S.%fZ"),
                "name": str(row[1].value),
                "description_column": str(row[2].value),
                "type_column": str(row[3].value),
                "max_length": row[4].value,
                "nrows": row[5].value,
                "nrows_checked": row[6].value,
                "fraction_empty": round(default_zero(row[7].value), 2),
                "nunique_values": row[8].value,
                "fraction_unique": round(default_zero(row[9].value), 2),
                "ignore_column": None,
                # "is_patient_id": False,
                # "is_ignore": False,
                # "pass_from_source": True,
                # "classification_system": str(row[11].value),
                # "concept_id": -1,
                # "field_description": None,
            }
            # Append each entry to a list
            field_entries_to_post.append(field_entry)

        else:
            # This is the scenario where the line is empty, so we're at the end of
            # the table. Don't add a field entry, but process all those so far.
            # print("scan_report_field_entries >>>", field_entries_to_post)

            # POST fields in this table
            logger.info(
                f"POST {len(field_entries_to_post)} fields to table "
                f"{current_table_name}"
            )
            logger.debug(f"RAM memory % used: {psutil.virtual_memory()}")

            fields_response_content = post_field_entries(
                field_entries_to_post, api_url, scan_report_id, headers
            )
            field_entries_to_post = []

            # Create a dictionary with field names and field ids from the response
            # as key value pairs
            # e.g ("Field Name": Field ID)
            names_to_ids_dict = {
                str(element.get("name", None)): str(element.get("id", None))
                for element in fields_response_content
            }

            # print("Dictionary id:name", names_to_ids_dict)

            if current_table_name not in wb.sheetnames:
                process_failure(api_url, scan_report_id, headers)
                raise ValueError(
                    f"Attempting to access sheet '{current_table_name}'"
                    f" in scan report, but no such sheet exists."
                )

            # Go to Table sheet to process all the values from the sheet
            sheet = wb[current_table_name]
            asyncio.run(
                process_values_from_sheet(
                    sheet,
                    data_dictionary,
                    vocab_dictionary,
                    current_table_name,
                    names_to_ids_dict,
                    api_url,
                    scan_report_id,
                    headers,
                )
            )
<<<<<<< HEAD
    logger.info("All tables completed. Now set status to 'Upload Complete'")
=======
    print("All tables completed. Now set status to 'Upload Complete'")
>>>>>>> b7e23983
    # Set the status to 'Upload Complete'
    status_complete_response = requests.patch(
        url=f"{api_url}scanreports/{scan_report_id}/",
        data=json.dumps({"status": "UPCOMPL"}),
        headers=headers,
    )
<<<<<<< HEAD
    logger.info("Successfully set status to 'Upload Complete'")
    wb.close()
    logger.info("Workbook successfully closed")
=======
    print("Successfully set status to 'Upload Complete'")
    wb.close()
    print("Workbook successfully closed")
>>>>>>> b7e23983
<|MERGE_RESOLUTION|>--- conflicted
+++ resolved
@@ -87,16 +87,8 @@
      (b, plantain, 50)]
     --
     """
-<<<<<<< HEAD
     logger.debug("Start process_scan_report_sheet_table")
 
-=======
-    print(
-        "Start process_scan_report_sheet_table",
-        datetime.utcnow().strftime("%H:%M:%S.%fZ"),
-        flush=True,
-    )
->>>>>>> b7e23983
     sheet.reset_dimensions()
     sheet.calculate_dimension(force=True)
     # Get header entries (skipping every second column which is just 'Frequency')
@@ -226,35 +218,6 @@
         paginated_entries.append(this_page)
 
     return paginated_entries
-<<<<<<< HEAD
-=======
-
-
-def paginate_two_lists(entries, other, max_chars=None):
-    """
-    This expects two lists of strings, and returns a list of 2-tuples of lists of
-    strings, where the maximum length of each tuple of list of strings, under
-    JSONification, is less than max_chars
-
-    An optimum strategy to minimise the number of returned tuples would be complex. Here
-    we use a simple heuristic: if the two lists fit together under the limit,
-    then return them as one tuple. Otherwise, split each list to individually fit
-    into max_chars/2, and recombine the product of the two into a list of tuples.
-    """
-    max_chars = handle_max_chars(max_chars)
-
-    # If the two lists are short enough, then return a single tuple
-    if len(json.dumps(entries)) + len(json.dumps(other)) < max_chars:
-        return [(entries, other)]
-
-    paginated_entries = paginate(entries, max_chars / 2)
-    paginated_other = paginate(other, max_chars / 2)
-    return [
-        (page_entries, page_other)
-        for page_entries in paginated_entries
-        for page_other in paginated_other
-    ]
->>>>>>> b7e23983
 
 
 # @memory_profiler.profile(stream=profiler_logstream)
@@ -348,11 +311,7 @@
     scanreport, and content_type 15. It creates new concepts associated to any
     field that matches the name of an existing field with an associated concept.
     """
-<<<<<<< HEAD
     logger.info(f"reuse_existing_field_concepts")
-=======
-    print("reuse_existing_field_concepts", type(new_fields_map), flush=True)
->>>>>>> b7e23983
     # Gets all scan report concepts that are for the type field (or content type which should be field)
     get_field_concept_ids = requests.get(
         url=f"{api_url}scanreportconceptsfilter/?content_type="
@@ -368,23 +327,14 @@
         str(element.get("object_id", None)): str(element.get("concept", None))
         for element in existing_field_concept_ids
     }
-<<<<<<< HEAD
     logger.debug(
         f"field_id:concept_id for all existing fields with concepts: "
         f"{existing_field_id_to_concept_map}"
-=======
-    print(
-        datetime.utcnow().strftime("%H:%M:%S.%fZ"),
-        "field_id:concept_id for all existing fields with concepts:",
-        existing_field_id_to_concept_map,
-        flush=True,
->>>>>>> b7e23983
     )
 
     # print("FIELD TO CONCEPT MAP DICT", existing_field_id_to_concept_map)
     # creates a list of field ids from fields that already exist and have a concept
     existing_ids = list(existing_field_id_to_concept_map.keys())
-<<<<<<< HEAD
 
     # paginate the field id's variable and field names from list of newly generated
     # fields so that get requests do not exceed character limit
@@ -433,30 +383,6 @@
         for field in existing_fields_filtered_by_id
         if field["id"] in cofiltered_field_ids
     ]
-=======
-    # paginate the field id's variable and field names from list of newly generated
-    # fields so that get request does not exceed character limit
-    paginated_existing_ids_and_new_field_names = paginate_two_lists(
-        existing_ids, list(new_fields_map.keys()), max_chars_for_get
-    )
-    # for each list in paginated ids, get scanreport fields that match any of the given
-    # ids (those with an associated concept) and whose name matches any of the newly
-    # generated names
-    existing_fields_details = []
-    for t in paginated_existing_ids_and_new_field_names:
-        ids_to_get = ",".join(map(str, t[0]))
-        new_fields_names = ",".join(map(str, t[1]))
-        get_field_names = requests.get(
-            url=f"{api_url}scanreportfieldsfilter/?id__in={ids_to_get}&name__in="
-            f"{new_fields_names}",
-            headers=headers,
-        )
-        existing_fields_details.append(
-            json.loads(get_field_names.content.decode("utf-8"))
-        )
-    existing_fields_details = flatten(existing_fields_details)
-    # print("existing_fields_details", existing_fields_details)
->>>>>>> b7e23983
 
     # get table ids from fields and repeat the process
     table_ids = set([item["scan_report_table"] for item in existing_fields_details])
@@ -481,7 +407,6 @@
         url=f"{api_url}scanreports/",
         headers=headers,
     )
-<<<<<<< HEAD
     get_datasets = requests.get(
         url=f"{api_url}datasets/",
         headers=headers,
@@ -496,16 +421,7 @@
                 if ds["id"] == item["parent_dataset"] and ds["hidden"] is False:
                     active_srs.append(str(item["id"]))
     # active reports is list of report ids that belong to an active dataset, are not archived, and have the status
-=======
-    # get active scanreports and map them to fields. Remove any fields in archived
-    # reports or not marked as 'Mapping Complete'
-    active_srs = [
-        str(item["id"])
-        for item in json.loads(get_scan_reports.content.decode("utf-8"))
-        if item["hidden"] is False and item["status"] == "COMPLET"
-    ]
-    # active reports is list of report ids that are not archived and have the status
->>>>>>> b7e23983
+
     # 'Mapping Complete'
 
     # map value id to active scan report
@@ -537,14 +453,8 @@
         }
         for field in existing_fields_details_in_active_sr
     ]
-<<<<<<< HEAD
     logger.debug(f"{existing_mappings_to_consider=}")
 
-=======
-    print(
-        f"{datetime.utcnow().strftime('%H:%M:%S.%fZ')} {existing_mappings_to_consider=}"
-    )
->>>>>>> b7e23983
     existing_field_name_to_id_map = {}
     for name in list(new_fields_map.keys()):
         mappings_matching_field_name = [
@@ -564,11 +474,7 @@
     # replace existing_field_name_to_id_map with field name to concept id map
     # field_name_to_concept_id_map = { element.key: existing_field_id_to_concept_map[int(element.value)] for element in field_name_to_id_map }
 
-<<<<<<< HEAD
     logger.debug(f"{existing_field_name_to_id_map=}")
-=======
-    # print("FIELD NAME TO ID MAP", existing_field_name_to_id_map)
->>>>>>> b7e23983
     concepts_to_post = []
     concept_response_content = []
     # print("NAME IDS", new_fields_map.keys())
@@ -578,11 +484,7 @@
             existing_field_id = existing_field_name_to_id_map[name]
             concept_id = existing_field_id_to_concept_map[int(existing_field_id)]
 
-<<<<<<< HEAD
             logger.info(
-=======
-            print(
->>>>>>> b7e23983
                 f"Found existing field with id: {existing_field_id} with existing "
                 f"concept mapping: {concept_id} which matches new field id: "
                 f"{new_field_id}"
@@ -624,14 +526,7 @@
 
         concept_response_content += concept_content
 
-<<<<<<< HEAD
         logger.info("POST concepts all finished in reuse_existing_field_concepts")
-=======
-        print(
-            datetime.utcnow().strftime("%H:%M:%S.%fZ"),
-            "POST concepts all finished in reuse_existing_field_concepts",
-        )
->>>>>>> b7e23983
 
 
 def reuse_existing_value_concepts(new_values_map, content_type, api_url, headers):
@@ -639,11 +534,7 @@
     This expects a dict of value names to ids which have been generated in a newly uploaded scanreport and
     creates new concepts if any matching names are found with existing fields
     """
-<<<<<<< HEAD
     logger.info("reuse_existing_value_concepts")
-=======
-    print("reuse_existing_value_concepts", type(new_values_map), flush=True)
->>>>>>> b7e23983
     # get all scan report concepts with the content type of values
     get_value_concept_ids = requests.get(
         url=f"{api_url}scanreportconceptsfilter/?content_type={content_type}&fields=object_id,concept",
@@ -658,15 +549,12 @@
         str(element.get("object_id", None)): str(element.get("concept", None))
         for element in existing_value_concept_ids
     }
-<<<<<<< HEAD
-=======
     print(
         datetime.utcnow().strftime("%H:%M:%S.%fZ"),
         "value_id:concept_id for all existing values with concepts:",
         existing_value_id_to_concept_map,
         flush=True,
     )
->>>>>>> b7e23983
 
     new_paginated_field_ids = paginate(
         [value["scan_report_field"] for value in new_values_map], max_chars_for_get
@@ -685,20 +573,8 @@
     logger.debug(f"fields of newly generated values: {new_fields}")
 
     new_fields_to_name_map = {str(field["id"]): field["name"] for field in new_fields}
-<<<<<<< HEAD
     logger.debug(
         f"id:name of fields of newly generated values: " f"{new_fields_to_name_map}"
-=======
-    print(
-        datetime.utcnow().strftime("%H:%M:%S.%fZ"),
-        "fields of newly generated values:",
-        new_fields,
-    )
-    print(
-        datetime.utcnow().strftime("%H:%M:%S.%fZ"),
-        "id:name of fields of newly generated values:",
-        new_fields_to_name_map,
->>>>>>> b7e23983
     )
 
     # TODO: Consider making this a tuple-dict like value_details_to_id_map?
@@ -711,21 +587,13 @@
         }
         for value in new_values_map
     ]
-<<<<<<< HEAD
     logger.debug(
         f"name, desc, field_name, id of newly-generated values: "
         f"{new_values_full_details}",
-=======
-    print(
-        datetime.utcnow().strftime("%H:%M:%S.%fZ"),
-        "name, desc, field_name, id of newly-generated values:",
-        new_values_full_details,
->>>>>>> b7e23983
     )
 
     # create list of names of newly generated values
     new_values_names_list = list(set(value["value"] for value in new_values_map))
-<<<<<<< HEAD
     logger.debug(f"newly generated values: {new_values_names_list}")
 
     # paginate list of value ids from existing values that have scanreport concepts and
@@ -793,43 +661,6 @@
     logger.debug(
         f"Details of existing values which have an associated concept and "
         f"match one of the new value names: {existing_values_details}"
-=======
-    print(
-        datetime.utcnow().strftime("%H:%M:%S.%fZ"),
-        "newly generated values:",
-        new_values_names_list,
-    )
-
-    # paginate list of value ids from existing values that have scanreport concepts and
-    # use the list to get existing scanreport values that match the list any of the newly generated names
-    paginated_ids_and_new_value_names = paginate_two_lists(
-        [str(element.get("object_id", None)) for element in existing_value_concept_ids],
-        new_values_names_list,
-        max_chars_for_get,
-    )
-    # print("VALUE names list", new_value_names_string)
-    # print("VALUE paginated ids", paginated_ids)
-    existing_values_details = []
-    for t in paginated_ids_and_new_value_names:
-        ids_to_get = ",".join(map(str, t[0]))
-        new_values_names = ",".join(map(str, t[1]))
-        get_value_names = requests.get(
-            url=f"{api_url}scanreportvaluesfilter/?id__in={ids_to_get}&value__in="
-            f"{new_values_names}&fields=id,value,scan_report_field,"
-            f"value_description",
-            headers=headers,
-        )
-        existing_values_details.append(
-            json.loads(get_value_names.content.decode("utf-8"))
-        )
-    existing_values_details = flatten(existing_values_details)
-    print(
-        datetime.utcnow().strftime("%H:%M:%S.%fZ"),
-        "Details of existing values "
-        "which have an associated concept and match one "
-        "of the new value names:",
-        existing_values_details,
->>>>>>> b7e23983
     )
 
     # get field ids from values and use to get scan report fields
@@ -851,14 +682,8 @@
     existing_field_id_to_name_map = {
         str(field["id"]): field["name"] for field in existing_fields_details
     }
-<<<<<<< HEAD
     logger.debug(f"{existing_field_id_to_name_map=}")
 
-=======
-    print(
-        f"{datetime.utcnow().strftime('%H:%M:%S.%fZ')} {existing_field_id_to_name_map=}"
-    )
->>>>>>> b7e23983
     # get table ids from fields and repeat the process
     table_ids = set([item["scan_report_table"] for item in existing_fields_details])
     paginated_table_ids = paginate(table_ids, max_chars_for_get)
@@ -882,7 +707,6 @@
         url=f"{api_url}scanreports/",
         headers=headers,
     )
-<<<<<<< HEAD
     get_datasets = requests.get(
         url=f"{api_url}datasets/",
         headers=headers,
@@ -897,16 +721,6 @@
                 if ds["id"] == item["parent_dataset"] and ds["hidden"] is False:
                     active_srs.append(str(item["id"]))
     # active reports is list of report ids that belong to an active dataset, are not archived, and have the status
-=======
-    # get active scanreports and map them to fields. Remove any fields in archived
-    # reports or not marked as 'Mapping Complete'
-    active_srs = [
-        str(item["id"])
-        for item in json.loads(get_scan_reports.content.decode("utf-8"))
-        if item["hidden"] is False and item["status"] == "COMPLET"
-    ]
-    # active reports is list of report ids that are not archived and have the status
->>>>>>> b7e23983
     # 'Mapping Complete'
 
     # map value id to active scan report
@@ -930,30 +744,14 @@
         for element in existing_values_details
         if str(element["scan_report_field"]) in field_id_to_active_scanreport_map
     }
-<<<<<<< HEAD
     logger.debug(f"{existing_value_id_to_active_scanreport_map=}")
-=======
-    print(
-        datetime.utcnow().strftime("%H:%M:%S.%fZ"),
-        "VALUES TO ACTIVE SCAN REPORT " "MAP",
-        existing_value_id_to_active_scanreport_map,
-    )
->>>>>>> b7e23983
 
     existing_values_details_in_active_sr = [
         item
         for item in existing_values_details
         if str(item["id"]) in existing_value_id_to_active_scanreport_map
     ]
-<<<<<<< HEAD
     logger.debug(f"{existing_values_details_in_active_sr=}")
-=======
-    print(
-        datetime.utcnow().strftime("%H:%M:%S.%fZ"),
-        "EXISTING VALUES IN ACTIVE SR",
-        existing_values_details_in_active_sr,
-    )
->>>>>>> b7e23983
 
     # List of dicts, one dict per existing value in an active SR, with details of the
     # value and its field and concept
@@ -969,14 +767,8 @@
         }
         for value in existing_values_details_in_active_sr
     ]
-<<<<<<< HEAD
     logger.debug(f"{existing_mappings_to_consider=}")
 
-=======
-    print(
-        f"{datetime.utcnow().strftime('%H:%M:%S.%fZ')} {existing_mappings_to_consider=}"
-    )
->>>>>>> b7e23983
     value_details_to_id_map = {}
     for item in new_values_full_details:
         name = item["name"]
@@ -1015,11 +807,7 @@
             concept_id = existing_value_id_to_concept_map[str(existing_value_id)]
             # print("VALUE existing concept id", concept_id)
             new_value_id = str(new_value_detail["id"])
-<<<<<<< HEAD
             logger.info(
-=======
-            print(
->>>>>>> b7e23983
                 f"Found existing value with id: {existing_value_id} with existing "
                 f"concept mapping: {concept_id} which matches new value id: "
                 f"{new_value_id}"
@@ -1061,14 +849,7 @@
 
         concept_response_content += concept_content
 
-<<<<<<< HEAD
         logger.info("POST concepts all finished in reuse_existing_value_concepts")
-=======
-        print(
-            datetime.utcnow().strftime("%H:%M:%S.%fZ"),
-            "POST concepts all finished in reuse_existing_value_concepts",
-        )
->>>>>>> b7e23983
 
 
 def remove_BOM(intermediate):
@@ -1716,23 +1497,13 @@
                     headers,
                 )
             )
-<<<<<<< HEAD
     logger.info("All tables completed. Now set status to 'Upload Complete'")
-=======
-    print("All tables completed. Now set status to 'Upload Complete'")
->>>>>>> b7e23983
     # Set the status to 'Upload Complete'
     status_complete_response = requests.patch(
         url=f"{api_url}scanreports/{scan_report_id}/",
         data=json.dumps({"status": "UPCOMPL"}),
         headers=headers,
     )
-<<<<<<< HEAD
     logger.info("Successfully set status to 'Upload Complete'")
     wb.close()
-    logger.info("Workbook successfully closed")
-=======
-    print("Successfully set status to 'Upload Complete'")
-    wb.close()
-    print("Workbook successfully closed")
->>>>>>> b7e23983
+    logger.info("Workbook successfully closed")