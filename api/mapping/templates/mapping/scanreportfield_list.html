{% extends "base.html" %}

{% block body %}

<nav aria-label="breadcrumb">
    <ol class="breadcrumb">
        <li class="breadcrumb-item"><a href="{% url 'home' %}">Home</a></li>
        <li class="breadcrumb-item"><a href="{% url 'scan-report-list' %}">Scan
            reports</a></li>
        <li class="breadcrumb-item"><a href="{% url 'tables' %}?search={{ scan_report.id }}">
            {{ scan_report.data_partner.name }} - {{ scan_report.dataset }}</a></li>
        <li class="breadcrumb-item"><a href="{% url 'fields' %}?search={{ scan_report_table.id }}">
            {{ scan_report_table.name }}</a></li>
    </ol>
</nav>

<h2>Fields</h2>

{% if object_list %}

    <div>
        <table class="table">
            <thead>
            <tr>
                <th scope="col">Field</th>
                <th scope="col">Description</th>
                <th scope="col">Data Type</th>
<<<<<<< HEAD
		        <th scope="col">Classification System</th>
                <th scope="col">Is Patient ID</th>
		        <th scope="col">Birth Date</th>
		        <th scope="col">Date Event</th>
                <th scope="col">Concept ID</th>
=======
		        <th scope="col">Coding System</th>
                <th scope="col">Concepts</th>
>>>>>>> 378b377d
                <th></th>
                <th>Edit</th>
                <th>Run NLP</th>
            </tr>
            </thead>
            <tbody>
            {% for object in object_list %}
            <tr>
                <form class="" method="post" action="{% url 'scan_report_field_concept' %}">
                    {% csrf_token %}
                {% if object.concept_id == -1 %}
                    <td><a href="{% url 'values' %}?search={{ object.id }}">
                        {{ object.name| truncatechars:20 }}</a>
                        
                    </td>
                {% else %}
                    <td>
                        {{ object.name| truncatechars:20 }}
                        
                    </td>
                {% endif %}
                <td>
                    {{object.description_column}}
                </td>
                <td>
                    {{ object.type_column }}
                </td> 

                <td>
                    {{ object.classification_system }}
                </td>
                <td>
                    {% for concept in object.concepts.all %}
                        <span>
                            {{ concept.concept.concept_id }} -
                            {{ concept.concept.concept_name }} ({{ concept.concept.domain_id }})
                        </span> <a href="{% url 'scan_report_field_concept-delete' %}?scan_report_table_id={{object.scan_report_table.id}}&scan_report_field_id={{ object.scan_report_field.id }}&scan_report_concept_id={{ concept.id }}">(delete)</a><br/>
                    {% endfor %}
                </td>
                <td>
                    <input type="hidden" name="scan_report_field_id" required id="id_scan_report_field_id" value="{{ object.id }}">
                    <input type="number" name="concept_id" required id="id_concept_id" placeholder="New concept id">
                    <button type="submit" class="btn btn-primary">Add</button>
                </td>
                <td><a href="{% url 'scan-report-field-update' object.id %}">Edit Field</a></td>
<<<<<<< HEAD
                <td><a href="{% url 'run-nlp' %}?search={{ object.id }}">RunNLP</a></td>

=======
            </form>
>>>>>>> 378b377d
            </tr>
            {% endfor %}
            </tbody>
        </table>
       
        <!--<div class="form-row">
            <input type="submit" class="btn btn-primary" name="update"
                   value="Update">
            <input type="submit" class="btn btn-secondary" name="run_nlp"
                   value="Run NLP">
            <input type="submit" class="btn btn-secondary" name="run_usagi"
                   value="Run Usagi">
        </div>-->
    </div>

{% endif %}

<script type="text/javascript">
    $("#test").click(function () {

        var msg = "Classification System..\n";
        $('.select-classification').each(
            function (index) {
                msg += index + ":" + $(this).val() + "\n";
            }
        );
        alert(msg);
    });

</script>

{% endblock %}<|MERGE_RESOLUTION|>--- conflicted
+++ resolved
@@ -25,16 +25,8 @@
                 <th scope="col">Field</th>
                 <th scope="col">Description</th>
                 <th scope="col">Data Type</th>
-<<<<<<< HEAD
-		        <th scope="col">Classification System</th>
-                <th scope="col">Is Patient ID</th>
-		        <th scope="col">Birth Date</th>
-		        <th scope="col">Date Event</th>
-                <th scope="col">Concept ID</th>
-=======
 		        <th scope="col">Coding System</th>
                 <th scope="col">Concepts</th>
->>>>>>> 378b377d
                 <th></th>
                 <th>Edit</th>
                 <th>Run NLP</th>
@@ -68,10 +60,23 @@
                 </td>
                 <td>
                     {% for concept in object.concepts.all %}
+                        
+                        {% if concept.nlp_entity %}
+                        <span style="color:blue">
+                            {{ concept.concept.concept_id }} - 
+                            {{ concept.concept.concept_name }}
+                            ({{ concept.concept.domain_id }}) - 
+                            Confidence={{concept.nlp_confidence}} - 
+                            {{concept.nlp_vocabulary}}
+                        </span> <a href="{% url 'scan_report_field_concept-delete' %}?scan_report_table_id={{object.scan_report_table.id}}&scan_report_field_id={{ object.scan_report_field.id }}&scan_report_concept_id={{ concept.id }}">(delete)</a><br/>
+                        {% else %}
                         <span>
                             {{ concept.concept.concept_id }} -
                             {{ concept.concept.concept_name }} ({{ concept.concept.domain_id }})
-                        </span> <a href="{% url 'scan_report_field_concept-delete' %}?scan_report_table_id={{object.scan_report_table.id}}&scan_report_field_id={{ object.scan_report_field.id }}&scan_report_concept_id={{ concept.id }}">(delete)</a><br/>
+                            <a href="{% url 'scan_report_field_concept-delete' %}?scan_report_table_id={{object.scan_report_table.id}}&scan_report_field_id={{ object.scan_report_field.id }}&scan_report_concept_id={{ concept.id }}">(delete)</a>
+                        </span> 
+
+                        {% endif %}
                     {% endfor %}
                 </td>
                 <td>
@@ -80,12 +85,9 @@
                     <button type="submit" class="btn btn-primary">Add</button>
                 </td>
                 <td><a href="{% url 'scan-report-field-update' object.id %}">Edit Field</a></td>
-<<<<<<< HEAD
                 <td><a href="{% url 'run-nlp' %}?search={{ object.id }}">RunNLP</a></td>
 
-=======
             </form>
->>>>>>> 378b377d
             </tr>
             {% endfor %}
             </tbody>
