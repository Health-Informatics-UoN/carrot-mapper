--- conflicted
+++ resolved
@@ -80,14 +80,8 @@
                     <input type="number" name="concept_id" required id="id_concept_id" placeholder="New concept id">
                     <button type="submit" class="btn btn-primary">Add</button>
                 </td>
-<<<<<<< HEAD
                 <td><a href="{% url 'scan-report-field-update' object.id %}">Edit Field</a></td>
                 <td><a href="{% url 'run-nlp' %}?search={{ object.id }}">RunNLP</a></td>
-
-=======
-
-                <td><a href="{% url 'scan-report-field-update' object.id %}"><button type="button" class="btn btn-success">Edit Field</button></a></td>
->>>>>>> e9891d09
             </form>
             </tr>
             {% endfor %}
