{% extends "base.html" %}

{% block body %}

<nav aria-label="breadcrumb">
    <ol class="breadcrumb">
        <li class="breadcrumb-item"><a href="{% url 'home' %}">Home</a></li>
        <li class="breadcrumb-item"><a href="{% url 'scan-report-list' %}">Scan
            reports</a></li>
        <li class="breadcrumb-item"><a href="{% url 'tables' %}?search={{ scan_report.id }}">
            {{ scan_report.data_partner }} - {{ scan_report.dataset }}</a></li>
        <li class="breadcrumb-item"><a href="{% url 'fields' %}?search={{ scan_report_table.id }}">
            {{ scan_report_table.name }}</a></li>
    </ol>
</nav>

<h2>Fields</h2>

{% if object_list %}
<form id="my_form" method="post">
    {% csrf_token %} 
     {{ formset.management_form }}
    <div class="form-group">
        <table class="table">
            <thead>
            <tr>
                <th scope="col">Field</th>
                <th scope="col">Data Type</th>
		<th scope="col">Classification System</th>
                <th scope="col">Is Patient ID</th>
                <th scope="col">Is Date Event</th>
                <th scope="col">Date Type</th>
                <!---<th scope="col">Ignore?</th>
                <th scope="col">Pass Source Value</th>
		--->
                <th scope="col">Concept ID</th>
                <th>Edit</th>
                <th colspan="2">Structural Mapping</th>
            </tr>
            </thead>
            <tbody>
            {% for object in object_list %}
            <tr>
                <td><a href="{% url 'values' %}?search={{ object.id }}">
                    {{ object.name| truncatechars:20 }}</a></td>
                <td>
                    {{ object.type_column }}
                </td>

		<td>
		  {{ object.classification_system.name }}
		</td>

                <td>
                    {% if object.is_patient_id %}
                    <i class="bi bi-check">Yes</i>
                    {% endif %}
                </td>

                <td>
                    {% if object.is_date_event %}
                    <i class="bi bi-check">Yes</i>
                    {% endif %}
                </td>
		<!---
                <td>
                    {% if object.is_ignore %}
                    <i class="bi bi-check">Yes</i>
                    {% endif %}
                </td>
                <td>
                    {% if object.pass_from_source %}
                    <i class="bi bi-check">Yes</i>
                    {% endif %}
                </td>
<<<<<<< HEAD
                <td>{{ object.classification_system }}</td>
                <td> {## set i to be the index of the value we're on ##} 
=======
		--->
                {## set i to be the index of the value we're on ##} 
>>>>>>> 9ecec6ba
                    {% with i=forloop.counter %}
                     {## loop over the formset (editable fields) ##}
                        {% for form in formset  %}
                        {% if forloop.counter == i%}
                            {% for field in form %}
                                <td> {{field}} </td>
                            {% endfor %} 
                        {% endif %}
                        {% endfor %}
	        {% endwith %}
                <td><a href="{% url 'scan-report-field-update' object.id %}">Edit Field</a></td>
                <td>
                    <a href="{% url 'view-structural-mapping' object.id %}" class="btn btn-info">View</a>
                </td>
                <td>
                    <a href="{% url 'create-mapping-form' object.id %}" class="btn btn-success">Add</a>
                </td>
            </tr>
            {% endfor %}
            </tbody>
        </table>
        <button type="submit" class="btn btn-primary">Save</button>
        <!--<div class="form-row">
            <input type="submit" class="btn btn-primary" name="update"
                   value="Update">
            <input type="submit" class="btn btn-secondary" name="run_nlp"
                   value="Run NLP">
            <input type="submit" class="btn btn-secondary" name="run_usagi"
                   value="Run Usagi">
        </div>-->
    </div>
</form>
{% endif %}

<script type="text/javascript">
    $("#test").click(function () {

        var msg = "Classification System..\n";
        $('.select-classification').each(
            function (index) {
                msg += index + ":" + $(this).val() + "\n";
            }
        );
        alert(msg);
    });

</script>

{% endblock %}<|MERGE_RESOLUTION|>--- conflicted
+++ resolved
@@ -48,7 +48,7 @@
                 </td>
 
 		<td>
-		  {{ object.classification_system.name }}
+		  {{ object.classification_system }}
 		</td>
 
                 <td>
@@ -73,13 +73,8 @@
                     <i class="bi bi-check">Yes</i>
                     {% endif %}
                 </td>
-<<<<<<< HEAD
-                <td>{{ object.classification_system }}</td>
-                <td> {## set i to be the index of the value we're on ##} 
-=======
 		--->
                 {## set i to be the index of the value we're on ##} 
->>>>>>> 9ecec6ba
                     {% with i=forloop.counter %}
                      {## loop over the formset (editable fields) ##}
                         {% for form in formset  %}
