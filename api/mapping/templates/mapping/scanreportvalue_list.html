{% extends "base.html" %}

{% block body %}

<nav aria-label="breadcrumb">
    <ol class="breadcrumb">
        <li class="breadcrumb-item"><a href="{% url 'home' %}">Home</a></li>
        <li class="breadcrumb-item"><a href="{% url 'scan-report-list' %}">Scan
                reports</a></li>
            <li class="breadcrumb-item"><a href="{% url 'tables' %}?search={{ scan_report.id }}">
                {{ scan_report.data_partner.name }} - {{ scan_report.dataset }}</a></li>
            <li class="breadcrumb-item"><a href="{% url 'fields' %}?search={{ scan_report_table.id }}">
                {{ scan_report_table.name }}</a></li>
        <li class="breadcrumb-item"><a href="{% url 'values' %}?search={{ scan_report_field.id }}">
                {{ scan_report_field.name }}</a></li>

    </ol>
</nav>

<h2>Values</h2>
<div>
    <table class="table" style="float:left;">
        <thead>
            <tr>
                <th scope="col">Value</th>
                <th scope="col">Value Description</th>
                <th scope="col">Frequency</th>
                <th scope="col">Concepts
		  <!--- 
		      (<span class="text-success"> Standard </span> / <span class='text-warning'> Non-Standard </span>)
		    --->
		</th>
                <th scope="col"></th>
            </tr>
        </thead>
        <tbody>
            {% for object in object_list %}
<<<<<<< HEAD
                <tr>
                    <form class="" method="post" action="{% url 'scan_report_value_concept' %}">
                        {% csrf_token %}
                        <td>
                            {{ object.value }}
                        </td>
                        <td>
                            {{ object.frequency }}
                        </td>
                        <td>
			  <!---
			  <table class="table table-bordered table-sm">
			    --->
		            {% for concept in object.concepts.all %}
			      <!--- <tr><td> --->
                            <span class='text-success'>
                              {{ concept.concept.concept_id }} -
                              {{ concept.concept.concept_name }} ({{ concept.concept.domain_id }})
			    </span>
			      <a href="{% url 'scan_report_value_concept-delete' %}?scan_report_field_id={{ object.scan_report_field.id }}&scan_report_concept_id={{ concept.id }}"> <i class="fas fa-trash-alt text-danger"></i> </a><br/>

			    <!--- </td></tr> --->
			      
                            {% endfor %}
			    <!----
	             		</table>
			  --->
                        </td>
                        <td>
                            <input type="hidden" name="scan_report_value_id" required id="id_scan_report_value_id" value="{{ object.id }}">
                            <input type="number" name="concept_id" required id="id_concept_id" placeholder="New concept id">
                            <button type="submit" class="btn btn-primary">Add</button>
                        </td>
=======
            <tr>
                <form class="" method="post" action="{% url 'scan_report_value_concept' %}">
                    {% csrf_token %}
                    <td>
                        {{ object.value }}
                    </td>
                    <td>{{object.value_description}}</td>
                    <td>
                        {{ object.frequency }}
                    </td>
                    <td>
                        {% for concept in object.concepts.all %}
                        
                        {% if concept.nlp_entity %}
                        <span style="color:blue">
                            {{ concept.concept.concept_id }} - 
                            {{ concept.concept.concept_name }}
                            ({{ concept.concept.domain_id }}) - 
                            Confidence={{concept.nlp_confidence}} - 
                            {{concept.nlp_vocabulary}}
                        </span> <a
                            href="{% url 'scan_report_value_concept-delete' %}?scan_report_field_id={{ object.scan_report_field.id }}&scan_report_concept_id={{ concept.id }}">(delete)</a><br />

                        {% else %}

                        <span>
                            {{ concept.concept.concept_id }} -
                            {{ concept.concept.concept_name }} ({{ concept.concept.domain_id }})
                        </span> <a
                            href="{% url 'scan_report_value_concept-delete' %}?scan_report_field_id={{ object.scan_report_field.id }}&scan_report_concept_id={{ concept.id }}">(delete)</a><br />
>>>>>>> 96605db0

                        {% endif %}

                        {% endfor %}
                    </td>
                    <td>
                        <input type="hidden" name="scan_report_value_id" required id="id_scan_report_value_id"
                            value="{{ object.id }}">
                        <input type="number" name="concept_id" required id="id_concept_id" placeholder="New concept id">
                        <button type="submit" class="btn btn-primary">Add</button>
                    </td>

                </form>
            </tr>
            {% endfor %}
        </tbody>
    </table>

<<<<<<< HEAD
	<a href="{% url 'tables-structural-mapping' scan_report.id %}">
	  <button type="button" class="btn btn-info">Goto Rules</button>
	</a>

    </div>
=======
</div>
>>>>>>> 96605db0

{% endblock %}<|MERGE_RESOLUTION|>--- conflicted
+++ resolved
@@ -35,41 +35,6 @@
         </thead>
         <tbody>
             {% for object in object_list %}
-<<<<<<< HEAD
-                <tr>
-                    <form class="" method="post" action="{% url 'scan_report_value_concept' %}">
-                        {% csrf_token %}
-                        <td>
-                            {{ object.value }}
-                        </td>
-                        <td>
-                            {{ object.frequency }}
-                        </td>
-                        <td>
-			  <!---
-			  <table class="table table-bordered table-sm">
-			    --->
-		            {% for concept in object.concepts.all %}
-			      <!--- <tr><td> --->
-                            <span class='text-success'>
-                              {{ concept.concept.concept_id }} -
-                              {{ concept.concept.concept_name }} ({{ concept.concept.domain_id }})
-			    </span>
-			      <a href="{% url 'scan_report_value_concept-delete' %}?scan_report_field_id={{ object.scan_report_field.id }}&scan_report_concept_id={{ concept.id }}"> <i class="fas fa-trash-alt text-danger"></i> </a><br/>
-
-			    <!--- </td></tr> --->
-			      
-                            {% endfor %}
-			    <!----
-	             		</table>
-			  --->
-                        </td>
-                        <td>
-                            <input type="hidden" name="scan_report_value_id" required id="id_scan_report_value_id" value="{{ object.id }}">
-                            <input type="number" name="concept_id" required id="id_concept_id" placeholder="New concept id">
-                            <button type="submit" class="btn btn-primary">Add</button>
-                        </td>
-=======
             <tr>
                 <form class="" method="post" action="{% url 'scan_report_value_concept' %}">
                     {% csrf_token %}
@@ -92,7 +57,6 @@
                             {{concept.nlp_vocabulary}}
                         </span> <a
                             href="{% url 'scan_report_value_concept-delete' %}?scan_report_field_id={{ object.scan_report_field.id }}&scan_report_concept_id={{ concept.id }}">(delete)</a><br />
-
                         {% else %}
 
                         <span>
@@ -100,8 +64,6 @@
                             {{ concept.concept.concept_name }} ({{ concept.concept.domain_id }})
                         </span> <a
                             href="{% url 'scan_report_value_concept-delete' %}?scan_report_field_id={{ object.scan_report_field.id }}&scan_report_concept_id={{ concept.id }}">(delete)</a><br />
->>>>>>> 96605db0
-
                         {% endif %}
 
                         {% endfor %}
@@ -119,14 +81,9 @@
         </tbody>
     </table>
 
-<<<<<<< HEAD
-	<a href="{% url 'tables-structural-mapping' scan_report.id %}">
-	  <button type="button" class="btn btn-info">Goto Rules</button>
-	</a>
-
-    </div>
-=======
+    <a href="{% url 'tables-structural-mapping' scan_report.id %}">
+      <button type="button" class="btn btn-info">Goto Rules</button>
+    </a>
+    
 </div>
->>>>>>> 96605db0
-
 {% endblock %}