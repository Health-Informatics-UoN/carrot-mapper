--- conflicted
+++ resolved
@@ -7,15 +7,9 @@
         <li class="breadcrumb-item"><a href="{% url 'home' %}">Home</a></li>
         <li class="breadcrumb-item"><a href="{% url 'scan-report-list' %}">Scan
                 reports</a></li>
-<<<<<<< HEAD
-        <li class="breadcrumb-item"><a href="{% url 'tables' %}?search={{ scan_report.id }}">
-                {{ scan_report.data_partner }} - {{ scan_report.dataset }}</a></li>
-        <li class="breadcrumb-item"><a href="{% url 'fields' %}?search={{ scan_report_table.id }}">
-=======
             <li class="breadcrumb-item"><a href="{% url 'tables' %}?search={{ scan_report.id }}">
                 {{ scan_report.data_partner.name }} - {{ scan_report.dataset }}</a></li>
             <li class="breadcrumb-item"><a href="{% url 'fields' %}?search={{ scan_report_table.id }}">
->>>>>>> e9891d09
                 {{ scan_report_table.name }}</a></li>
         <li class="breadcrumb-item"><a href="{% url 'values' %}?search={{ scan_report_field.id }}">
                 {{ scan_report_field.name }}</a></li>
