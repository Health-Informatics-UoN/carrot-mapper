--- conflicted
+++ resolved
@@ -17,15 +17,9 @@
 <h2>Mapping Rules</h2>
 
 <form method="post">{% csrf_token %}
-<<<<<<< HEAD
-  <button type="submit" class="btn btn-success" name='generate' >Auto Generate</button>
+  <button type="submit" class="btn btn-success" name='generate' >Generate Mapping Rules</button>
   <button type="submit" class="btn btn-info" name='download-sm' >Download Mapping JSON</button>
-  <button type="button" id='view_svg' class="btn btn-warning" name='download-sm' >View DAG</button>
-
-=======
-  <button type="submit" class="btn btn-success" name='generate' >Generate Mapping Rules</button>
   <button type="button" id='view_svg' class="btn btn-warning" name='download-sm' >View Map Diagram</button>
->>>>>>> 436fa9ec
 </form>
 
 
