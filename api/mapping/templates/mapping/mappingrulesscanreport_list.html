{% extends "base.html" %}

{% block body %}



<nav aria-label="breadcrumb">
    <ol class="breadcrumb">
        <li class="breadcrumb-item"><a href="{% url 'home' %}">Home</a></li>
        <li class="breadcrumb-item"><a href="{% url 'scan-report-list' %}">Scan
            reports</a></li>
        <li class="breadcrumb-item">
          <a href="{% url 'tables' %}?search={{ scan_report.id }}">   {{ scan_report.data_partner.name }} - {{ scan_report.dataset }} </a>
	</li>
    </ol>
</nav>


<h2>Mapping Rules</h2>

<form method="post">{% csrf_token %}
  <button type="submit" class="btn btn-success" name='refresh-rules' >Refresh Rules</button>
  <button type="submit" class="btn btn-danger" name='delete-rules' >Delete Rules</button>
  <button type="submit" class="btn btn-info" name='download-rules' >Download Mapping JSON</button>
  <button type="button" class="btn btn-warning" name='view-rules' id='view_svg' >View Map Diagram</button>

</form>


<hr>

{% if object_list %}

<div class="container-fluid p-2" style='background-color: #3db28c11;'>

  <div class="row">
    <div class="col-sm">
      <!---
 <h6>Filter On Destination Table</h6>
     
      <a href="url 'tables-structural-mapping' pk=scan_report.id " class="btn btn-info"> All </a>

	  for omop_table in omop_tables
        <a href="e url 'tables-structural-mapxping-filter-lvl1' pk=scan_report.id omop_table=omop_table " class="btn btn-info">  omop_table </a>
	endfor
	--->

    </div>
  {% if source_tables %}
    <div class="col-sm">
      <h6>Filter On Source Table</h6>
      {% for source_table in source_tables %}
       <a href="{% url 'tables-structural-mapping-filter-lvl2' pk=scan_report.id omop_table=filtered_omop_table source_table=source_table %}" class="btn btn-dark"> {{ source_table }} </a>
       {% endfor %}
    </div>
       {% endif %}
  </div>
</div>
       

 
  <div class="container">
  <div class="row mx-auto" id='placeholder-svg'>
  </div>
  <div class="row">
    
    <table class="table">
    <thead>
    <tr>
        <!--<th scope="col">Data Partner</th>
        <th scope="col">Dataset</th>-->
        <th scope="col">Destination Table</th>
        <th scope="col">Destination Field</th>
	<th scope="col">Source Table</th>
	<th scope="col">Source Field</th>
	<th scope="col">Term Map</th>
	<!---<th scope="col">Operation</th>--->
	<!---<th scope="col">Approved</th>--->
    </tr>
    </thead>
    <tbody>
      {% for object in object_list.iterator %}
      <tr>
        <td style="width: 16.6%">{{ object.omop_field.table.table }}</td>
        <td style="width: 16.6%">{{ object.omop_field.field }}</td>
	<td style="width: 16.6%">
	  <a href="{% url 'fields' %}?search={{ object.source_field.scan_report_table.id }}"> {{object.source_field.scan_report_table.name}} </a>
	</td>
	
        <td style="width: 16.6%">
	  <a href="{% url 'values' %}?search={{ object.source_field.id }}"> {{object.source_field.name}} </a>
	</td>

        <td style="width: 16.6%">
	  <span class="text-danger">
	    {% if object.concept.content_object.value %}
	    "{{ object.concept.content_object.value }}"
	    {% endif %}
	  </span>

	  <i class="fas fa-long-arrow-alt-right"></i>
	  <span class="text-success">
	    "{{ object.concept.concept_id }}"
	    </span> <br>
	  ( {{ object.concept.concept.concept_name }} )
	  <!---<a href="{% url 'scan_report_value_concept-delete' %}?scan_report_field_id={{ value.content_object.scan_report_field.id }}&scan_report_concept_id={{ value.concept_id }}">(delete)</a>
	   --->
	  
	</td>
      </tr>
      {% endfor %}
    </tbody>
    </table>
  </div>
  </div>

{% endif %}

  
  <script>
    $("#view_svg").click(function () {

<<<<<<< HEAD
	  $.ajax({
		type: "POST",
		url: window.location,
		data: {
		      'get-svg': true,
		      'csrfmiddlewaretoken': '{{ csrf_token }}',
		},
		success: function (data) {
		      var data = $("svg", data);
		      //alert(data);
		      $('#placeholder-svg').empty();
		      $('#placeholder-svg').append(data);

		},
		error: function(XMLHttpRequest, textStatus, errorThrown){
		      $('#placeholder-svg').html(errorThrown);
		}
	  });

    
=======
	  //retrieve the div text
	  var button_text = $(this).text();
	  // if the buttons says View and has been clicked
	  // then change it to a hide button
	  if (button_text.includes('View')){
		button_text = button_text.replace("View","Hide");
	  }
	  //vice versa
	  else{
		button_text = button_text.replace("Hide","View");
	  }
	  //set the next button text depending on click action
	  $(this).text(button_text);

	  //if we dont have an svg image 
	  if ($('#placeholder-svg').find("svg").length == 0) {

		var spinner = `
                      <div class="spinner-border mx-auto" role="status">
		      <span class="sr-only">Loading...</span>
		      </div>`;
		$('#placeholder-svg').append(spinner);
		
		//use ajax to post a request to retrieve one
	  	$.ajax({
		      type: "POST",
		      url: window.location,
		      data: {
			    'get-svg': true,
			    'csrfmiddlewaretoken': '{{ csrf_token }}',
		      },
		      success: function (data) {
			    var data = $("svg", data);
			    $('#placeholder-svg').empty();
			    $('#placeholder-svg').append(data);
			    
		      },
		      error: function(XMLHttpRequest, textStatus, errorThrown){
			    $('#placeholder-svg').html(errorThrown);
		      }
		});
	  }
	  else{
		//otherwise if we already have the image cached
		//toggle the display
		$("#placeholder-svg").toggleClass('d-none');
	  }
	  
>>>>>>> b7cb59a9
    });


    // $("select[name*='source_table']").each(function(i, obj) {
    // 	  //$("select[name*='source_']").each(function(i, obj) {
    // 	  var options = $(this).find("option");
	  
    // 	  options.detach().sort(function(a,b) {
    // 		var at = $(a).text().toLowerCase();
    // 		var bt = $(b).text().toLowerCase();         
    // 		return (at > bt)?1:((at < bt)?-1:0);  
    // 	  });
    // 	  options.appendTo(obj); 
    // });

    //force people to save the table after changing select box
    //important for source_table, need to refresh changes for source_field
    //e.g. if source_table changed to gender, need to update source_field values
    $("select[name*='source_table']").change(function(){
	  $("#table_save_btn").click();
    });
    
    
    $("#id_omop_table").change(function () {
	  var url = $("#mappingRuleForm").attr("data-omop-fields-url");  
	  var omop_table_id = $(this).val();  
	  
	  $.ajax({
		url: url,                
		data: {
		      'omop_table': omop_table_id 
		},
		success: function (data) {   
		      $("#id_omop_field").html(data);  
		}
	  });
	  
    });

    
  </script>


{% endblock %}
<|MERGE_RESOLUTION|>--- conflicted
+++ resolved
@@ -120,28 +120,6 @@
   <script>
     $("#view_svg").click(function () {
 
-<<<<<<< HEAD
-	  $.ajax({
-		type: "POST",
-		url: window.location,
-		data: {
-		      'get-svg': true,
-		      'csrfmiddlewaretoken': '{{ csrf_token }}',
-		},
-		success: function (data) {
-		      var data = $("svg", data);
-		      //alert(data);
-		      $('#placeholder-svg').empty();
-		      $('#placeholder-svg').append(data);
-
-		},
-		error: function(XMLHttpRequest, textStatus, errorThrown){
-		      $('#placeholder-svg').html(errorThrown);
-		}
-	  });
-
-    
-=======
 	  //retrieve the div text
 	  var button_text = $(this).text();
 	  // if the buttons says View and has been clicked
@@ -190,7 +168,6 @@
 		$("#placeholder-svg").toggleClass('d-none');
 	  }
 	  
->>>>>>> b7cb59a9
     });
 
 
