{% extends "base.html" %}

{% block body %}

<nav aria-label="breadcrumb">
    <ol class="breadcrumb">
        <li class="breadcrumb-item"><a href="{% url 'home' %}">Home</a></li>
        <li class="breadcrumb-item"><a href="{% url 'scan-report-list' %}">Scan
            reports</a></li>
        <li class="breadcrumb-item"><a href="{% url 'tables' %}?search={{ scan_report.id }}">
            {{ scan_report.data_partner.name }} - {{ scan_report.dataset }}</a></li>
    </ol>
</nav>

<h2>Tables</h2>


{% if object_list %}
<table class="table">
    <thead>
    <tr>
        <th scope="col">Name</th>
        <th scope="col">Person ID</th>
<<<<<<< HEAD
		<th scope="col">Birth Date</th>
		<th scope="col">Event Date</th>
        <th scope="col">Run NLP on Table</th>
	

=======
	<th scope="col">Event Date</th>
	<th>Edit</th>	
>>>>>>> 0f532207
    </tr>
    </thead>
    <tbody>

    {% for object in object_list %}
    <tr>
        <td><a href="{% url 'fields' %}?search={{ object.id }}">
            {{ object.name }}</a></td>

	<td>
	{% if object.person_id %}
	{{ object.person_id.name }} 
	{% endif %}
	</td>

	<td>
	{% if object.date_event %}
	{{ object.date_event.name }} 
	{% endif %}
	</td>

<<<<<<< HEAD
    <td><a href="{% url 'run-nlp-table' %}?search={{ object.id }}">Run NLP on Table</a></td>

=======
	<td><a href="{% url 'scan-report-table-update' object.id %}">Edit Table</a></td>
	
>>>>>>> 0f532207
    </tr>
    {% endfor %}
    </tbody>
</table>

<a href="{% url 'tables-structural-mapping' scan_report.id %}">
  <button type="button" class="btn btn-info">Go to Rules</button>
</a>




{% endif %}

{% endblock %}<|MERGE_RESOLUTION|>--- conflicted
+++ resolved
@@ -21,16 +21,13 @@
     <tr>
         <th scope="col">Name</th>
         <th scope="col">Person ID</th>
-<<<<<<< HEAD
 		<th scope="col">Birth Date</th>
 		<th scope="col">Event Date</th>
         <th scope="col">Run NLP on Table</th>
 	
 
-=======
 	<th scope="col">Event Date</th>
 	<th>Edit</th>	
->>>>>>> 0f532207
     </tr>
     </thead>
     <tbody>
@@ -52,13 +49,10 @@
 	{% endif %}
 	</td>
 
-<<<<<<< HEAD
     <td><a href="{% url 'run-nlp-table' %}?search={{ object.id }}">Run NLP on Table</a></td>
 
-=======
 	<td><a href="{% url 'scan-report-table-update' object.id %}">Edit Table</a></td>
 	
->>>>>>> 0f532207
     </tr>
     {% endfor %}
     </tbody>
