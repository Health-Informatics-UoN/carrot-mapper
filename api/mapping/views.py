import ast
import json
import os
import time
from io import StringIO

from rest_framework import viewsets
from .serializers import (
    ScanReportSerializer,
    ScanReportTableSerializer,
    ScanReportFieldSerializer,
    ScanReportValueSerializer,    
    ScanReportConceptSerializer,
    MappingSerializer,
    ClassificationSystemSerializer,
    DataDictionarySerializer,
    DocumentSerializer,
    DocumentFileSerializer,
    DataPartnerSerializer,
    OmopTableSerializer,
    OmopFieldSerializer,
    StructuralMappingRuleSerializer,
    SourceSerializer,
    DocumentTypeSerializer,    
)
from .serializers import (
    ConceptSerializer,
    VocabularySerializer,
    ConceptRelationshipSerializer,
    ConceptAncestorSerializer,
    ConceptClassSerializer,
    ConceptSynonymSerializer,
    DomainSerializer,
    DrugStrengthSerializer,
)
from django_filters.rest_framework import DjangoFilterBackend
from data.models import (
    Concept,
    Vocabulary,
    ConceptRelationship,
    ConceptAncestor,
    ConceptClass,
    ConceptSynonym,
    Domain,
    DrugStrength,
)


import pandas as pd
import requests
from data.models import Concept
from django.contrib import messages
from django.contrib.auth.decorators import login_required
from django.contrib.auth.forms import PasswordChangeForm, PasswordResetForm
from django.contrib.auth.models import User
from django.contrib.auth.tokens import default_token_generator
from django.contrib.auth.views import PasswordChangeDoneView
from django.contrib.contenttypes.models import ContentType
from django.core.mail import BadHeaderError, send_mail
from django.core.serializers.json import DjangoJSONEncoder
from django.db.models import CharField
from django.db.models import Value as V
from django.db.models.functions import Concat
from django.db.models.query_utils import Q
from django.http import HttpResponse
from django.shortcuts import redirect, render
from django.template.loader import render_to_string
from django.urls import reverse, reverse_lazy
from django.utils.decorators import method_decorator
from django.utils.encoding import force_bytes
from django.utils.http import urlsafe_base64_encode
from django.views import generic
from django.views.decorators.csrf import csrf_protect
from django.views.decorators.debug import sensitive_post_parameters
from django.views.generic import DetailView, ListView
from django.views.generic.edit import FormView, UpdateView

from .forms import (
    DictionarySelectForm,
    DocumentFileForm,
    DocumentForm,
    NLPForm,
    ScanReportAssertionForm,
    ScanReportFieldConceptForm,
    ScanReportForm,
    UserCreateForm, ScanReportValueConceptForm,
    ScanReportFieldForm,
)
from .models import (
    DataDictionary,
    DataPartner,
    Document,
    DocumentFile,
    DocumentType,
    NLPModel,
    OmopTable,
    OmopField,
    OmopTable,
    ScanReport,
    ScanReportAssertion,
    ScanReportField,
    ScanReportTable,
    ScanReportValue,
    StructuralMappingRule, ScanReportConcept,
    Mapping,
    ClassificationSystem,
    Source,
)
from .services import process_scan_report
from .services_nlp import start_nlp
from .services_rules import (
    save_mapping_rules,
    download_mapping_rules,
    view_mapping_rules
)
from .services_datadictionary import merge_external_dictionary


<<<<<<< HEAD
=======
class ConceptViewSet(viewsets.ReadOnlyModelViewSet):
    queryset=Concept.objects.all()
    serializer_class=ConceptSerializer

class VocabularyViewSet(viewsets.ReadOnlyModelViewSet):
    queryset=Vocabulary.objects.all()
    serializer_class=VocabularySerializer

class ConceptRelationshipViewSet(viewsets.ReadOnlyModelViewSet):
    queryset=ConceptRelationship.objects.all()
    serializer_class=ConceptRelationshipSerializer
    filter_backends=[DjangoFilterBackend]
    filterset_fields=['concept_id_1', 'concept_id_2', 'relationship_id']

class ConceptAncestorViewSet(viewsets.ReadOnlyModelViewSet):
    queryset=ConceptAncestor.objects.all()
    serializer_class=ConceptAncestorSerializer
    filter_backends=[DjangoFilterBackend]
    filterset_fields=['ancestor_concept_id', 'descendant_concept_id']
    
class ConceptClassViewSet(viewsets.ReadOnlyModelViewSet):
    queryset=ConceptClass.objects.all()
    serializer_class=ConceptClassSerializer

class ConceptSynonymViewSet(viewsets.ReadOnlyModelViewSet):
    queryset=ConceptSynonym.objects.all()
    serializer_class=ConceptSynonymSerializer

class DomainViewSet(viewsets.ReadOnlyModelViewSet):
    queryset=Domain.objects.all()
    serializer_class=DomainSerializer

class DrugStrengthViewSet(viewsets.ReadOnlyModelViewSet):
    queryset=DrugStrength.objects.all()
    serializer_class=DrugStrengthSerializer
    filter_backends=[DjangoFilterBackend]
    filterset_fields=['drug_concept_id', 'ingredient_concept_id']    

class ScanReportViewSet(viewsets.ModelViewSet):
    queryset=ScanReport.objects.all()
    serializer_class=ScanReportSerializer

class ScanReportTableViewSet(viewsets.ModelViewSet):
    queryset=ScanReportTable.objects.all()
    serializer_class=ScanReportTableSerializer

class ScanReportFieldViewSet(viewsets.ModelViewSet):
    queryset=ScanReportField.objects.all()
    serializer_class=ScanReportFieldSerializer

class ScanReportConceptViewSet(viewsets.ModelViewSet):
    queryset=ScanReportConcept.objects.all()
    serializer_class=ScanReportConceptSerializer
    
class MappingViewSet(viewsets.ModelViewSet):
    queryset=Mapping.objects.all()
    serializer_class=MappingSerializer

class ClassificationSystemViewSet(viewsets.ModelViewSet):
    queryset=ClassificationSystem.objects.all()
    serializer_class=ClassificationSystemSerializer

class DataDictionaryViewSet(viewsets.ModelViewSet):
    queryset=DataDictionary.objects.all()
    serializer_class=DataDictionarySerializer

class DocumentViewSet(viewsets.ModelViewSet):
    queryset=Document.objects.all()
    serializer_class=DocumentSerializer

class DocumentFileViewSet(viewsets.ModelViewSet):
    queryset=DocumentFile.objects.all()
    serializer_class=DocumentFileSerializer

class DataPartnerViewSet(viewsets.ModelViewSet):
    queryset=DataPartner.objects.all()
    serializer_class=DataPartnerSerializer

class OmopTableViewSet(viewsets.ModelViewSet):
    queryset=OmopTable.objects.all()
    serializer_class=OmopTableSerializer

class OmopFieldViewSet(viewsets.ModelViewSet):
    queryset=OmopField.objects.all()
    serializer_class=OmopFieldSerializer

class StructuralMappingRuleViewSet(viewsets.ModelViewSet):
    queryset=StructuralMappingRule.objects.all()
    serializer_class=StructuralMappingRuleSerializer

class SourceViewSet(viewsets.ModelViewSet):
    queryset=Source.objects.all()
    serializer_class=SourceSerializer
    
class DocumentTypeViewSet(viewsets.ModelViewSet):
    queryset=DocumentType.objects.all()
    serializer_class=DocumentTypeSerializer
    
class ScanReportValueViewSet(viewsets.ModelViewSet):
    queryset=ScanReportValue.objects.all()
    serializer_class=ScanReportValueSerializer  


>>>>>>> a64fa5c8
@login_required
def home(request):
    return render(request, "mapping/home.html", {})

@method_decorator(login_required, name="dispatch")
class ScanReportTableListView(ListView):
    model = ScanReportTable

    def get_queryset(self):
        qs = super().get_queryset()
        search_term = self.request.GET.get("search", None)
        if search_term is not None and search_term != "":
            qs = qs.filter(scan_report__id=search_term).order_by("name")

        return qs

    def get_context_data(self, **kwargs):
        # Call the base implementation first to get a context
        context = super().get_context_data(**kwargs)

        if len(self.get_queryset()) > 0:
            scan_report = self.get_queryset()[0].scan_report
            scan_report_table = self.get_queryset()[0]
        else:
            scan_report = None
            scan_report_table = None

        context.update(
            {
                "scan_report": scan_report,
                "scan_report_table": scan_report_table,
            }
        )

        return context

@method_decorator(login_required, name="dispatch")
class ScanReportTableUpdateView(UpdateView):
    model = ScanReportTable
    fields = [
        "person_id",
        "date_event"
    ]

    def get_context_data(self, **kwargs):
        context = super().get_context_data(**kwargs)
        #filter so the objects can only be associated to the current scanreport table
        scan_report_table = context['scanreporttable']
        qs = ScanReportField\
            .objects\
            .filter(scan_report_table=scan_report_table)\
            .order_by("name")

        for key in context['form'].fields.keys():
            context['form'].fields[key].queryset = qs

            def label_from_instance(obj):
                return obj.name
            
            context['form'].fields[key].label_from_instance = label_from_instance
        return context
    
    def get_success_url(self):
        return "{}?search={}".format(
            reverse("tables"), self.object.scan_report.id
        )

@method_decorator(login_required, name="dispatch")
class ScanReportFieldListView(ListView):
    model = ScanReportField
    fields = ["concept_id"]
    template_name="mapping/scanreportfield_list.html"
    factory_kwargs = {"can_delete": False, "extra": False}

    def get_queryset(self):
        qs = super().get_queryset().order_by("id")
        search_term = self.request.GET.get("search", None)
        if search_term is not None:
            qs = qs.filter(scan_report_table__id=search_term)
        return qs

    def get_context_data(self, **kwargs):
        # Call the base implementation first to get a context
        context = super().get_context_data(**kwargs)
    
        if len(self.get_queryset()) > 0:
            scan_report = self.get_queryset()[0].scan_report_table.scan_report
            scan_report_table = self.get_queryset()[0].scan_report_table
            scan_report_field = self.get_queryset()[0]
        else:
            scan_report = None
            scan_report_table = None
            scan_report_field = None

        context.update(
            {
                "scan_report": scan_report,
                "scan_report_table": scan_report_table,
                "scan_report_field": scan_report_field,
            }
        )

        return context


@method_decorator(login_required, name="dispatch")
class ScanReportFieldUpdateView(UpdateView):
    model = ScanReportField
    form_class=ScanReportFieldForm
    template_name="mapping/scanreportfield_form.html"

    def get_success_url(self):
        return "{}?search={}".format(
            reverse("fields"), self.object.scan_report_table.id
        )


@method_decorator(login_required, name="dispatch")
class ScanReportStructuralMappingUpdateView(UpdateView):
    model = ScanReportField
    fields = ["mapping"]\

    def get_success_url(self):
        return "{}?search={}".format(
            reverse("fields"), self.object.scan_report_table.id
        )


@method_decorator(login_required, name="dispatch")
class ScanReportListView(ListView):
    model = ScanReport
    #order the scanreports now so the latest is first in the table
    ordering = ['-created_at']

    #handle and post methods
    #so far just handle a post when a button to click to hide/show a report
    def post(self, request, *args, **kwargs):
        #obtain the scanreport id from the buttont that is clicked
        _id = request.POST.get("scanreport_id")
        if _id is not None:
            #obtain the scan report based on this id
            report = ScanReport.objects.get(pk=_id)
            #switch hidden True -> False, or False -> True, if clicked
            report.hidden = not report.hidden
            #update the model
            report.save()
        #return to the same page        
        return redirect(request.META['HTTP_REFERER'])


    def get_context_data(self, **kwargs):
        # Call the base implementation first to get a context
        context = super().get_context_data(**kwargs)

        #add the current user to the context
        #this is needed so the hide/show buttons can be only turned on
        #by whoever created the report
        context['current_user'] = self.request.user
        context['filterset'] = self.filterset
        
        return context
        
    
    def get_queryset(self):
        search_term = self.request.GET.get("filter", None)
        qs = super().get_queryset()
        if search_term == "archived":
            qs = qs.filter(hidden=True)
            self.filterset="Archived"
        else:
            qs = qs.filter(hidden=False)
            self.filterset="Active"
        return qs


@method_decorator(login_required, name="dispatch")
class ScanReportValueListView(ListView):
    model = ScanReportValue
    template_name = "mapping/scanreportvalue_list.html"
    fields = ["conceptID"]
    factory_kwargs = {"can_delete": False, "extra": False}

    def get_queryset(self):
        search_term = self.request.GET.get("search", None)

        if search_term is not None:
            # qs = ScanReportValue.objects.select_related('concepts').filter(scan_report_field=search_term)
            qs = ScanReportValue.objects.filter(scan_report_field=search_term).order_by('value')
        else:
            qs = ScanReportValue.objects.all()

        return qs

    def get_context_data(self, **kwargs):
        # Call the base implementation first to get a context
        context = super().get_context_data(**kwargs)

        if len(self.get_queryset()) > 0:
            # scan_report = self.get_queryset()[0].scan_report_table.scan_report
            # scan_report_table = self.get_queryset()[0].scan_report_table
            scan_report = self.get_queryset()[
                0
            ].scan_report_field.scan_report_table.scan_report
            scan_report_table = self.get_queryset()[
                0
            ].scan_report_field.scan_report_table
            scan_report_field = self.get_queryset()[0].scan_report_field
            scan_report_value = self.get_queryset()[0]
        else:
            scan_report = None
            scan_report_table = None
            scan_report_field = None
            scan_report_value = None

        context.update(
            {
                "scan_report": scan_report,
                "scan_report_table": scan_report_table,
                "scan_report_field": scan_report_field,
                "scan_report_value": scan_report_value,
            }
        )

        return context


@method_decorator(login_required, name="dispatch")
class StructuralMappingTableListView(ListView):
    model = StructuralMappingRule
    template_name = "mapping/mappingrulesscanreport_list.html"

    def post(self, request, *args, **kwargs):
        if request.POST.get("download-rules") is not None:
            qs = self.get_queryset()
            return download_mapping_rules(request,qs)
        elif request.POST.get("get-svg") is not None:
            qs = self.get_queryset()
            return view_mapping_rules(request,qs)
        else:
            messages.error(request,"not working right now!")                
            return redirect(request.path)
    
    def get_queryset(self):
        qs = super().get_queryset()
        search_term = self.kwargs.get("pk")

        if search_term is not None:
            qs = qs.filter(scan_report__id=search_term).order_by(
                "concept",
                "omop_field__table",
                "omop_field__field",
                "source_table__name",
                "source_field__name",
            )

        return qs

    def get_context_data(self, **kwargs):
        # Call the base implementation first to get a context
        context = super().get_context_data(**kwargs)
        
        if len(self.get_queryset()) > 0:
            scan_report = self.get_queryset()[0].scan_report
        else:
            scan_report = None

        context.update(
            {
                "scan_report": scan_report,
            }
        )

        return context

    

@method_decorator(login_required, name="dispatch")
class ScanReportFormView(FormView):
    form_class = ScanReportForm
    template_name = "mapping/upload_scan_report.html"
    success_url = reverse_lazy("scan-report-list")

    def form_valid(self, form):
        # Create an entry in ScanReport for the uploaded Scan Report
        scan_report = ScanReport.objects.create(
            data_partner=form.cleaned_data["data_partner"],
            dataset=form.cleaned_data["dataset"],
            file=form.cleaned_data["scan_report_file"],
        )
        
        scan_report.author = self.request.user
        scan_report.save()
        process_scan_report_task.delay(scan_report.id)

        return super().form_valid(form)


@method_decorator(login_required, name="dispatch")
class ScanReportAssertionView(ListView):
    model = ScanReportAssertion

    def get_context_data(self, **kwargs):
        context = super().get_context_data(**kwargs)

        x = ScanReport.objects.get(pk=self.kwargs.get("pk"))
        context.update(
            {
                "scan_report": x,
            }
        )
        return context

    def get_queryset(self):
        qs = super().get_queryset()

        qs = qs.filter(scan_report=self.kwargs["pk"])
        return qs


@method_decorator(login_required, name="dispatch")
class ScanReportAssertionFormView(FormView):
    model = ScanReportAssertion
    form_class = ScanReportAssertionForm
    template_name = "mapping/scanreportassertion_form.html"

    def form_valid(self, form):
        scan_report = ScanReport.objects.get(pk=self.kwargs.get("pk"))

        assertion = ScanReportAssertion.objects.create(
            negative_assertion=form.cleaned_data["negative_assertion"],
            scan_report=scan_report,
        )
        assertion.save()

        return super().form_valid(form)

    def get_success_url(self, **kwargs):
        return reverse("scan-report-assertion", kwargs={"pk": self.kwargs["pk"]})


@method_decorator(login_required, name="dispatch")
class ScanReportAssertionsUpdateView(UpdateView):
    model = ScanReportAssertion
    fields = [
        "negative_assertion",
    ]

    def get_success_url(self, **kwargs):
        return reverse(
            "scan-report-assertion", kwargs={"pk": self.object.scan_report.id}
        )


@method_decorator(login_required, name="dispatch")
class DocumentFormView(FormView):
    form_class = DocumentForm
    template_name = "mapping/upload_document.html"
    success_url = reverse_lazy("document-list")

    def form_valid(self, form):
        document = Document.objects.create(
            data_partner=form.cleaned_data["data_partner"],
            document_type=form.cleaned_data["document_type"],
            description=form.cleaned_data["description"],
        )
        document.owner = self.request.user

        document.save()
        document_file = DocumentFile.objects.create(
            document_file=form.cleaned_data["document_file"], size=20, document=document
        )
        document_file.save()

        # This code will be required later to import a data dictionary into the DataDictionary model
        # filepath = document_file.document_file.path
        # import_data_dictionary_task.delay(filepath)

        return super().form_valid(form)


@method_decorator(login_required, name="dispatch")
class DocumentListView(ListView):
    model = Document

    def get_queryset(self):
        qs = super().get_queryset().order_by("data_partner")
        return qs


@method_decorator(login_required, name="dispatch")
class DocumentFileListView(ListView):
    model = DocumentFile

    def get_queryset(self):
        qs = super().get_queryset().order_by('-status','-created_at')
        search_term = self.kwargs.get("pk")
        if search_term is not None:
            qs = qs.filter(document__id=search_term)

        return qs
    def get_context_data(self, **kwargs):
        context = super().get_context_data(**kwargs)

        x = Document.objects.get(pk=self.kwargs.get("pk"))
        context.update(
            {
                "document": x,
            }
        )
        return context


@method_decorator(login_required, name="dispatch")
class DocumentFileFormView(FormView):
    model = DocumentFile
    form_class = DocumentFileForm
    template_name = "mapping/upload_document_file.html"
    # success_url=reverse_lazy('document-list')

    def form_valid(self, form):
        document=Document.objects.get(pk=self.kwargs.get("pk"))
        document_file = DocumentFile.objects.create(
            document_file=form.cleaned_data["document_file"],
            size=20,
            document=document,
            
        )

        document_file.save()

        return super().form_valid(form)

    def get_success_url(self, **kwargs):
        self.object = self.kwargs.get("pk")
        return reverse("file-list", kwargs={"pk": self.object})
    def get_context_data(self, **kwargs):
        context = super().get_context_data(**kwargs)

        x = Document.objects.get(pk=self.kwargs.get("pk"))
        context.update(
            {
                "document": x,
            }
        )
        return context


@method_decorator(login_required, name="dispatch")
class DataDictionaryListView(ListView):
    model = DataDictionary
    ordering = ["-source_value"]

    def get_queryset(self):
        qs = super().get_queryset()

        # Create a concat field for NLP to work from
        # V is imported from models, used to comma separate other fields
        qs = qs.annotate(
            nlp_string=Concat(
                "source_value__scan_report_field__name",
                V(", "),
                "source_value__value",
                V(", "),
                "dictionary_field_description",
                V(", "),
                "dictionary_value_description",
                output_field=CharField(),
            )
        )

        search_term = self.request.GET.get("search", None)
        if search_term is not None:

            assertions = ScanReportAssertion.objects.filter(scan_report__id=search_term)
            neg_assertions = assertions.values_list("negative_assertion")

            # Grabs ScanReportFields where pass_from_source=True, makes list distinct
            qs_1 = (
                qs.filter(
                    source_value__scan_report_field__scan_report_table__scan_report__id=search_term
                )
                .filter(source_value__scan_report_field__pass_from_source=True)
                .filter(source_value__scan_report_field__is_patient_id=False)
                .filter(source_value__scan_report_field__is_date_event=False)
                .filter(source_value__scan_report_field__is_ignore=False)
                .exclude(source_value__value="List truncated...")
                .distinct("source_value__scan_report_field")
                .order_by("source_value__scan_report_field")
            )

            # Grabs everything but removes all where pass_from_source=False
            # Filters out negative assertions and 'List truncated...'
            qs_2 = (
                qs.filter(
                    source_value__scan_report_field__scan_report_table__scan_report__id=search_term
                )
                .filter(source_value__scan_report_field__pass_from_source=False)
                .filter(source_value__scan_report_field__is_patient_id=False)
                .filter(source_value__scan_report_field__is_date_event=False)
                .filter(source_value__scan_report_field__is_ignore=False)
                .exclude(source_value__value="List truncated...")
                .exclude(source_value__value__in=neg_assertions)
            )

            # Stick qs_1 and qs_2 together
            qs_total = qs_1.union(qs_2)

            # Create object to convert to JSON
            for_json = qs_total.values(
                "id",
                "source_value__value",
                "source_value__scan_report_field__name",
                "nlp_string",
            )

            serialized_q = json.dumps(list(for_json), cls=DjangoJSONEncoder, indent=6)

            # with open("/data/data.json", "w") as json_file:
            #    json.dump(list(for_json), json_file, cls=DjangoJSONEncoder, indent=6)

        return qs_total

    def get_context_data(self, **kwargs):

        # Call the base implementation first to get a context
        context = super().get_context_data(**kwargs)

        if len(self.get_queryset()) > 0:
            scan_report = self.get_queryset()[
                0
            ].source_value.scan_report_field.scan_report_table.scan_report
        else:
            scan_report = None

        context.update(
            {
                "scan_report": scan_report,
            }
        )

        return context


@method_decorator(login_required, name="dispatch")
class DataDictionaryUpdateView(UpdateView):
    model = DataDictionary
    fields = [
        "dictionary_table",
        "dictionary_field",
        "dictionary_field_description",
        "dictionary_value",
        "dictionary_value_description",
        "definition_fixed",
    ]

    def get_success_url(self):
        return "{}?search={}".format(
            reverse("data-dictionary"),
            self.object.source_value.scan_report_field.scan_report_table.scan_report.id,
        )


@method_decorator(login_required, name="dispatch")
class DictionarySelectFormView(FormView):

    form_class = DictionarySelectForm
    template_name = "mapping/mergedictionary.html"
    success_url = reverse_lazy("data-dictionary")

    def form_valid(self, form):

        # Adapt logic in services.py to merge data dictionary file into DataDictionary model
        return super().form_valid(form)


@method_decorator(login_required, name="dispatch")
class DocumentFileStatusUpdateView(UpdateView):
    model = DocumentFile
    # success_url=reverse_lazy('file-list')
    fields = ["status"]

    def get_success_url(self, **kwargs):
        return reverse("file-list", kwargs={"pk": self.object.document_id})


class SignUpView(generic.CreateView):
    form_class = UserCreateForm
    success_url = reverse_lazy("login")
    template_name = "registration/signup.html"


@method_decorator(login_required, name="dispatch")
class CCPasswordChangeView(FormView):
    form_class = PasswordChangeForm
    success_url = reverse_lazy("password_change_done")
    template_name = "registration/password_change_form.html"

    @method_decorator(sensitive_post_parameters())
    @method_decorator(csrf_protect)
    def dispatch(self, *args, **kwargs):
        return super().dispatch(*args, **kwargs)

    def get_form_kwargs(self):
        kwargs = super().get_form_kwargs()
        kwargs["user"] = self.request.user
        return kwargs

    def form_valid(self, form):
        form.save()
        return super().form_valid(form)


@method_decorator(login_required, name="dispatch")
class CCPasswordChangeDoneView(PasswordChangeDoneView):
    template_name = "registration/password_change_done.html"

    def dispatch(self, *args, **kwargs):
        return super().dispatch(*args, **kwargs)


def password_reset_request(request):
    if request.method == "POST":
        password_reset_form = PasswordResetForm(request.POST)
        if password_reset_form.is_valid():
            data = password_reset_form.cleaned_data["email"]
            associated_users = User.objects.filter(Q(email=data))
            if associated_users.exists():
                for user in associated_users:
                    subject = "Password Reset Requested"
                    email_template_name = "/registration/password_reset_email.txt"
                    c = {
                        "email": user.email,
                        "domain": "0.0.0.0:8000",
                        "site_name": "Website",
                        "uid": urlsafe_base64_encode(force_bytes(user.pk)),
                        "user": user,
                        "token": default_token_generator.make_token(user),
                        "protocol": "http",
                    }
                    email = render_to_string(email_template_name, c)
                    try:
                        send_mail(
                            subject,
                            email,
                            "admin@example.com",
                            [user.email],
                            fail_silently=False,
                        )
                    except BadHeaderError:
                        return HttpResponse("Invalid header found.")
                    return redirect("/password_reset_done/")
    password_reset_form = PasswordResetForm()
    return render(
        request=request,
        template_name="/registration/password_reset.html",
        context={"password_reset_form": password_reset_form},
    )


def load_omop_fields(request):
    omop_table_id = request.GET.get("omop_table")
    omop_fields = OmopField.objects.filter(table_id=omop_table_id).order_by("field")
    return render(
        request,
        "mapping/omop_table_dropdown_list_options.html",
        {"omop_fields": omop_fields},
    )


def testusagi(request, scan_report_id):

    results = run_usagi(scan_report_id)
    print(results)
    context = {}

    return render(request, "mapping/index.html", context)


def merge_dictionary(request):

    # Grab the scan report ID
    search_term = request.GET.get("search", None)
    
    # This function is called from services_datadictionary.py
    merge_external_dictionary(request,scan_report_pk=search_term)

    return render(request, "mapping/mergedictionary.html")


@method_decorator(login_required, name="dispatch")
class NLPListView(ListView):
    model = NLPModel


@method_decorator(login_required, name="dispatch")
class NLPFormView(FormView):
    form_class = NLPForm
    template_name = "mapping/nlpmodel_form.html"
    success_url = reverse_lazy("nlp")

    def form_valid(self, form):

        # Create NLP model object on form submission
        # Very simple, just saves the user's string and a 
        # raw str() of the JSON returned from the NLP service
        NLPModel.objects.create(
            user_string=form.cleaned_data["user_string"],
            json_response="holding",
        )

        # Grab the newly-created model object to get the PK
        # Pass PK to Celery task which handles running the NLP code
        pk = NLPModel.objects.latest("id")
        nlp_single_string_task.delay(
            pk=pk.id, dict_string=form.cleaned_data["user_string"]
        )

        return super().form_valid(form)


@method_decorator(login_required, name="dispatch")
class NLPDetailView(DetailView):
    model = NLPModel
    template_name = "mapping/nlpmodel_detail.html"

    def get_context_data(self, **kwargs):
        query = NLPModel.objects.get(pk=self.kwargs.get("pk"))

        # Small check to return something sensible if NLP hasn't finished running
        if query.json_response == "holding":
            context = {"user_string": query.user_string, "results": "Waiting"}
            return context
        
        else:
            # Run method from services_nlp.py
            json_response = get_json_from_nlpmodel(json=ast.literal_eval(query.json_response))
            context = {"user_string": query.user_string, "results": json_response}
            return context


def run_nlp(request):

    search_term = request.GET.get("search", None)
    field = ScanReportField.objects.get(pk=search_term)
    start_nlp(search_term=search_term)
    
    return redirect("/values/?search={}".format(field.id))


@method_decorator(login_required, name="dispatch")
class NLPResultsListView(ListView):
    model = ScanReportConcept

def save_scan_report_value_concept(request):
    if request.method == "POST":
        form = ScanReportValueConceptForm(request.POST)
        if form.is_valid():

            scan_report_value = ScanReportValue.objects.get(
                pk=form.cleaned_data['scan_report_value_id']
            )
            
            try:
                concept = Concept.objects.get(
                    concept_id=form.cleaned_data['concept_id']
                )
            except Concept.DoesNotExist:
                messages.error(request,
                                 "Concept id {} does not exist in our database.".format(form.cleaned_data['concept_id']))
                return redirect("/values/?search={}".format(scan_report_value.scan_report_field.id))
<<<<<<< HEAD

            #perform a standard check on the concept 
            pass_standard_concept_check = validate_standard_concept(concept)
            if pass_standard_concept_check:
                scan_report_concept = ScanReportConcept.objects.create(
                    concept=concept,
                    content_object=scan_report_value,
                )
=======
            
            
            scan_report_concept = ScanReportConcept.objects.create(
                concept=concept,
                content_object=scan_report_value,
            )

            messages.success(request, "Concept {} - {} added successfully.".format(concept.concept_id, concept.concept_name))
>>>>>>> a64fa5c8

            save_mapping_rules(request,scan_report_concept)
                        
            return redirect("/values/?search={}".format(scan_report_value.scan_report_field.id))


def delete_scan_report_value_concept(request):
    scan_report_field_id = request.GET.get('scan_report_field_id')
    scan_report_concept_id = request.GET.get('scan_report_concept_id')

    scan_report_concept = ScanReportConcept.objects.get(pk=scan_report_concept_id)

    #scan_report_concept.structuralmappingrule.delete()
                
    concept_id = scan_report_concept.concept.concept_id
    concept_name = scan_report_concept.concept.concept_name

    scan_report_concept.delete()
    
    messages.success(request, "Concept {} - {} removed successfully.".format(concept_id, concept_name))

    return redirect("/values/?search={}".format(scan_report_field_id))


def validate_standard_concept(request,source_concept):

    #if it's a standarc concept -- pass
    if source_concept.standard_concept == 'S':
        messages.success(request, "Concept {} - {} added successfully.".format(
            source_concept.concept_id,
            source_concept.concept_name)
        )
        return True

    else:
        #otherwse
        #return an error if it's Non-Standard
        #dont allowed the ScanReportConcept to be created
        messages.error(request,
                       "Concept {} ({}) is Non-Standard".format(
                           source_concept.concept_id,
                           source_concept.concept_name)
        )
        
        concept = find_standard_concept(source_concept)
        messages.error(request,
                       "You could try {} ({}) ?".format(
                           concept.concept_id,
                           concept.concept_name)
        )
        
        return False
    
    
def save_scan_report_field_concept(request):
    if request.method == "POST":
        form = ScanReportFieldConceptForm(request.POST)
        if form.is_valid():
            
            scan_report_field = ScanReportField.objects.get(
                pk=form.cleaned_data['scan_report_field_id']
            )

            try:
                concept = Concept.objects.get(
                    concept_id=form.cleaned_data['concept_id']
                )
            except Concept.DoesNotExist:
                messages.error(request,
                                 "Concept id {} does not exist in our database.".format(form.cleaned_data['concept_id']))
                return redirect("/fields/?search={}".format(scan_report_field.scan_report_table.id))

<<<<<<< HEAD
            #perform a standard check on the concept 
            pass_standard_concept_check = validate_standard_concept(concept)
            if pass_standard_concept_check:
                scan_report_concept = ScanReportConcept.objects.create(
                    concept=concept,
                    content_object=scan_report_field,
                )
                
=======
            scan_report_concept = ScanReportConcept.objects.create(
                concept=concept,
                content_object=scan_report_field,
            )

            messages.success(request, "Concept {} - {} added successfully.".format(concept.concept_id, concept.concept_name))

            save_mapping_rules(request,scan_report_concept)

>>>>>>> a64fa5c8
            return redirect("/fields/?search={}".format(scan_report_field.scan_report_table.id))


def delete_scan_report_field_concept(request):
    
    scan_report_table_id=request.GET.get('scan_report_table_id')
    scan_report_concept_id = request.GET.get('scan_report_concept_id')

    scan_report_concept = ScanReportConcept.objects.get(pk=scan_report_concept_id)

    concept_id = scan_report_concept.concept.concept_id
    concept_name = scan_report_concept.concept.concept_name

    scan_report_concept.delete()

    messages.success(request, "Concept {} - {} removed successfully.".format(concept_id, concept_name))

    return redirect("/fields/?search={}".format(scan_report_table_id))<|MERGE_RESOLUTION|>--- conflicted
+++ resolved
@@ -111,13 +111,13 @@
 from .services_rules import (
     save_mapping_rules,
     download_mapping_rules,
-    view_mapping_rules
+    view_mapping_rules,
+    find_date_event,
+    find_person_id
 )
 from .services_datadictionary import merge_external_dictionary
 
 
-<<<<<<< HEAD
-=======
 class ConceptViewSet(viewsets.ReadOnlyModelViewSet):
     queryset=Concept.objects.all()
     serializer_class=ConceptSerializer
@@ -220,8 +220,6 @@
     queryset=ScanReportValue.objects.all()
     serializer_class=ScanReportValueSerializer  
 
-
->>>>>>> a64fa5c8
 @login_required
 def home(request):
     return render(request, "mapping/home.html", {})
@@ -975,6 +973,50 @@
 class NLPResultsListView(ListView):
     model = ScanReportConcept
 
+
+
+def validate_standard_concept(request,source_concept):
+
+    #if it's a standarc concept -- pass
+    if source_concept.standard_concept == 'S':
+        messages.success(request, "Concept {} - {} added successfully.".format(
+            source_concept.concept_id,
+            source_concept.concept_name)
+        )
+        return True
+    else:
+        #otherwse
+        #return an error if it's Non-Standard
+        #dont allowed the ScanReportConcept to be created
+        messages.error(request,
+                       "Concept {} ({}) is Non-Standard".format(
+                           source_concept.concept_id,
+                           source_concept.concept_name)
+        )
+        
+        concept = find_standard_concept(source_concept)
+        messages.error(request,
+                       "You could try {} ({}) ?".format(
+                           concept.concept_id,
+                           concept.concept_name)
+        )
+        
+        return False
+    
+def pass_content_object_validation(request,scan_report_table):
+    if find_person_id(scan_report_table) == None:
+        messages.error(request,
+                       f"you have not set a person_id on this table {scan_report_table.name}."
+                       "Please go set this at the table level before trying to add a concept")
+        return False
+    if find_date_event(scan_report_table) == None:
+        messages.error(request,
+                       f"you have not set a date_event on this table {scan_report_table.name}."
+                       "Please go set this at the table level before trying to add a concept")
+        return False
+
+    return True
+    
 def save_scan_report_value_concept(request):
     if request.method == "POST":
         form = ScanReportValueConceptForm(request.POST)
@@ -983,6 +1025,9 @@
             scan_report_value = ScanReportValue.objects.get(
                 pk=form.cleaned_data['scan_report_value_id']
             )
+
+            if not pass_content_object_validation(request,scan_report_value.scan_report_field.scan_report_table):
+                return redirect("/values/?search={}".format(scan_report_value.scan_report_field.id))
             
             try:
                 concept = Concept.objects.get(
@@ -992,28 +1037,19 @@
                 messages.error(request,
                                  "Concept id {} does not exist in our database.".format(form.cleaned_data['concept_id']))
                 return redirect("/values/?search={}".format(scan_report_value.scan_report_field.id))
-<<<<<<< HEAD
+
 
             #perform a standard check on the concept 
-            pass_standard_concept_check = validate_standard_concept(concept)
+            pass_standard_concept_check = validate_standard_concept(request,concept)
             if pass_standard_concept_check:
                 scan_report_concept = ScanReportConcept.objects.create(
                     concept=concept,
                     content_object=scan_report_value,
                 )
-=======
-            
-            
-            scan_report_concept = ScanReportConcept.objects.create(
-                concept=concept,
-                content_object=scan_report_value,
-            )
-
-            messages.success(request, "Concept {} - {} added successfully.".format(concept.concept_id, concept.concept_name))
->>>>>>> a64fa5c8
-
-            save_mapping_rules(request,scan_report_concept)
-                        
+
+                save_mapping_rules(request,scan_report_concept)
+
+                
             return redirect("/values/?search={}".format(scan_report_value.scan_report_field.id))
 
 
@@ -1035,36 +1071,6 @@
     return redirect("/values/?search={}".format(scan_report_field_id))
 
 
-def validate_standard_concept(request,source_concept):
-
-    #if it's a standarc concept -- pass
-    if source_concept.standard_concept == 'S':
-        messages.success(request, "Concept {} - {} added successfully.".format(
-            source_concept.concept_id,
-            source_concept.concept_name)
-        )
-        return True
-
-    else:
-        #otherwse
-        #return an error if it's Non-Standard
-        #dont allowed the ScanReportConcept to be created
-        messages.error(request,
-                       "Concept {} ({}) is Non-Standard".format(
-                           source_concept.concept_id,
-                           source_concept.concept_name)
-        )
-        
-        concept = find_standard_concept(source_concept)
-        messages.error(request,
-                       "You could try {} ({}) ?".format(
-                           concept.concept_id,
-                           concept.concept_name)
-        )
-        
-        return False
-    
-    
 def save_scan_report_field_concept(request):
     if request.method == "POST":
         form = ScanReportFieldConceptForm(request.POST)
@@ -1074,6 +1080,10 @@
                 pk=form.cleaned_data['scan_report_field_id']
             )
 
+            if not pass_content_object_validation(request,scan_report_field.scan_report_table):
+                return redirect("/fields/?search={}".format(scan_report_field.scan_report_table.id))
+
+            
             try:
                 concept = Concept.objects.get(
                     concept_id=form.cleaned_data['concept_id']
@@ -1083,26 +1093,16 @@
                                  "Concept id {} does not exist in our database.".format(form.cleaned_data['concept_id']))
                 return redirect("/fields/?search={}".format(scan_report_field.scan_report_table.id))
 
-<<<<<<< HEAD
             #perform a standard check on the concept 
-            pass_standard_concept_check = validate_standard_concept(concept)
+            pass_standard_concept_check = validate_standard_concept(request,concept)
             if pass_standard_concept_check:
                 scan_report_concept = ScanReportConcept.objects.create(
                     concept=concept,
                     content_object=scan_report_field,
                 )
                 
-=======
-            scan_report_concept = ScanReportConcept.objects.create(
-                concept=concept,
-                content_object=scan_report_field,
-            )
-
-            messages.success(request, "Concept {} - {} added successfully.".format(concept.concept_id, concept.concept_name))
-
-            save_mapping_rules(request,scan_report_concept)
-
->>>>>>> a64fa5c8
+                save_mapping_rules(request,scan_report_concept)
+
             return redirect("/fields/?search={}".format(scan_report_field.scan_report_table.id))
 
 
