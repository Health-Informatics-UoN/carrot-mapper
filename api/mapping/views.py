from django.contrib.auth.decorators import login_required
from django.contrib.auth.forms import PasswordResetForm
from django.contrib.auth.models import User
from django.contrib.auth.tokens import default_token_generator
from django.core.mail import send_mail, BadHeaderError
from django.db.models.query_utils import Q
from django.http import HttpResponse
from django.shortcuts import render, redirect
from django.template.loader import render_to_string
from django.urls import reverse
from django.urls import reverse_lazy
from django.utils.encoding import force_bytes
from django.utils.http import urlsafe_base64_encode
from django.views import generic
from django.views.generic import ListView
from django.views.generic.edit import FormView, UpdateView, DeleteView, CreateView

<<<<<<< HEAD
from extra_views import ModelFormSetView

from .forms import ScanReportForm, UserCreateForm, AddMappingRuleForm

from .models import ScanReport, ScanReportValue, ScanReportField, \
    ScanReportTable, MappingRule, OmopTable, OmopField

=======
from .forms import ScanReportForm, UserCreateForm, AddMappingRuleForm,DocumentForm
from .models import ScanReport, ScanReportValue, ScanReportField, \
    ScanReportTable, MappingRule, OmopTable, OmopField,DocumentFile,Document
>>>>>>> e61db113
from .tasks import process_scan_report_task


@login_required
def home(request):

    return render(request, 'mapping/home.html', {})


class ScanReportTableListView(ListView):
    model = ScanReportTable

    def get_queryset(self):
        qs = super().get_queryset().order_by('name')
        search_term = self.request.GET.get('search', None)
        if search_term is not None and search_term is not '':
            qs = qs.filter(scan_report__id=search_term)

        return qs

    def get_context_data(self, **kwargs):
        # Call the base implementation first to get a context
        context = super().get_context_data(**kwargs)

        if len(self.get_queryset()) > 0:
            scan_report = self.get_queryset()[0].scan_report
            scan_report_table = self.get_queryset()[0]
        else:
            scan_report = None
            scan_report_table = None

        context.update({
            'scan_report': scan_report,
            'scan_report_table': scan_report_table,
        })

        return context

class ScanReportFieldListView(ListView):
    model = ScanReportField

    def get_queryset(self):
        qs = super().get_queryset().order_by('name')
        search_term = self.request.GET.get('search', None)
        if search_term is not None:
            qs = qs.filter(scan_report_table__id=search_term)
        return qs

    def get_context_data(self, **kwargs):
        # Call the base implementation first to get a context
        context = super().get_context_data(**kwargs)

        if len(self.get_queryset()) > 0:
            scan_report = self.get_queryset()[0].scan_report_table.scan_report
            scan_report_table = self.get_queryset()[0].scan_report_table
            scan_report_field = self.get_queryset()[0]
        else:
            scan_report = None
            scan_report_table = None
            scan_report_field = None

        context.update({
            'scan_report': scan_report,
            'scan_report_table': scan_report_table,
            'scan_report_field': scan_report_field,
        })

        return context

class ScanReportFieldUpdateView(UpdateView):
    model = ScanReportField
    fields = [
        'is_patient_id',
        'is_date_event',
        'is_ignore',
        'classification_system',
    ]

    def get_success_url(self):
        return "{}?search={}".format(reverse('fields'), self.object.scan_report_table.id)


    
class ScanReportStructuralMappingUpdateView(UpdateView):
    model = ScanReportField
    fields = [
        'mapping'
    ]

    def get_success_url(self):
        return "{}?search={}".format(reverse('fields'), self.object.scan_report_table.id)


class ScanReportListView(ListView):
    model = ScanReport

class ScanReportValueListView(ModelFormSetView):
    model = ScanReportValue
    fields = ['value','frequency','conceptID']
    fields = ['conceptID']
    factory_kwargs = { 'can_delete': False, 'extra': False}
    
    def get_queryset(self):
         qs = super().get_queryset().order_by('scan_report_field__id')
         search_term = self.request.GET.get('search', None)
         if search_term is not None:
             qs = qs.filter(scan_report_field=search_term)
         return qs


    def get_context_data(self, **kwargs):
        # Call the base implementation first to get a context
        context = super().get_context_data(**kwargs)

        if len(self.get_queryset()) > 0:
            #scan_report = self.get_queryset()[0].scan_report_table.scan_report
            #scan_report_table = self.get_queryset()[0].scan_report_table
            scan_report = self.get_queryset()[0].scan_report_field.scan_report_table.scan_report
            scan_report_table = self.get_queryset()[0].scan_report_field.scan_report_table
            scan_report_field = self.get_queryset()[0].scan_report_field
            scan_report_value = self.get_queryset()[0]
        else:
            scan_report = None
            scan_report_table = None
            scan_report_field = None
            scan_report_value = None

        context.update({
            'scan_report': scan_report,
            'scan_report_table': scan_report_table,
            'scan_report_field': scan_report_field,
            'scan_report_value': scan_report_value,
        })

        return context


class AddMappingRuleFormView(FormView):
    form_class = AddMappingRuleForm
    template_name = 'mapping/mappingrule_form.html'

    def form_valid(self, form):

        scan_report_field = ScanReportField.objects.get(
            pk=self.kwargs.get('pk')
        )

        mapping = MappingRule.objects.create(
            omop_field=form.cleaned_data['omop_field'],
            scan_report_field=scan_report_field
        )

        mapping.save()

        return super().form_valid(form)

    def get_success_url(self):
        scan_report_field = ScanReportField.objects.get(
            pk=self.kwargs.get('pk')
        )

        return "{}?search={}".format(reverse('fields'), scan_report_field.scan_report_table.id)


class StructuralMappingDeleteView(DeleteView):
    model = MappingRule

    def get_success_url(self):
        scan_report_field = ScanReportField.objects.get(
            pk=self.kwargs.get('pk')
        )

        return "{}?search={}".format(reverse('fields'), scan_report_field.scan_report_table.id)

    success_url = reverse_lazy('fields')

class StructuralMappingListView(ListView):
    model = MappingRule

    def get_queryset(self):
         qs = super().get_queryset().order_by('scan_report_field__id')
         search_term = self.kwargs.get('pk')
         if search_term is not None:
             qs = qs.filter(scan_report_field=search_term)
         return qs

    def get_context_data(self, **kwargs):
        # Call the base implementation first to get a context
        context = super().get_context_data(**kwargs)

        if len(self.get_queryset()) > 0:
            scan_report = self.get_queryset()[0].scan_report_field.scan_report_table.scan_report
            scan_report_table = self.get_queryset()[0].scan_report_field.scan_report_table
            scan_report_field = self.get_queryset()[0]
        else:
            scan_report = None
            scan_report_table = None
            scan_report_field = None

        context.update({
            'scan_report': scan_report,
            'scan_report_table': scan_report_table,
            'scan_report_field': scan_report_field,
        })

        return context


class StructuralMappingTableListView(ListView):
    model = MappingRule
    template_name = "mapping/mappingrulesscanreport_list.html"

    def get_queryset(self):
        qs = super().get_queryset().order_by('id')
        search_term = self.kwargs.get('pk')
        if search_term is not None:
            qs = qs.filter(scan_report_field__scan_report_table__scan_report__id=search_term)
            return qs



class ScanReportFormView(FormView):

    form_class = ScanReportForm
    template_name = 'mapping/upload_scan_report.html'
    success_url = reverse_lazy('scan-report-list')

    def form_valid(self, form):
        # Create an entry in ScanReport for the uploaded Scan Report
        scan_report = ScanReport.objects.create(
            data_partner=form.cleaned_data['data_partner'],
            dataset=form.cleaned_data['dataset'],
            file=form.cleaned_data['scan_report_file'],
        )
        scan_report.author = self.request.user

        scan_report.save()

        process_scan_report_task.delay(scan_report.id)

        return super().form_valid(form)


class DocumentFormView(FormView):  # When is it best to use FormView?

    form_class = DocumentForm
    template_name = 'mapping/upload_document.html'
    success_url = reverse_lazy('document-list')

    def form_valid(self, form):
        document = Document.objects.create(
            data_partner=form.cleaned_data['data_partner'],
            document_type=form.cleaned_data['document_type'],
            description=form.cleaned_data['description'],

        )
        document.owner = self.request.user

        document.save()
        document_file=DocumentFile.objects.create(
            document_file=form.cleaned_data['document_file'],
            size=20,
            
            document=document
            
        )
        
        document_file.save()
        return super().form_valid(form)

class DocumentListView(ListView):
    model = Document

    def get_queryset(self):
         qs = super().get_queryset().order_by('data_partner')
         return qs
   
    
class FileListView(ListView):
    model = DocumentFile

    def get_queryset(self):
         qs = super().get_queryset().order_by('document_id')
         search_term = self.request.GET.get('search', None)
         if search_term is not None:
             qs = qs.filter(document=search_term)
         return qs
   




class SignUpView(generic.CreateView):
    form_class = UserCreateForm
    success_url = reverse_lazy('login')
    template_name = 'registration/signup.html'


def password_reset_request(request):
    if request.method == "POST":
        password_reset_form = PasswordResetForm(request.POST)
        if password_reset_form.is_valid():
            data = password_reset_form.cleaned_data['email']
            associated_users = User.objects.filter(Q(email=data))
            if associated_users.exists():
                for user in associated_users:
                    subject = "Password Reset Requested"
                    email_template_name = "/registration/password_reset_email.txt"
                    c = {
                        "email": user.email,
                        'domain': '0.0.0.0:8000',
                        'site_name': 'Website',
                        "uid": urlsafe_base64_encode(force_bytes(user.pk)),
                        "user": user,
                        'token': default_token_generator.make_token(user),
                        'protocol': 'http',
                    }
                    email = render_to_string(email_template_name, c)
                    try:
                        send_mail(subject, email, 'admin@example.com',
                                  [user.email], fail_silently=False)
                    except BadHeaderError:
                        return HttpResponse('Invalid header found.')
                    return redirect("/password_reset_done/")
    password_reset_form = PasswordResetForm()
    return render(request=request,
                  template_name="/registration/password_reset.html",
                  context={"password_reset_form": password_reset_form})


def load_omop_fields(request):
    omop_table_id = request.GET.get('omop_table')
    omop_fields = OmopField.objects.filter(table_id=omop_table_id).order_by('field')
    return render(request, 'mapping/omop_table_dropdown_list_options.html', {'omop_fields': omop_fields})<|MERGE_RESOLUTION|>--- conflicted
+++ resolved
@@ -15,19 +15,13 @@
 from django.views.generic import ListView
 from django.views.generic.edit import FormView, UpdateView, DeleteView, CreateView
 
-<<<<<<< HEAD
+
 from extra_views import ModelFormSetView
 
-from .forms import ScanReportForm, UserCreateForm, AddMappingRuleForm
-
-from .models import ScanReport, ScanReportValue, ScanReportField, \
-    ScanReportTable, MappingRule, OmopTable, OmopField
-
-=======
 from .forms import ScanReportForm, UserCreateForm, AddMappingRuleForm,DocumentForm
 from .models import ScanReport, ScanReportValue, ScanReportField, \
-    ScanReportTable, MappingRule, OmopTable, OmopField,DocumentFile,Document
->>>>>>> e61db113
+    ScanReportTable, MappingRule, OmopTable, OmopField, DocumentFile, Document
+
 from .tasks import process_scan_report_task
 
 
