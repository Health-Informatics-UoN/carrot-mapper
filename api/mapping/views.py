import ast
import json
import os
import time
from io import StringIO
import base64
from azure.storage.queue import QueueClient
from rest_framework import status, viewsets
from rest_framework.response import Response
from .serializers import (
    ScanReportSerializer,
    ScanReportTableSerializer,
    ScanReportFieldSerializer,
    ScanReportValueSerializer,    
    ScanReportConceptSerializer,
    MappingSerializer,
    ClassificationSystemSerializer,
    DataDictionarySerializer,
    DocumentSerializer,
    DocumentFileSerializer,
    DataPartnerSerializer,
    OmopTableSerializer,
    OmopFieldSerializer,
    StructuralMappingRuleSerializer,
    SourceSerializer,
    DocumentTypeSerializer,    
)
from .serializers import (
    ConceptSerializer,
    VocabularySerializer,
    ConceptRelationshipSerializer,
    ConceptAncestorSerializer,
    ConceptClassSerializer,
    ConceptSynonymSerializer,
    DomainSerializer,
    DrugStrengthSerializer,
)
from django_filters.rest_framework import DjangoFilterBackend
from data.models import (
    Concept,
    Vocabulary,
    ConceptRelationship,
    ConceptAncestor,
    ConceptClass,
    ConceptSynonym,
    Domain,
    DrugStrength,
)


import pandas as pd
import requests
from data.models import Concept
from django.contrib import messages
from django.contrib.auth.decorators import login_required
from django.contrib.auth.forms import PasswordChangeForm, PasswordResetForm
from django.contrib.auth.models import User
from django.contrib.auth.tokens import default_token_generator
from django.contrib.auth.views import PasswordChangeDoneView
from django.contrib.contenttypes.models import ContentType
from django.core.mail import BadHeaderError, send_mail
from django.core.serializers.json import DjangoJSONEncoder
from django.db.models import CharField
from django.db.models import Value as V
from django.db.models.functions import Concat
from django.db.models.query_utils import Q
from django.http import HttpResponse
from django.shortcuts import redirect, render
from django.template.loader import render_to_string
from django.urls import reverse, reverse_lazy
from django.utils.decorators import method_decorator
from django.utils.encoding import force_bytes
from django.utils.http import urlsafe_base64_encode
from django.views import generic
from django.views.decorators.csrf import csrf_protect
from django.views.decorators.debug import sensitive_post_parameters
from django.views.generic import DetailView, ListView
from django.views.generic.edit import FormView, UpdateView

from .forms import (
    DictionarySelectForm,
    DocumentFileForm,
    DocumentForm,
    NLPForm,
    ScanReportAssertionForm,
    ScanReportFieldConceptForm,
    ScanReportForm,
    UserCreateForm, ScanReportValueConceptForm,
    ScanReportFieldForm,
)
from .models import (
    DataDictionary,
    DataPartner,
    Document,
    DocumentFile,
    DocumentType,
    NLPModel,
    OmopTable,
    OmopField,
    OmopTable,
    ScanReport,
    ScanReportAssertion,
    ScanReportField,
    ScanReportTable,
    ScanReportValue,
    StructuralMappingRule, ScanReportConcept,
    Mapping,
    ClassificationSystem,
    Source,
)

from .services import process_scan_report
from .services_nlp import start_nlp_field_level
from .services import (
    process_scan_report,
    find_standard_concept
)
from .services_rules import (
    save_mapping_rules,
    save_multiple_mapping_rules,
    remove_mapping_rules,
    find_existing_scan_report_concepts,
    download_mapping_rules,
    view_mapping_rules,
    find_date_event,
    find_person_id
)
from .tasks import process_scan_report_task
from .services_datadictionary import merge_external_dictionary

class ConceptViewSet(viewsets.ReadOnlyModelViewSet):
    queryset=Concept.objects.all()
    serializer_class=ConceptSerializer

class ConceptFilterViewSet(viewsets.ReadOnlyModelViewSet):
    queryset=Concept.objects.all()
    serializer_class=ConceptSerializer    
    filter_backends=[DjangoFilterBackend]
    filterset_fields=['concept_id', 'concept_code', 'vocabulary_id']        

class VocabularyViewSet(viewsets.ReadOnlyModelViewSet):
    queryset=Vocabulary.objects.all()
    serializer_class=VocabularySerializer

class ConceptRelationshipViewSet(viewsets.ReadOnlyModelViewSet):
    queryset=ConceptRelationship.objects.all()
    serializer_class=ConceptRelationshipSerializer
    filter_backends=[DjangoFilterBackend]
    filterset_fields=['concept_id_1', 'concept_id_2', 'relationship_id']

class ConceptRelationshipFilterViewSet(viewsets.ReadOnlyModelViewSet):
    queryset=ConceptRelationship.objects.all()
    serializer_class=ConceptRelationshipSerializer    
    filter_backends=[DjangoFilterBackend]
    filterset_fields=['concept_id_1', 'concept_id_2', 'relationship_id']  

class ConceptAncestorViewSet(viewsets.ReadOnlyModelViewSet):
    queryset=ConceptAncestor.objects.all()
    serializer_class=ConceptAncestorSerializer
    filter_backends=[DjangoFilterBackend]
    filterset_fields=['ancestor_concept_id', 'descendant_concept_id']

class ConceptClassViewSet(viewsets.ReadOnlyModelViewSet):
    queryset=ConceptClass.objects.all()
    serializer_class=ConceptClassSerializer

class ConceptSynonymViewSet(viewsets.ReadOnlyModelViewSet):
    queryset=ConceptSynonym.objects.all()
    serializer_class=ConceptSynonymSerializer

class DomainViewSet(viewsets.ReadOnlyModelViewSet):
    queryset=Domain.objects.all()
    serializer_class=DomainSerializer

class DrugStrengthViewSet(viewsets.ReadOnlyModelViewSet):
    queryset=DrugStrength.objects.all()
    serializer_class=DrugStrengthSerializer
    filter_backends=[DjangoFilterBackend]
    filterset_fields=['drug_concept_id', 'ingredient_concept_id']    

class ScanReportViewSet(viewsets.ModelViewSet):
    queryset=ScanReport.objects.all()
    serializer_class=ScanReportSerializer
    
    def create(self, request, *args, **kwargs):
        serializer = self.get_serializer(data=request.data, many=isinstance(request.data,list))
        serializer.is_valid(raise_exception=True)
        self.perform_create(serializer)
        headers = self.get_success_headers(serializer.data)
        return Response(serializer.data, status=status.HTTP_201_CREATED, headers=headers)

class ScanReportTableViewSet(viewsets.ModelViewSet):
    queryset=ScanReportTable.objects.all()
    serializer_class=ScanReportTableSerializer
    
    def create(self, request, *args, **kwargs):
        serializer = self.get_serializer(data=request.data, many=isinstance(request.data,list))
        serializer.is_valid(raise_exception=True)
        self.perform_create(serializer)
        headers = self.get_success_headers(serializer.data)
        return Response(serializer.data, status=status.HTTP_201_CREATED, headers=headers)

class ScanReportTableFilterViewSet(viewsets.ModelViewSet):
    queryset=ScanReportTable.objects.all()
    serializer_class=ScanReportTableSerializer
    filter_backends=[DjangoFilterBackend]
    filterset_fields=['scan_report', 'name']
        
class ScanReportFieldViewSet(viewsets.ModelViewSet):
    queryset=ScanReportField.objects.all()
    serializer_class=ScanReportFieldSerializer
    
    def create(self, request, *args, **kwargs):
        serializer = self.get_serializer(data=request.data, many=isinstance(request.data,list))
        serializer.is_valid(raise_exception=True)
        self.perform_create(serializer)
        headers = self.get_success_headers(serializer.data)
        return Response(serializer.data, status=status.HTTP_201_CREATED, headers=headers)

class ScanReportFieldFilterViewSet(viewsets.ModelViewSet):
    queryset=ScanReportField.objects.all()
    serializer_class=ScanReportFieldSerializer  
    filter_backends=[DjangoFilterBackend]
    filterset_fields=['scan_report_table', 'name']

class ScanReportConceptViewSet(viewsets.ModelViewSet):
    queryset=ScanReportConcept.objects.all()
    serializer_class=ScanReportConceptSerializer
    
    def create(self, request, *args, **kwargs):
        serializer = self.get_serializer(data=request.data, many=isinstance(request.data,list))
        serializer.is_valid(raise_exception=True)
        self.perform_create(serializer)
        headers = self.get_success_headers(serializer.data)
        return Response(serializer.data, status=status.HTTP_201_CREATED, headers=headers)

class ScanReportConceptFilterViewSet(viewsets.ModelViewSet):
    queryset=ScanReportConcept.objects.all()
    serializer_class=ScanReportConceptSerializer  
    filter_backends=[DjangoFilterBackend]
    filterset_fields=['concept__concept_id','object_id']
    
class MappingViewSet(viewsets.ModelViewSet):
    queryset=Mapping.objects.all()
    serializer_class=MappingSerializer

class ClassificationSystemViewSet(viewsets.ModelViewSet):
    queryset=ClassificationSystem.objects.all()
    serializer_class=ClassificationSystemSerializer

class DataDictionaryViewSet(viewsets.ModelViewSet):
    queryset=DataDictionary.objects.all()
    serializer_class=DataDictionarySerializer

class DocumentViewSet(viewsets.ModelViewSet):
    queryset=Document.objects.all()
    serializer_class=DocumentSerializer

class DocumentFileViewSet(viewsets.ModelViewSet):
    queryset=DocumentFile.objects.all()
    serializer_class=DocumentFileSerializer

class DataPartnerViewSet(viewsets.ModelViewSet):
    queryset=DataPartner.objects.all()
    serializer_class=DataPartnerSerializer
    
    def create(self, request, *args, **kwargs):
        serializer = self.get_serializer(data=request.data, many=isinstance(request.data,list))
        serializer.is_valid(raise_exception=True)
        self.perform_create(serializer)
        headers = self.get_success_headers(serializer.data)
        return Response(serializer.data, status=status.HTTP_201_CREATED, headers=headers)

class DataPartnerFilterViewSet(viewsets.ModelViewSet):
    queryset=DataPartner.objects.all()
    serializer_class=DataPartnerSerializer    
    filter_backends=[DjangoFilterBackend]
    filterset_fields=['name']    
        
class OmopTableViewSet(viewsets.ModelViewSet):
    queryset=OmopTable.objects.all()
    serializer_class=OmopTableSerializer

class OmopFieldViewSet(viewsets.ModelViewSet):
    queryset=OmopField.objects.all()
    serializer_class=OmopFieldSerializer

class StructuralMappingRuleViewSet(viewsets.ModelViewSet):
    queryset=StructuralMappingRule.objects.all()
    serializer_class=StructuralMappingRuleSerializer

class SourceViewSet(viewsets.ModelViewSet):
    queryset=Source.objects.all()
    serializer_class=SourceSerializer
    
class DocumentTypeViewSet(viewsets.ModelViewSet):
    queryset=DocumentType.objects.all()
    serializer_class=DocumentTypeSerializer

class ScanReportValueViewSet(viewsets.ModelViewSet):
    queryset=ScanReportValue.objects.all()
    serializer_class=ScanReportValueSerializer  
    
    def create(self, request, *args, **kwargs):
        serializer = self.get_serializer(data=request.data, many=isinstance(request.data,list))
        serializer.is_valid(raise_exception=True)
        self.perform_create(serializer)
        headers = self.get_success_headers(serializer.data)
        return Response(serializer.data, status=status.HTTP_201_CREATED, headers=headers)

class ScanReportValueFilterViewSet(viewsets.ModelViewSet):
    queryset=ScanReportValue.objects.all()
    serializer_class=ScanReportValueSerializer
    filter_backends=[DjangoFilterBackend]
    filterset_fields=['scan_report_field', 'value']    
    
@login_required
def home(request):
    return render(request, "mapping/home.html", {})

@method_decorator(login_required, name="dispatch")
class ScanReportTableListView(ListView):
    model = ScanReportTable

    def get_queryset(self):
        qs = super().get_queryset()
        search_term = self.request.GET.get("search", None)
        if search_term is not None and search_term != "":
            qs = qs.filter(scan_report__id=search_term).order_by("name")

        return qs

    def get_context_data(self, **kwargs):
        # Call the base implementation first to get a context
        context = super().get_context_data(**kwargs)

        if len(self.get_queryset()) > 0:
            scan_report = self.get_queryset()[0].scan_report
            scan_report_table = self.get_queryset()[0]
        else:
            scan_report = None
            scan_report_table = None

        context.update(
            {
                "scan_report": scan_report,
                "scan_report_table": scan_report_table,
            }
        )

        return context

@method_decorator(login_required, name="dispatch")
class ScanReportTableUpdateView(UpdateView):
    model = ScanReportTable
    fields = [
        "person_id",
        "date_event"
    ]

    def get_context_data(self, **kwargs):
        context = super().get_context_data(**kwargs)
        #filter so the objects can only be associated to the current scanreport table
        scan_report_table = context['scanreporttable']
        qs = ScanReportField\
            .objects\
            .filter(scan_report_table=scan_report_table)\
            .order_by("name")

        for key in context['form'].fields.keys():
            context['form'].fields[key].queryset = qs

            def label_from_instance(obj):
                return obj.name
            
            context['form'].fields[key].label_from_instance = label_from_instance
        return context
    
    def get_success_url(self):
        return "{}?search={}".format(
            reverse("tables"), self.object.scan_report.id
        )

@method_decorator(login_required, name="dispatch")
class ScanReportFieldListView(ListView):
    model = ScanReportField
    fields = ["concept_id"]
    template_name="mapping/scanreportfield_list.html"
    factory_kwargs = {"can_delete": False, "extra": False}

    def get_queryset(self):
        qs = super().get_queryset().order_by("id")
        search_term = self.request.GET.get("search", None)
        if search_term is not None:
            qs = qs.filter(scan_report_table__id=search_term)
        return qs

    def get_context_data(self, **kwargs):
        # Call the base implementation first to get a context
        context = super().get_context_data(**kwargs)
    
        if len(self.get_queryset()) > 0:
            scan_report = self.get_queryset()[0].scan_report_table.scan_report
            scan_report_table = self.get_queryset()[0].scan_report_table
            scan_report_field = self.get_queryset()[0]
        else:
            scan_report = None
            scan_report_table = None
            scan_report_field = None

        context.update(
            {
                "scan_report": scan_report,
                "scan_report_table": scan_report_table,
                "scan_report_field": scan_report_field,
            }
        )

        return context


@method_decorator(login_required, name="dispatch")
class ScanReportFieldUpdateView(UpdateView):
    model = ScanReportField
    form_class=ScanReportFieldForm
    template_name="mapping/scanreportfield_form.html"

    def get_success_url(self):
        return "{}?search={}".format(
            reverse("fields"), self.object.scan_report_table.id
        )


@method_decorator(login_required, name="dispatch")
class ScanReportStructuralMappingUpdateView(UpdateView):
    model = ScanReportField
    fields = ["mapping"]\

    def get_success_url(self):
        return "{}?search={}".format(
            reverse("fields"), self.object.scan_report_table.id
        )


@method_decorator(login_required, name="dispatch")
class ScanReportListView(ListView):
    model = ScanReport
    #order the scanreports now so the latest is first in the table
    ordering = ['-created_at']

    #handle and post methods
    #so far just handle a post when a button to click to hide/show a report
    def post(self, request, *args, **kwargs):
        #obtain the scanreport id from the buttont that is clicked
        _id = request.POST.get("scanreport_id")
        if _id is not None:
            #obtain the scan report based on this id
            report = ScanReport.objects.get(pk=_id)
            #switch hidden True -> False, or False -> True, if clicked
            report.hidden = not report.hidden
            #update the model
            report.save()
        #return to the same page        
        return redirect(request.META['HTTP_REFERER'])


    def get_context_data(self, **kwargs):
        # Call the base implementation first to get a context
        context = super().get_context_data(**kwargs)

        #add the current user to the context
        #this is needed so the hide/show buttons can be only turned on
        #by whoever created the report
        context['current_user'] = self.request.user
        context['filterset'] = self.filterset
        
        return context
        
    
    def get_queryset(self):
        search_term = self.request.GET.get("filter", None)
        qs = super().get_queryset()
        if search_term == "archived":
            qs = qs.filter(hidden=True)
            self.filterset="Archived"
        else:
            qs = qs.filter(hidden=False)
            self.filterset="Active"
        return qs


@method_decorator(login_required, name="dispatch")
class ScanReportValueListView(ListView):
    model = ScanReportValue
    template_name = "mapping/scanreportvalue_list.html"
    fields = ["conceptID"]
    factory_kwargs = {"can_delete": False, "extra": False}

    def get_queryset(self):
        search_term = self.request.GET.get("search", None)

        if search_term is not None:
            # qs = ScanReportValue.objects.select_related('concepts').filter(scan_report_field=search_term)
            qs = ScanReportValue.objects.filter(scan_report_field=search_term).order_by('value')
        else:
            qs = ScanReportValue.objects.all()

        return qs

    def get_context_data(self, **kwargs):
        # Call the base implementation first to get a context
        context = super().get_context_data(**kwargs)

        if len(self.get_queryset()) > 0:
            # scan_report = self.get_queryset()[0].scan_report_table.scan_report
            # scan_report_table = self.get_queryset()[0].scan_report_table
            scan_report = self.get_queryset()[
                0
            ].scan_report_field.scan_report_table.scan_report
            scan_report_table = self.get_queryset()[
                0
            ].scan_report_field.scan_report_table
            scan_report_field = self.get_queryset()[0].scan_report_field
            scan_report_value = self.get_queryset()[0]
        else:
            scan_report = None
            scan_report_table = None
            scan_report_field = None
            scan_report_value = None

        context.update(
            {
                "scan_report": scan_report,
                "scan_report_table": scan_report_table,
                "scan_report_field": scan_report_field,
                "scan_report_value": scan_report_value,
            }
        )

        return context


@method_decorator(login_required, name="dispatch")
class StructuralMappingTableListView(ListView):
    model = StructuralMappingRule
    template_name = "mapping/mappingrulesscanreport_list.html"

    def post(self, request, *args, **kwargs):
        if request.POST.get("download_rules") is not None:
            qs = self.get_queryset()
            return download_mapping_rules(request,qs)
        elif request.POST.get("refresh_rules") is not None:
            #remove all existing rules first
            remove_mapping_rules(request,self.kwargs.get("pk"))
            # get all associated ScanReportConcepts for this given ScanReport
            ## this method could be taking too long to execute
            all_associated_concepts = find_existing_scan_report_concepts(request,self.kwargs.get("pk"))
            #save all of them
            save_multiple_mapping_rules(request,all_associated_concepts)
            nconcepts = len(all_associated_concepts)
            messages.success(request,
                             f'Found and added rules for {nconcepts} existing concepts')
            return redirect(request.path)

        elif request.POST.get("get_svg") is not None:
            qs = self.get_queryset()
            return view_mapping_rules(request,qs)
        else:
            messages.error(request,"not working right now!")                
            return redirect(request.path)
    
    def get_queryset(self):

        qs = super().get_queryset()
        search_term = self.kwargs.get("pk")

        if search_term is not None:
            qs = qs.filter(scan_report__id=search_term).order_by(
                "concept",
                "omop_field__table",
                "omop_field__field",
                "source_table__name",
                "source_field__name",
            )

        return qs

    def get_context_data(self, **kwargs):
        # Call the base implementation first to get a context
        context = super().get_context_data(**kwargs)
        
        pk = self.kwargs.get("pk")
        scan_report = ScanReport.objects.get(pk=pk)
        
        context.update(
            {
                "scan_report": scan_report,
            }
        )
        return context

    

@method_decorator(login_required, name="dispatch")
class ScanReportFormView(FormView):
    form_class = ScanReportForm
    template_name = "mapping/upload_scan_report.html"
    success_url = reverse_lazy("scan-report-list")

    def form_valid(self, form):
        # Create an entry in ScanReport for the uploaded Scan Report
        scan_report = ScanReport.objects.create(
            data_partner=form.cleaned_data["data_partner"],
            dataset=form.cleaned_data["dataset"],
            file=form.cleaned_data["scan_report_file"],
        )
        
        scan_report.author = self.request.user
        scan_report.save()
        
        azure_dict={
            "scan_report_id":scan_report.id,
            "blob_name":str(scan_report.file)
        }
        
        queue_message=json.dumps(azure_dict)
        message_bytes = queue_message.encode('ascii')
        base64_bytes = base64.b64encode(message_bytes)
        base64_message = base64_bytes.decode('ascii')
        
        queue = QueueClient.from_connection_string(
            conn_str=os.environ.get("STORAGE_CONN_STRING"),
            queue_name="scanreports"
        )
        queue.send_message(base64_message)
        
        # process_scan_report_task.delay(scan_report.id)

        return super().form_valid(form)


@method_decorator(login_required, name="dispatch")
class ScanReportAssertionView(ListView):
    model = ScanReportAssertion

    def get_context_data(self, **kwargs):
        context = super().get_context_data(**kwargs)

        x = ScanReport.objects.get(pk=self.kwargs.get("pk"))
        context.update(
            {
                "scan_report": x,
            }
        )
        return context

    def get_queryset(self):
        qs = super().get_queryset()

        qs = qs.filter(scan_report=self.kwargs["pk"])
        return qs


@method_decorator(login_required, name="dispatch")
class ScanReportAssertionFormView(FormView):
    model = ScanReportAssertion
    form_class = ScanReportAssertionForm
    template_name = "mapping/scanreportassertion_form.html"

    def form_valid(self, form):
        scan_report = ScanReport.objects.get(pk=self.kwargs.get("pk"))

        assertion = ScanReportAssertion.objects.create(
            negative_assertion=form.cleaned_data["negative_assertion"],
            scan_report=scan_report,
        )
        assertion.save()

        return super().form_valid(form)

    def get_success_url(self, **kwargs):
        return reverse("scan-report-assertion", kwargs={"pk": self.kwargs["pk"]})


@method_decorator(login_required, name="dispatch")
class ScanReportAssertionsUpdateView(UpdateView):
    model = ScanReportAssertion
    fields = [
        "negative_assertion",
    ]

    def get_success_url(self, **kwargs):
        return reverse(
            "scan-report-assertion", kwargs={"pk": self.object.scan_report.id}
        )


@method_decorator(login_required, name="dispatch")
class DocumentFormView(FormView):
    form_class = DocumentForm
    template_name = "mapping/upload_document.html"
    success_url = reverse_lazy("document-list")

    def form_valid(self, form):
        document = Document.objects.create(
            data_partner=form.cleaned_data["data_partner"],
            document_type=form.cleaned_data["document_type"],
            description=form.cleaned_data["description"],
        )
        document.owner = self.request.user

        document.save()
        document_file = DocumentFile.objects.create(
            document_file=form.cleaned_data["document_file"], size=20, document=document
        )
        document_file.save()

        # This code will be required later to import a data dictionary into the DataDictionary model
        # filepath = document_file.document_file.path
        # import_data_dictionary_task.delay(filepath)

        return super().form_valid(form)


@method_decorator(login_required, name="dispatch")
class DocumentListView(ListView):
    model = Document

    def get_queryset(self):
        qs = super().get_queryset().order_by("data_partner")
        return qs


@method_decorator(login_required, name="dispatch")
class DocumentFileListView(ListView):
    model = DocumentFile

    def get_queryset(self):
        qs = super().get_queryset().order_by('-status','-created_at')
        search_term = self.kwargs.get("pk")
        if search_term is not None:
            qs = qs.filter(document__id=search_term)

        return qs
    def get_context_data(self, **kwargs):
        context = super().get_context_data(**kwargs)

        x = Document.objects.get(pk=self.kwargs.get("pk"))
        context.update(
            {
                "document": x,
            }
        )
        return context


@method_decorator(login_required, name="dispatch")
class DocumentFileFormView(FormView):
    model = DocumentFile
    form_class = DocumentFileForm
    template_name = "mapping/upload_document_file.html"
    # success_url=reverse_lazy('document-list')

    def form_valid(self, form):
        document=Document.objects.get(pk=self.kwargs.get("pk"))
        document_file = DocumentFile.objects.create(
            document_file=form.cleaned_data["document_file"],
            size=20,
            document=document,
            
        )

        document_file.save()

        return super().form_valid(form)

    def get_success_url(self, **kwargs):
        self.object = self.kwargs.get("pk")
        return reverse("file-list", kwargs={"pk": self.object})
    def get_context_data(self, **kwargs):
        context = super().get_context_data(**kwargs)

        x = Document.objects.get(pk=self.kwargs.get("pk"))
        context.update(
            {
                "document": x,
            }
        )
        return context


@method_decorator(login_required, name="dispatch")
class DataDictionaryListView(ListView):
    model = DataDictionary
    ordering = ["-source_value"]

    def get_queryset(self):
        qs = super().get_queryset()

        # Create a concat field for NLP to work from
        # V is imported from models, used to comma separate other fields
        qs = qs.annotate(
            nlp_string=Concat(
                "source_value__scan_report_field__name",
                V(", "),
                "source_value__value",
                V(", "),
                "dictionary_field_description",
                V(", "),
                "dictionary_value_description",
                output_field=CharField(),
            )
        )

        search_term = self.request.GET.get("search", None)
        if search_term is not None:

            assertions = ScanReportAssertion.objects.filter(scan_report__id=search_term)
            neg_assertions = assertions.values_list("negative_assertion")

            # Grabs ScanReportFields where pass_from_source=True, makes list distinct
            qs_1 = (
                qs.filter(
                    source_value__scan_report_field__scan_report_table__scan_report__id=search_term
                )
                .filter(source_value__scan_report_field__pass_from_source=True)
                .filter(source_value__scan_report_field__is_patient_id=False)
                .filter(source_value__scan_report_field__is_date_event=False)
                .filter(source_value__scan_report_field__is_ignore=False)
                .exclude(source_value__value="List truncated...")
                .distinct("source_value__scan_report_field")
                .order_by("source_value__scan_report_field")
            )

            # Grabs everything but removes all where pass_from_source=False
            # Filters out negative assertions and 'List truncated...'
            qs_2 = (
                qs.filter(
                    source_value__scan_report_field__scan_report_table__scan_report__id=search_term
                )
                .filter(source_value__scan_report_field__pass_from_source=False)
                .filter(source_value__scan_report_field__is_patient_id=False)
                .filter(source_value__scan_report_field__is_date_event=False)
                .filter(source_value__scan_report_field__is_ignore=False)
                .exclude(source_value__value="List truncated...")
                .exclude(source_value__value__in=neg_assertions)
            )

            # Stick qs_1 and qs_2 together
            qs_total = qs_1.union(qs_2)

            # Create object to convert to JSON
            for_json = qs_total.values(
                "id",
                "source_value__value",
                "source_value__scan_report_field__name",
                "nlp_string",
            )

            serialized_q = json.dumps(list(for_json), cls=DjangoJSONEncoder, indent=6)

            # with open("/data/data.json", "w") as json_file:
            #    json.dump(list(for_json), json_file, cls=DjangoJSONEncoder, indent=6)

        return qs_total

    def get_context_data(self, **kwargs):

        # Call the base implementation first to get a context
        context = super().get_context_data(**kwargs)

        if len(self.get_queryset()) > 0:
            scan_report = self.get_queryset()[
                0
            ].source_value.scan_report_field.scan_report_table.scan_report
        else:
            scan_report = None

        context.update(
            {
                "scan_report": scan_report,
            }
        )

        return context


@method_decorator(login_required, name="dispatch")
class DataDictionaryUpdateView(UpdateView):
    model = DataDictionary
    fields = [
        "dictionary_table",
        "dictionary_field",
        "dictionary_field_description",
        "dictionary_value",
        "dictionary_value_description",
        "definition_fixed",
    ]

    def get_success_url(self):
        return "{}?search={}".format(
            reverse("data-dictionary"),
            self.object.source_value.scan_report_field.scan_report_table.scan_report.id,
        )


@method_decorator(login_required, name="dispatch")
class DictionarySelectFormView(FormView):

    form_class = DictionarySelectForm
    template_name = "mapping/mergedictionary.html"
    success_url = reverse_lazy("data-dictionary")

    def form_valid(self, form):

        # Adapt logic in services.py to merge data dictionary file into DataDictionary model
        return super().form_valid(form)


@method_decorator(login_required, name="dispatch")
class DocumentFileStatusUpdateView(UpdateView):
    model = DocumentFile
    # success_url=reverse_lazy('file-list')
    fields = ["status"]

    def get_success_url(self, **kwargs):
        return reverse("file-list", kwargs={"pk": self.object.document_id})


class SignUpView(generic.CreateView):
    form_class = UserCreateForm
    success_url = reverse_lazy("login")
    template_name = "registration/signup.html"


@method_decorator(login_required, name="dispatch")
class CCPasswordChangeView(FormView):
    form_class = PasswordChangeForm
    success_url = reverse_lazy("password_change_done")
    template_name = "registration/password_change_form.html"

    @method_decorator(sensitive_post_parameters())
    @method_decorator(csrf_protect)
    def dispatch(self, *args, **kwargs):
        return super().dispatch(*args, **kwargs)

    def get_form_kwargs(self):
        kwargs = super().get_form_kwargs()
        kwargs["user"] = self.request.user
        return kwargs

    def form_valid(self, form):
        form.save()
        return super().form_valid(form)


@method_decorator(login_required, name="dispatch")
class CCPasswordChangeDoneView(PasswordChangeDoneView):
    template_name = "registration/password_change_done.html"

    def dispatch(self, *args, **kwargs):
        return super().dispatch(*args, **kwargs)


def password_reset_request(request):
    if request.method == "POST":
        password_reset_form = PasswordResetForm(request.POST)
        if password_reset_form.is_valid():
            data = password_reset_form.cleaned_data["email"]
            associated_users = User.objects.filter(Q(email=data))
            if associated_users.exists():
                for user in associated_users:
                    subject = "Password Reset Requested"
                    email_template_name = "/registration/password_reset_email.txt"
                    c = {
                        "email": user.email,
                        "domain": "0.0.0.0:8000",
                        "site_name": "Website",
                        "uid": urlsafe_base64_encode(force_bytes(user.pk)),
                        "user": user,
                        "token": default_token_generator.make_token(user),
                        "protocol": "http",
                    }
                    email = render_to_string(email_template_name, c)
                    try:
                        send_mail(
                            subject,
                            email,
                            "admin@example.com",
                            [user.email],
                            fail_silently=False,
                        )
                    except BadHeaderError:
                        return HttpResponse("Invalid header found.")
                    return redirect("/password_reset_done/")
    password_reset_form = PasswordResetForm()
    return render(
        request=request,
        template_name="/registration/password_reset.html",
        context={"password_reset_form": password_reset_form},
    )


def load_omop_fields(request):
    omop_table_id = request.GET.get("omop_table")
    omop_fields = OmopField.objects.filter(table_id=omop_table_id).order_by("field")
    return render(
        request,
        "mapping/omop_table_dropdown_list_options.html",
        {"omop_fields": omop_fields},
    )

def merge_dictionary(request):

    # Grab the scan report ID
    search_term = request.GET.get("search", None)
    
    # This function is called from services_datadictionary.py
    merge_external_dictionary(request,scan_report_pk=search_term)

    return render(request, "mapping/mergedictionary.html")


# Run NLP at the field level
def run_nlp_field_level(request):

    search_term = request.GET.get("search", None)
    field = ScanReportField.objects.get(pk=search_term)
    start_nlp_field_level(search_term=search_term)
    
    return redirect("/values/?search={}".format(field.id))


# Run NLP for all fields/values within a table
def run_nlp_table_level(request):

    search_term = request.GET.get("search", None)
    table = ScanReportTable.objects.get(pk=search_term)
    fields = ScanReportField.objects.filter(scan_report_table=search_term)
    
    for item in fields:
        start_nlp_field_level(search_term=item.id)

    
    return redirect("/tables/?search={}".format(table.id))
    



def validate_standard_concept(request,source_concept):

    #if it's a standard concept -- pass
    if source_concept.standard_concept == 'S':
        messages.success(request, "Concept {} - {} added successfully.".format(
            source_concept.concept_id,
            source_concept.concept_name)
        )
        return True
    else:
        #otherwse
        #return an error if it's Non-Standard
        #dont allow the ScanReportConcept to be created
        messages.error(request,
                       "Concept {} ({}) is Non-Standard".format(
                           source_concept.concept_id,
                           source_concept.concept_name)
        )
<<<<<<< HEAD

=======
>>>>>>> 78ddcfc6
        concept = find_standard_concept(source_concept)
        if concept == None:
            messages.error(request,
                           "No associated Standard Concept could be found for this!")
        else:
            messages.error(request,
                           "You could try {} ({}) ?".format(
                               concept.concept_id,
                               concept.concept_name)
            )
            
        return False
    
def pass_content_object_validation(request,scan_report_table):
    if find_person_id(scan_report_table) == None:
        messages.error(request,
                       f"you have not set a person_id on this table {scan_report_table.name}."
                       "Please go set this at the table level before trying to add a concept")
        return False
    if find_date_event(scan_report_table) == None:
        messages.error(request,
                       f"you have not set a date_event on this table {scan_report_table.name}."
                       "Please go set this at the table level before trying to add a concept")
        return False

    return True
    
def save_scan_report_value_concept(request):
    if request.method == "POST":
        form = ScanReportValueConceptForm(request.POST)
        if form.is_valid():

            scan_report_value = ScanReportValue.objects.get(
                pk=form.cleaned_data['scan_report_value_id']
            )

            if not pass_content_object_validation(request,scan_report_value.scan_report_field.scan_report_table):
                return redirect("/values/?search={}".format(scan_report_value.scan_report_field.id))
            
            try:
                concept = Concept.objects.get(
                    concept_id=form.cleaned_data['concept_id']
                )
            except Concept.DoesNotExist:
                messages.error(request,
                                 "Concept id {} does not exist in our database.".format(form.cleaned_data['concept_id']))
                return redirect("/values/?search={}".format(scan_report_value.scan_report_field.id))


            #perform a standard check on the concept 
            pass_standard_concept_check = validate_standard_concept(request,concept)
            if pass_standard_concept_check:
                scan_report_concept = ScanReportConcept.objects.create(
                    concept=concept,
                    content_object=scan_report_value,
                )

                save_mapping_rules(request,scan_report_concept)

                
            return redirect("/values/?search={}".format(scan_report_value.scan_report_field.id))


def delete_scan_report_value_concept(request):
    scan_report_field_id = request.GET.get('scan_report_field_id')
    scan_report_concept_id = request.GET.get('scan_report_concept_id')

    scan_report_concept = ScanReportConcept.objects.get(pk=scan_report_concept_id)

    #scan_report_concept.structuralmappingrule.delete()
                
    concept_id = scan_report_concept.concept.concept_id
    concept_name = scan_report_concept.concept.concept_name

    scan_report_concept.delete()
    
    messages.success(request, "Concept {} - {} removed successfully.".format(concept_id, concept_name))

    return redirect("/values/?search={}".format(scan_report_field_id))


def save_scan_report_field_concept(request):
    if request.method == "POST":
        form = ScanReportFieldConceptForm(request.POST)
        if form.is_valid():
            
            scan_report_field = ScanReportField.objects.get(
                pk=form.cleaned_data['scan_report_field_id']
            )

            if not pass_content_object_validation(request,scan_report_field.scan_report_table):
                return redirect("/fields/?search={}".format(scan_report_field.scan_report_table.id))

            
            try:
                concept = Concept.objects.get(
                    concept_id=form.cleaned_data['concept_id']
                )
            except Concept.DoesNotExist:
                messages.error(request,
                                 "Concept id {} does not exist in our database.".format(form.cleaned_data['concept_id']))
                return redirect("/fields/?search={}".format(scan_report_field.scan_report_table.id))

            #perform a standard check on the concept 
            pass_standard_concept_check = validate_standard_concept(request,concept)
            if pass_standard_concept_check:
                scan_report_concept = ScanReportConcept.objects.create(
                    concept=concept,
                    content_object=scan_report_field,
                )
                
                save_mapping_rules(request,scan_report_concept)

            return redirect("/fields/?search={}".format(scan_report_field.scan_report_table.id))


def delete_scan_report_field_concept(request):
    
    scan_report_table_id=request.GET.get('scan_report_table_id')
    scan_report_concept_id = request.GET.get('scan_report_concept_id')

    scan_report_concept = ScanReportConcept.objects.get(pk=scan_report_concept_id)

    concept_id = scan_report_concept.concept.concept_id
    concept_name = scan_report_concept.concept.concept_name

    scan_report_concept.delete()

    messages.success(request, "Concept {} - {} removed successfully.".format(concept_id, concept_name))

    return redirect("/fields/?search={}".format(scan_report_table_id))<|MERGE_RESOLUTION|>--- conflicted
+++ resolved
@@ -1065,10 +1065,6 @@
                            source_concept.concept_id,
                            source_concept.concept_name)
         )
-<<<<<<< HEAD
-
-=======
->>>>>>> 78ddcfc6
         concept = find_standard_concept(source_concept)
         if concept == None:
             messages.error(request,
