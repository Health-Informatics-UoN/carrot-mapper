--- conflicted
+++ resolved
@@ -122,7 +122,6 @@
          return qs
 
 
-<<<<<<< HEAD
     def get_context_data(self, **kwargs):
         # Call the base implementation first to get a context
         context = super().get_context_data(**kwargs)
@@ -151,8 +150,6 @@
          
          
 
-class ScanReportFormView(FormView):  # When is it best to use FormView?
-=======
 class AddMappingRuleFormView(FormView):
 
     form_class = AddMappingRuleForm
@@ -194,9 +191,7 @@
              qs = qs.filter(scan_report_field=search_term)
          return qs
 
-
 class ScanReportFormView(FormView):
->>>>>>> 65337db4
 
     form_class = ScanReportForm
     template_name = 'mapping/upload_scan_report.html'
