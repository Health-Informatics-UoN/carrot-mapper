--- conflicted
+++ resolved
@@ -89,15 +89,13 @@
     StructuralMappingRule, ScanReportConcept,
 )
 from .services import process_scan_report
-from .services_nlp import start_nlp, get_json_from_nlpmodel
+from .services_nlp import start_nlp
 from .services_datadictionary import merge_external_dictionary
 
-<<<<<<< HEAD
 from .tasks import (
-    nlp_single_string_task,
+    
     process_scan_report_task,
 )
-=======
 
 class ConceptViewSet(viewsets.ReadOnlyModelViewSet):
     queryset=Concept.objects.all()
@@ -200,7 +198,6 @@
         )
 
         return context
->>>>>>> 765f71ac
 
 @login_required
 def home(request):
