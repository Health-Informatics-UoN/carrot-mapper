from django.contrib import messages
from django.contrib.auth.decorators import login_required
from django.contrib.auth.forms import PasswordResetForm, PasswordChangeForm
from django.contrib.auth.models import User
from django.contrib.auth.tokens import default_token_generator
from django.contrib.auth.views import PasswordChangeView, PasswordChangeDoneView
from django.core.mail import message, send_mail, BadHeaderError
from django.db.models.query_utils import Q
from django.http import HttpResponse
from django.shortcuts import render, redirect
from django.template.loader import render_to_string
from django.urls import reverse
from django.urls import reverse_lazy
from django.utils.encoding import force_bytes
from django.utils.http import urlsafe_base64_encode
from django.utils.decorators import method_decorator
from django.views.decorators.csrf import csrf_protect
from django.views.decorators.debug import sensitive_post_parameters
from django.views import generic
from django.views.generic import ListView
from django.views.generic.edit import FormView, UpdateView, DeleteView, CreateView
from extra_views import ModelFormSetView
import os

from .forms import (
    ScanReportForm,
    UserCreateForm,
    AddMappingRuleForm,
    DocumentForm,
    DocumentFileForm,
    DictionarySelectForm,
)
from .models import (
    ScanReport,
    ScanReportValue,
    ScanReportField,
    ScanReportTable,
    MappingRule,
    OmopTable,
    OmopField,
    DocumentFile,
    Document,
    DataDictionary,
)
from .tasks import process_scan_report_task, run_usagi_task

from .services import process_scan_report, run_usagi
from .tasks import process_scan_report_task, run_usagi

import pandas as pd


import json


@login_required
def home(request):
    return render(request, "mapping/home.html", {})

@method_decorator(login_required,name='dispatch')
class ScanReportTableListView(ListView):
    model = ScanReportTable

    def get_queryset(self):
        qs = super().get_queryset()
        search_term = self.request.GET.get("search", None)
        if search_term is not None and search_term is not "":
            qs = qs.filter(scan_report__id=search_term)

        return qs

    def get_context_data(self, **kwargs):
        # Call the base implementation first to get a context
        context = super().get_context_data(**kwargs)

        if len(self.get_queryset()) > 0:
            scan_report = self.get_queryset()[0].scan_report
            scan_report_table = self.get_queryset()[0]
        else:
            scan_report = None
            scan_report_table = None

        context.update(
            {
                "scan_report": scan_report,
                "scan_report_table": scan_report_table,
            }
        )

        return context


@method_decorator(login_required,name='dispatch')
class ScanReportFieldListView(ListView):
    model = ScanReportField

    def get_queryset(self):
        qs = super().get_queryset()
        search_term = self.request.GET.get("search", None)
        if search_term is not None:
            qs = qs.filter(scan_report_table__id=search_term)
        return qs

    def get_context_data(self, **kwargs):
        # Call the base implementation first to get a context
        context = super().get_context_data(**kwargs)

        if len(self.get_queryset()) > 0:
            scan_report = self.get_queryset()[0].scan_report_table.scan_report
            scan_report_table = self.get_queryset()[0].scan_report_table
            scan_report_field = self.get_queryset()[0]
        else:
            scan_report = None
            scan_report_table = None
            scan_report_field = None

        context.update(
            {
                "scan_report": scan_report,
                "scan_report_table": scan_report_table,
                "scan_report_field": scan_report_field,
            }
        )

        return context


@method_decorator(login_required,name='dispatch')
class ScanReportFieldUpdateView(UpdateView):
    model = ScanReportField
    fields = [
<<<<<<< HEAD
        "is_patient_id",
        "is_date_event",
        "is_ignore",
        "classification_system",
=======
        'is_patient_id',
        'is_date_event',
        'is_ignore',
        'pass_from_source',
        'classification_system',
>>>>>>> 35d44152
    ]

    def get_success_url(self):
        return "{}?search={}".format(
            reverse("fields"), self.object.scan_report_table.id
        )

@method_decorator(login_required,name='dispatch')
class ScanReportStructuralMappingUpdateView(UpdateView):
    model = ScanReportField
    fields = ["mapping"]

    def get_success_url(self):
        return "{}?search={}".format(
            reverse("fields"), self.object.scan_report_table.id
        )

@method_decorator(login_required,name='dispatch')
class ScanReportListView(ListView):
    model = ScanReport


@method_decorator(login_required,name='dispatch')
class ScanReportValueListView(ModelFormSetView):
    model = ScanReportValue
    fields = ["value", "frequency", "conceptID"]
    fields = ["conceptID"]
    factory_kwargs = {"can_delete": False, "extra": False}

    def get_queryset(self):
<<<<<<< HEAD
        qs = super().get_queryset()
        search_term = self.request.GET.get("search", None)
        if search_term is not None:
            qs = qs.filter(scan_report_field=search_term)
        return qs
=======
         qs = super().get_queryset().order_by('id')
         search_term = self.request.GET.get('search', None)
         if search_term is not None:
             qs = qs.filter(scan_report_field=search_term)
         return qs
>>>>>>> 35d44152

    def get_context_data(self, **kwargs):
        # Call the base implementation first to get a context
        context = super().get_context_data(**kwargs)

        if len(self.get_queryset()) > 0:
            # scan_report = self.get_queryset()[0].scan_report_table.scan_report
            # scan_report_table = self.get_queryset()[0].scan_report_table
            scan_report = self.get_queryset()[
                0
            ].scan_report_field.scan_report_table.scan_report
            scan_report_table = self.get_queryset()[
                0
            ].scan_report_field.scan_report_table
            scan_report_field = self.get_queryset()[0].scan_report_field
            scan_report_value = self.get_queryset()[0]
        else:
            scan_report = None
            scan_report_table = None
            scan_report_field = None
            scan_report_value = None

        context.update(
            {
                "scan_report": scan_report,
                "scan_report_table": scan_report_table,
                "scan_report_field": scan_report_field,
                "scan_report_value": scan_report_value,
            }
        )

        return context


@method_decorator(login_required,name='dispatch')
class AddMappingRuleFormView(FormView):
    form_class = AddMappingRuleForm
    template_name = "mapping/mappingrule_form.html"

    def get_context_data(self, **kwargs):
        context = super().get_context_data(**kwargs)

        scan_report_field = ScanReportField.objects.get(pk=self.kwargs.get("pk"))

        scan_report = scan_report_field.scan_report_table.scan_report
        scan_report_table = scan_report_field.scan_report_table
        scan_report_field = scan_report_field

        context.update(
            {
                "scan_report": scan_report,
                "scan_report_table": scan_report_table,
                "scan_report_field": scan_report_field,
            }
        )

        return context

    def form_valid(self, form):

        scan_report_field = ScanReportField.objects.get(pk=self.kwargs.get("pk"))

<<<<<<< HEAD
        mapping = MappingRule.objects.create(
            omop_field=form.cleaned_data["omop_field"],
=======
        mapping,created = MappingRule.objects.get_or_create(
            omop_field=form.cleaned_data['omop_field'],
            operation=form.cleaned_data['operation'],
>>>>>>> 35d44152
            scan_report_field=scan_report_field,
        )
        mapping.save()
        return super().form_valid(form)

    def get_success_url(self):
        scan_report_field = ScanReportField.objects.get(pk=self.kwargs.get("pk"))

        return "{}?search={}".format(
            reverse("fields"), scan_report_field.scan_report_table.id
        )


@method_decorator(login_required,name='dispatch')
class StructuralMappingDeleteView(DeleteView):
    model = MappingRule

    def get_success_url(self):
        scan_report_field = ScanReportField.objects.get(pk=self.kwargs.get("pk"))

        return "{}?search={}".format(
            reverse("fields"), scan_report_field.scan_report_table.id
        )

    success_url = reverse_lazy("fields")


@method_decorator(login_required,name='dispatch')
class StructuralMappingListView(ListView):
    model = MappingRule

    def get_queryset(self):
        qs = super().get_queryset()
        search_term = self.kwargs.get("pk")
        if search_term is not None:
            qs = qs.filter(scan_report_field=search_term)
        return qs

    def get_context_data(self, **kwargs):
        # Call the base implementation first to get a context
        context = super().get_context_data(**kwargs)

        if len(self.get_queryset()) > 0:
            scan_report = self.get_queryset()[
                0
            ].scan_report_field.scan_report_table.scan_report
            scan_report_table = self.get_queryset()[
                0
            ].scan_report_field.scan_report_table
            scan_report_field = self.get_queryset()[0]
        else:
            scan_report = None
            scan_report_table = None
            scan_report_field = None

        context.update(
            {
                "scan_report": scan_report,
                "scan_report_table": scan_report_table,
                "scan_report_field": scan_report_field,
            }
        )

        return context


@method_decorator(login_required,name='dispatch')
class StructuralMappingTableListView(ListView):
    # model = MappingRule
    model = ScanReportField
    template_name = "mapping/mappingrulesscanreport_list.html"

    def download_structural_mapping(self,request,pk,return_type='csv'):
        scan_report = ScanReport.objects.get(pk=pk)
        mappingrule_list = MappingRule.objects.filter(scan_report_field__scan_report_table__scan_report=scan_report)
        mappingrule_id_list = [mr.scan_report_field.id for mr in mappingrule_list]

        qs = super().get_queryset().filter(id__in=mappingrule_id_list)
        
        output = { name:[] for name in ['rule_id','destination_table','destination_field','source_table','source_field','source_field_indexer','term_mapping','coding_system','operation']}


        for obj in qs:
            for rule in obj.mappingrule_set.all():
                output['rule_id'].append(rule.id)
                output['destination_table'].append(rule.omop_field.table.table)
                output['destination_field'].append(rule.omop_field.field)
                output['source_table'].append(obj.scan_report_table.name)
                output['source_field'].append(obj.name)
                output['source_field_indexer'].append(obj.is_patient_id)
                
                #this needs to be updated if there is a coding system
                output['coding_system'].append("user defined")
                                
                is_mapped = any([value.conceptID > -1 for value in obj.scanreportvalue_set.all()])
                is_mapped = 'y' if is_mapped else 'n'
                output['term_mapping'].append(is_mapped)

                output['operation'].append(rule.operation)               

        #define the name of the output file
        fname = f"{scan_report.data_partner}_{scan_report.dataset}_structural_mapping.{return_type}"
            
        if return_type == 'csv':
            #covert our dictiionary into a csv
            result = ",".join(f'"{key}"' for key in output.keys())
            for irow in range(len(output['rule_id'])):
                result+='\n'+ ",".join(f'"{output[key][irow]}"' for key in output.keys())

            response = HttpResponse(result, content_type='text/csv')
            response['Content-Disposition'] = f'attachment; filename="{fname}"'
            return response
        #not used but here if we want it for the api...
        elif return_type == 'json':
            response = HttpResponse(json.dumps(output), content_type='application/json')
            response['Content-Disposition'] = f'attachment; filename="{fname}"'
            return response
        else:
            #implement other return types if needed
            return redirect(request.path)

        
    def download_term_mapping(self,request,pk):
         #define the name of the output file

        scan_report = ScanReport.objects.get(pk=pk)
        mappingrule_list = MappingRule.objects.filter(scan_report_field__scan_report_table__scan_report=scan_report)
        mappingrule_id_list = [mr.scan_report_field.id for mr in mappingrule_list]

        qs = super().get_queryset().filter(id__in=mappingrule_id_list)

        output = { name:[] for name in ['rule_id','source_term','destination_term']}

        for rule in mappingrule_list:
            for obj in rule.scan_report_field.scanreportvalue_set.all():
                if obj.conceptID == -1:
                    continue
                
                output['rule_id'].append(rule.id)
                output['source_term'].append(obj.value)
                output['destination_term'].append(obj.conceptID)


        return_type = 'csv'
        fname = f"{scan_report.data_partner}_{scan_report.dataset}_term_mapping.{return_type}"

    
        result = ",".join(f'"{key}"' for key in output.keys())
        for irow in range(len(output['rule_id'])):
            result+='\n'+ ",".join(f'"{output[key][irow]}"' for key in output.keys())
            
        response = HttpResponse(result, content_type='text/csv')
        response['Content-Disposition'] = f'attachment; filename="{fname}"'
        return response

    
    def post(self,request,*args, **kwargs):

        pk = self.kwargs.get('pk')
        if request.POST.get('download-sm') is not None:
            return self.download_structural_mapping(request,pk)
        elif request.POST.get('download-tm') is not None:
            return self.download_term_mapping(request,pk)
        else:
            #define more buttons to click
            pass

        
        return redirect(request.path)

    
    def get_context_data(self, **kwargs):
                
        # Call the base implementation first to get a context
        context = super().get_context_data(**kwargs)

        scan_report = ScanReport.objects.get(pk=self.kwargs.get("pk"))

        context.update(
            {
                "scan_report": scan_report,
            }
        )

        return context

    def get_queryset(self):
        scan_report = ScanReport.objects.get(pk=self.kwargs.get("pk"))

        mappingrule_list = MappingRule.objects.filter(
            scan_report_field__scan_report_table__scan_report=scan_report
        )
        mappingrule_id_list = [mr.scan_report_field.id for mr in mappingrule_list]

        qs = super().get_queryset()
        search_term = self.kwargs.get("pk")
        if search_term is not None:
            # qs = qs.filter(scan_report_table__scan_report__id=search_term)
            qs = qs.filter(id__in=mappingrule_id_list)
            return qs


@method_decorator(login_required,name='dispatch')
class ScanReportFormView(FormView):
    form_class = ScanReportForm
    template_name = "mapping/upload_scan_report.html"
    success_url = reverse_lazy("scan-report-list")

    def form_valid(self, form):
        # Create an entry in ScanReport for the uploaded Scan Report
        scan_report = ScanReport.objects.create(
            data_partner=form.cleaned_data["data_partner"],
            dataset=form.cleaned_data["dataset"],
            file=form.cleaned_data["scan_report_file"],
        )
        scan_report.author = self.request.user

        scan_report.save()

        process_scan_report_task.delay(scan_report.id)

        return super().form_valid(form)


@method_decorator(login_required,name='dispatch')
class DocumentFormView(FormView):
    form_class = DocumentForm
    template_name = "mapping/upload_document.html"
    success_url = reverse_lazy("document-list")

    def form_valid(self, form):
        document = Document.objects.create(
            data_partner=form.cleaned_data["data_partner"],
            document_type=form.cleaned_data["document_type"],
            description=form.cleaned_data["description"],
        )
        document.owner = self.request.user

        document.save()
        document_file = DocumentFile.objects.create(
            document_file=form.cleaned_data["document_file"], size=20, document=document
        )
        document_file.save()

        # This code will be required later to import a data dictionary into the DataDictionary model
        # filepath = document_file.document_file.path
        # import_data_dictionary_task.delay(filepath)

        return super().form_valid(form)


@method_decorator(login_required,name='dispatch')
class DocumentListView(ListView):
    model = Document

    def get_queryset(self):
        qs = super().get_queryset().order_by("data_partner")
        return qs


@method_decorator(login_required,name='dispatch')
class DocumentFileListView(ListView):
    model = DocumentFile

    def get_queryset(self):
        qs = super().get_queryset().order_by("status")
        search_term = self.kwargs.get("pk")
        if search_term is not None:
            qs = qs.filter(document__id=search_term)
        return qs


@method_decorator(login_required,name='dispatch')
class DocumentFileFormView(FormView):
    model = DocumentFile
    form_class = DocumentFileForm
    template_name = "mapping/upload_document_file.html"
    # success_url=reverse_lazy('document-list')

    def form_valid(self, form):
        document_file = DocumentFile.objects.create(
            document_file=form.cleaned_data["document_file"],
            size=20,
            document=form.cleaned_data["document"],
            # status="Inactive"
        )

        document_file.save()

        return super().form_valid(form)

    def get_success_url(self, **kwargs):
        self.object = self.kwargs.get("pk")
        return reverse("file-list", kwargs={"pk": self.object})


class DataDictionaryListView(ListView):
    model = DataDictionary
    ordering = ["-source_value"]

    def get_queryset(self):
        qs = super().get_queryset()
        search_term = self.request.GET.get("search", None)
        if search_term is not None:
            qs = (
                qs.filter(source_value__scan_report_field__scan_report_table__scan_report__id=search_term)
                .filter(source_value__scan_report_field__is_patient_id=False)
                .filter(source_value__scan_report_field__is_date_event=False)
                .filter(source_value__scan_report_field__is_ignore=False)
                .exclude(source_value__conceptID="-999")
            )
        return qs

    def get_context_data(self, **kwargs):

        # Call the base implementation first to get a context
        context = super().get_context_data(**kwargs)

        if len(self.get_queryset()) > 0:
            scan_report = self.get_queryset()[0].source_value.scan_report_field.scan_report_table.scan_report
        else:
            scan_report = None

        context.update(
            {
                "scan_report": scan_report,
            }
        )

        return context


class DataDictionaryUpdateView(UpdateView):
    model = DataDictionary
    fields = [
        "dictionary_table",
        "dictionary_field",
        "dictionary_field_description",
        "dictionary_value_code",
        "dictionary_value_description",
        "definition_fixed",
    ]

    def get_success_url(self):
        return "{}?search={}".format(
            reverse("data-dictionary"),
            self.object.source_value.scan_report_field.scan_report_table.scan_report.id,
        )


class DictionarySelectFormView(FormView):

    form_class = DictionarySelectForm
    template_name = "mapping/mergedictionary.html"
    success_url = reverse_lazy("data-dictionary")

    def form_valid(self, form):

        # Adapt logic in services.py to merge data dictionary file into DataDictionary model

        return super().form_valid(form)


@method_decorator(login_required,name='dispatch')
class DocumentFileStatusUpdateView(UpdateView):
    model = DocumentFile
    # success_url=reverse_lazy('file-list')
    fields = ["status"]

    def get_success_url(self, **kwargs):
<<<<<<< HEAD
        # obj = form.instance or self.object
        return reverse("file-list", kwargs={"pk": self.object.document_id})
=======

     return reverse("file-list", kwargs={'pk': self.object.document_id})
>>>>>>> 35d44152


class SignUpView(generic.CreateView):
    form_class = UserCreateForm
    success_url = reverse_lazy("login")
    template_name = "registration/signup.html"


@method_decorator(login_required,name='dispatch')
class CCPasswordChangeView(FormView):
    form_class = PasswordChangeForm
    success_url = reverse_lazy('password_change_done')
    template_name = 'registration/password_change_form.html'
    
    @method_decorator(sensitive_post_parameters())
    @method_decorator(csrf_protect)
    def dispatch(self, *args, **kwargs):
        return super().dispatch(*args, **kwargs)

    def get_form_kwargs(self):
        kwargs = super().get_form_kwargs()
        kwargs['user'] = self.request.user
        return kwargs

    def form_valid(self, form):
        form.save()
        return super().form_valid(form)


@method_decorator(login_required,name='dispatch')
class CCPasswordChangeDoneView(PasswordChangeDoneView):
    template_name = 'registration/password_change_done.html'
    
    def dispatch(self, *args, **kwargs):
        return super().dispatch(*args, **kwargs)


def password_reset_request(request):
    if request.method == "POST":
        password_reset_form = PasswordResetForm(request.POST)
        if password_reset_form.is_valid():
            data = password_reset_form.cleaned_data["email"]
            associated_users = User.objects.filter(Q(email=data))
            if associated_users.exists():
                for user in associated_users:
                    subject = "Password Reset Requested"
                    email_template_name = "/registration/password_reset_email.txt"
                    c = {
                        "email": user.email,
                        "domain": "0.0.0.0:8000",
                        "site_name": "Website",
                        "uid": urlsafe_base64_encode(force_bytes(user.pk)),
                        "user": user,
                        "token": default_token_generator.make_token(user),
                        "protocol": "http",
                    }
                    email = render_to_string(email_template_name, c)
                    try:
                        send_mail(
                            subject,
                            email,
                            "admin@example.com",
                            [user.email],
                            fail_silently=False,
                        )
                    except BadHeaderError:
                        return HttpResponse("Invalid header found.")
                    return redirect("/password_reset_done/")
    password_reset_form = PasswordResetForm()
    return render(
        request=request,
        template_name="/registration/password_reset.html",
        context={"password_reset_form": password_reset_form},
    )


def load_omop_fields(request):
    omop_table_id = request.GET.get("omop_table")
    omop_fields = OmopField.objects.filter(table_id=omop_table_id).order_by("field")
    return render(
        request,
        "mapping/omop_table_dropdown_list_options.html",
        {"omop_fields": omop_fields},
    )


def testusagi(request, scan_report_id):

    results = run_usagi(scan_report_id)
    print(results)
    context = {}

    return render(request, "mapping/index.html", context)


def merge_dictionary(request):

    # Grab the scan report ID
    search_term = request.GET.get("search", None)
    print('SEARCH TERM >>> ', search_term)

    # Grab the appropriate data dictionary which is built when a scan report is uploaded
    dictionary = DataDictionary.objects.filter(source_value__scan_report_field__scan_report_table__scan_report__id=search_term).filter(source_value__scan_report_field__is_patient_id=False).filter(source_value__scan_report_field__is_date_event=False).filter(source_value__scan_report_field__is_ignore=False).exclude(source_value__value='List truncated...')
    
    # Convert QuerySet to dataframe
    dict_df = pd.DataFrame.from_dict(dictionary.values(
                                            "source_value__scan_report_field__scan_report_table__scan_report__data_partner__name",
                                            "source_value__scan_report_field__scan_report_table__scan_report__dataset",
                                            "source_value__scan_report_field__scan_report_table__name",
                                            "source_value__scan_report_field__name",
                                            "source_value__value",
                                            "source_value__frequency",
                                            "dictionary_field_description",
                                            "dictionary_value_description",
                                            )
                                        )

    # Name columns
    dict_df.columns = [
        "DataPartner",
        "DataSet",
        "Table",
        "Field",
        "Value",
        "Frequency",
        "FieldDesc",
        "ValueDescription",
    ]

    dict_df.to_csv('/data/TEMP_internal_dictionary.csv')

    # There's no direct link in our models between an uploaded Document/File and a ScanReport
    # So, first grab the DataPartner value for the ScanReport ID (i.e. the search term)
    scan_report_data_partner = ScanReport.objects.filter(id=search_term).values('data_partner')

    # Return only those document files where the data partner matches scan_report_data_partner
    # Filter to return only LIVE data dictionaries
    files = DocumentFile.objects.filter(document__data_partner__in=scan_report_data_partner).filter(document__document_type__name="Data Dictionary").filter(status="LIVE").values_list("document_file", flat=True)
    files = list(files)
    
    if len(files) > 0:

        # Load in uploaded data dictionary for joining (From the Documents section of the webapp)
        external_dictionary = pd.read_csv(os.path.join('media/', files[0]))

        # # Create an intermediate join table
        # # This ensures that each field in scan_report has a field description from the external dictionary
        field_join = pd.merge(dict_df, external_dictionary, how='left', left_on='Field', right_on='Column Name')
        field_join_grp = field_join.groupby(['Field', 'Value']).first().reset_index()

        field_join_grp = field_join_grp[['Table', 'Field', 'Value', 'Frequency', 'FieldDesc', 'Column Description']]

        field_join_grp.to_csv('/data/TEMP_field_join_output.csv')

        # Join the intermediate join back to the external dictionary
        # This time on field and value
        x = pd.merge(field_join_grp, external_dictionary, how='left', left_on=['Field', 'Value'], right_on=['Column Name', 'ValueCode'])
        x = x[['Table', 'Field', 'Value', 'Frequency', 'FieldDesc', 'Table Name', 'Column Name', 'Column Description_x', 'ValueCode', 'ValueDescription']]

        x.columns = [
            "Source_Table",
            "Source_Field",
            "Source_Value",
            "Source_Frequency",
            "Source_FieldDesc",
            "Dictionary_TableName",
            "Dictionary_ColumnName",
            "Dictionary_ColumnDesc",
            "Dictionary_ValueCode",
            "Dictionary_ValueDescription"
        ]

        # If data are missing from imported dictionary
        # replace with analagous descriptions to flesh out dictionary for Usagi
        bad_index = x["Dictionary_ValueDescription"].isnull()
        x["Dictionary_ValueDescription"][bad_index] = x["Dictionary_ValueCode"][bad_index]

        bad_index = x["Source_FieldDesc"].isnull()
        x["Source_FieldDesc"][bad_index] = x["Source_Field"][bad_index]

        x.to_csv('/data/TEMP_full_join.csv')

        for index, row in x.iterrows():
            
            print(row['Source_Field'])
            print(row['Source_Value'])

            obj = DataDictionary.objects.get(
                source_value__scan_report_field__name=row['Source_Field'],
                source_value__value=row['Source_Value']
                )

            print(type(obj))

            # If user has fixed the definition in the webapp
            # don't overwrite the held definition with the external dictionary values
            if obj.definition_fixed:
                continue

            else:
                obj.dictionary_table=row['Dictionary_TableName']
                obj.dictionary_field=row['Dictionary_ColumnName']
                obj.dictionary_field_description=row['Dictionary_ColumnDesc']
                obj.dictionary_value_code=row['Dictionary_ValueCode']
                obj.dictionary_value_description=row['Dictionary_ValueDescription']
                obj.save()
   
    else:
        print("No LIVE data dictionaries for this Data Partner!")<|MERGE_RESOLUTION|>--- conflicted
+++ resolved
@@ -129,18 +129,11 @@
 class ScanReportFieldUpdateView(UpdateView):
     model = ScanReportField
     fields = [
-<<<<<<< HEAD
-        "is_patient_id",
-        "is_date_event",
-        "is_ignore",
-        "classification_system",
-=======
         'is_patient_id',
         'is_date_event',
         'is_ignore',
         'pass_from_source',
         'classification_system',
->>>>>>> 35d44152
     ]
 
     def get_success_url(self):
@@ -171,19 +164,11 @@
     factory_kwargs = {"can_delete": False, "extra": False}
 
     def get_queryset(self):
-<<<<<<< HEAD
-        qs = super().get_queryset()
-        search_term = self.request.GET.get("search", None)
-        if search_term is not None:
-            qs = qs.filter(scan_report_field=search_term)
-        return qs
-=======
          qs = super().get_queryset().order_by('id')
          search_term = self.request.GET.get('search', None)
          if search_term is not None:
              qs = qs.filter(scan_report_field=search_term)
          return qs
->>>>>>> 35d44152
 
     def get_context_data(self, **kwargs):
         # Call the base implementation first to get a context
@@ -246,14 +231,9 @@
 
         scan_report_field = ScanReportField.objects.get(pk=self.kwargs.get("pk"))
 
-<<<<<<< HEAD
-        mapping = MappingRule.objects.create(
-            omop_field=form.cleaned_data["omop_field"],
-=======
         mapping,created = MappingRule.objects.get_or_create(
             omop_field=form.cleaned_data['omop_field'],
             operation=form.cleaned_data['operation'],
->>>>>>> 35d44152
             scan_report_field=scan_report_field,
         )
         mapping.save()
@@ -624,13 +604,7 @@
     fields = ["status"]
 
     def get_success_url(self, **kwargs):
-<<<<<<< HEAD
-        # obj = form.instance or self.object
-        return reverse("file-list", kwargs={"pk": self.object.document_id})
-=======
-
      return reverse("file-list", kwargs={'pk': self.object.document_id})
->>>>>>> 35d44152
 
 
 class SignUpView(generic.CreateView):
