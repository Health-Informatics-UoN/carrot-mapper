from django.contrib import messages
from django.contrib.auth.decorators import login_required
from django.contrib.auth.forms import PasswordResetForm, PasswordChangeForm
from django.contrib.auth.models import User
from django.contrib.auth.tokens import default_token_generator
from django.contrib.auth.views import PasswordChangeView, PasswordChangeDoneView
from django.core.mail import message, send_mail, BadHeaderError
from django.db.models.query_utils import Q
from django.http import HttpResponse
from django.shortcuts import render, redirect
from django.template.loader import render_to_string
from django.urls import reverse
from django.urls import reverse_lazy
from django.utils.encoding import force_bytes
from django.utils.http import urlsafe_base64_encode
from django.utils.decorators import method_decorator
from django.views.decorators.csrf import csrf_protect
from django.views.decorators.debug import sensitive_post_parameters
from django.views import generic
from django.views.generic import ListView
from django.views.generic.edit import FormView, UpdateView, DeleteView, CreateView
from extra_views import ModelFormSetView
import os

from .forms import (
    ScanReportForm,
    UserCreateForm,
    AddMappingRuleForm,
    DocumentForm,
    DocumentFileForm,
    DictionarySelectForm,
    ScanReportAssertionForm
)
from .models import (
    ScanReport,
    ScanReportValue,
    ScanReportField,
    ScanReportTable,
    MappingRule,
    OmopTable,
    OmopField,
    DocumentFile,
    Document,
    DataDictionary,
    ScanReportAssertion
)
from .tasks import process_scan_report_task, run_usagi_task

from .services import process_scan_report, run_usagi
from .tasks import process_scan_report_task, run_usagi

import pandas as pd
import json

@login_required
def home(request):
    return render(request, "mapping/home.html", {})

@method_decorator(login_required,name='dispatch')
class ScanReportTableListView(ListView):
    model = ScanReportTable

    def get_queryset(self):
        qs = super().get_queryset()
        search_term = self.request.GET.get("search", None)
        if search_term is not None and search_term is not "":
            qs = qs.filter(scan_report__id=search_term)

        return qs

    def get_context_data(self, **kwargs):
        # Call the base implementation first to get a context
        context = super().get_context_data(**kwargs)

        if len(self.get_queryset()) > 0:
            scan_report = self.get_queryset()[0].scan_report
            scan_report_table = self.get_queryset()[0]
        else:
            scan_report = None
            scan_report_table = None

        context.update(
            {
                "scan_report": scan_report,
                "scan_report_table": scan_report_table,
            }
        )

        return context


@method_decorator(login_required,name='dispatch')
class ScanReportFieldListView(ListView):
    model = ScanReportField

    def get_queryset(self):
        qs = super().get_queryset()
        search_term = self.request.GET.get("search", None)
        if search_term is not None:
            qs = qs.filter(scan_report_table__id=search_term)
        return qs

    def get_context_data(self, **kwargs):
        # Call the base implementation first to get a context
        context = super().get_context_data(**kwargs)

        if len(self.get_queryset()) > 0:
            scan_report = self.get_queryset()[0].scan_report_table.scan_report
            scan_report_table = self.get_queryset()[0].scan_report_table
            scan_report_field = self.get_queryset()[0]
        else:
            scan_report = None
            scan_report_table = None
            scan_report_field = None

        context.update(
            {
                "scan_report": scan_report,
                "scan_report_table": scan_report_table,
                "scan_report_field": scan_report_field,
            }
        )

        return context


@method_decorator(login_required,name='dispatch')
class ScanReportFieldUpdateView(UpdateView):
    model = ScanReportField
    fields = [
        'is_patient_id',
        'is_date_event',
        'is_ignore',
        'pass_from_source',
        'classification_system',
    ]

    def get_success_url(self):
        return "{}?search={}".format(
            reverse("fields"), self.object.scan_report_table.id
        )

@method_decorator(login_required,name='dispatch')
class ScanReportStructuralMappingUpdateView(UpdateView):
    model = ScanReportField
    fields = ["mapping"]

    def get_success_url(self):
        return "{}?search={}".format(
            reverse("fields"), self.object.scan_report_table.id
        )

@method_decorator(login_required,name='dispatch')
class ScanReportListView(ListView):
    model = ScanReport


@method_decorator(login_required,name='dispatch')
class ScanReportValueListView(ModelFormSetView):
    model = ScanReportValue
    fields = ["value", "frequency", "conceptID"]
    fields = ["conceptID"]
    factory_kwargs = {"can_delete": False, "extra": False}

    def get_queryset(self):
         qs = super().get_queryset().order_by('id')
         search_term = self.request.GET.get('search', None)
         if search_term is not None:
             qs = qs.filter(scan_report_field=search_term)
         return qs

    def get_context_data(self, **kwargs):
        # Call the base implementation first to get a context
        context = super().get_context_data(**kwargs)

        if len(self.get_queryset()) > 0:
            # scan_report = self.get_queryset()[0].scan_report_table.scan_report
            # scan_report_table = self.get_queryset()[0].scan_report_table
            scan_report = self.get_queryset()[
                0
            ].scan_report_field.scan_report_table.scan_report
            scan_report_table = self.get_queryset()[
                0
            ].scan_report_field.scan_report_table
            scan_report_field = self.get_queryset()[0].scan_report_field
            scan_report_value = self.get_queryset()[0]
        else:
            scan_report = None
            scan_report_table = None
            scan_report_field = None
            scan_report_value = None

        context.update(
            {
                "scan_report": scan_report,
                "scan_report_table": scan_report_table,
                "scan_report_field": scan_report_field,
                "scan_report_value": scan_report_value,
            }
        )

        return context


@method_decorator(login_required,name='dispatch')
class AddMappingRuleFormView(FormView):
    form_class = AddMappingRuleForm
    template_name = "mapping/mappingrule_form.html"

    def get_context_data(self, **kwargs):
        context = super().get_context_data(**kwargs)

        scan_report_field = ScanReportField.objects.get(pk=self.kwargs.get("pk"))

        scan_report = scan_report_field.scan_report_table.scan_report
        scan_report_table = scan_report_field.scan_report_table
        scan_report_field = scan_report_field

        context.update(
            {
                "scan_report": scan_report,
                "scan_report_table": scan_report_table,
                "scan_report_field": scan_report_field,
            }
        )

        return context

    def form_valid(self, form):

        scan_report_field = ScanReportField.objects.get(pk=self.kwargs.get("pk"))

        mapping,created = MappingRule.objects.get_or_create(
            omop_field=form.cleaned_data['omop_field'],
            operation=form.cleaned_data['operation'],
            scan_report_field=scan_report_field,
        )
        mapping.save()
        return super().form_valid(form)

    def get_success_url(self):
        scan_report_field = ScanReportField.objects.get(pk=self.kwargs.get("pk"))

        return "{}?search={}".format(
            reverse("fields"), scan_report_field.scan_report_table.id
        )


@method_decorator(login_required,name='dispatch')
class StructuralMappingDeleteView(DeleteView):
    model = MappingRule

    def get_success_url(self):
        scan_report_field = ScanReportField.objects.get(pk=self.kwargs.get("pk"))

        return "{}?search={}".format(
            reverse("fields"), scan_report_field.scan_report_table.id
        )

    success_url = reverse_lazy("fields")


@method_decorator(login_required,name='dispatch')
class StructuralMappingListView(ListView):
    model = MappingRule

    def get_queryset(self):
        qs = super().get_queryset()
        search_term = self.kwargs.get("pk")
        if search_term is not None:
            qs = qs.filter(scan_report_field=search_term)
        return qs

    def get_context_data(self, **kwargs):
        # Call the base implementation first to get a context
        context = super().get_context_data(**kwargs)

        if len(self.get_queryset()) > 0:
            scan_report = self.get_queryset()[
                0
            ].scan_report_field.scan_report_table.scan_report
            scan_report_table = self.get_queryset()[
                0
            ].scan_report_field.scan_report_table
            scan_report_field = self.get_queryset()[0]
        else:
            scan_report = None
            scan_report_table = None
            scan_report_field = None

        context.update(
            {
                "scan_report": scan_report,
                "scan_report_table": scan_report_table,
                "scan_report_field": scan_report_field,
            }
        )

        return context


@method_decorator(login_required,name='dispatch')
class StructuralMappingTableListView(ListView):
    # model = MappingRule
    model = ScanReportField
    template_name = "mapping/mappingrulesscanreport_list.html"

    def download_structural_mapping(self,request,pk,return_type='csv'):
        scan_report = ScanReport.objects.get(pk=pk)
        mappingrule_list = MappingRule.objects.filter(scan_report_field__scan_report_table__scan_report=scan_report)
        mappingrule_id_list = [mr.scan_report_field.id for mr in mappingrule_list]

        qs = super().get_queryset().filter(id__in=mappingrule_id_list)
        
        output = { name:[] for name in ['rule_id','destination_table','destination_field','source_table','source_field','source_field_indexer','term_mapping','coding_system','operation']}


        for obj in qs:
            for rule in obj.mappingrule_set.all():
                output['rule_id'].append(rule.id)
                output['destination_table'].append(rule.omop_field.table.table)
                output['destination_field'].append(rule.omop_field.field)
                output['source_table'].append(obj.scan_report_table.name)
                output['source_field'].append(obj.name)
                output['source_field_indexer'].append(obj.is_patient_id)
                
                #this needs to be updated if there is a coding system
                output['coding_system'].append("user defined")
                                
                is_mapped = any([value.conceptID > -1 for value in obj.scanreportvalue_set.all()])
                is_mapped = 'y' if is_mapped else 'n'
                output['term_mapping'].append(is_mapped)

                output['operation'].append(rule.operation)               

        #define the name of the output file
        fname = f"{scan_report.data_partner}_{scan_report.dataset}_structural_mapping.{return_type}"
            
        if return_type == 'csv':
            #covert our dictiionary into a csv
            result = ",".join(f'"{key}"' for key in output.keys())
            for irow in range(len(output['rule_id'])):
                result+='\n'+ ",".join(f'"{output[key][irow]}"' for key in output.keys())

            response = HttpResponse(result, content_type='text/csv')
            response['Content-Disposition'] = f'attachment; filename="{fname}"'
            return response
        #not used but here if we want it for the api...
        elif return_type == 'json':
            response = HttpResponse(json.dumps(output), content_type='application/json')
            response['Content-Disposition'] = f'attachment; filename="{fname}"'
            return response
        else:
            #implement other return types if needed
            return redirect(request.path)

        
    def download_term_mapping(self,request,pk):
         #define the name of the output file

        scan_report = ScanReport.objects.get(pk=pk)
        mappingrule_list = MappingRule.objects.filter(scan_report_field__scan_report_table__scan_report=scan_report)
        mappingrule_id_list = [mr.scan_report_field.id for mr in mappingrule_list]

        qs = super().get_queryset().filter(id__in=mappingrule_id_list)

        output = { name:[] for name in ['rule_id','source_term','destination_term']}

        for rule in mappingrule_list:
            for obj in rule.scan_report_field.scanreportvalue_set.all():
                if obj.conceptID == -1:
                    continue
                
                output['rule_id'].append(rule.id)
                output['source_term'].append(obj.value)
                output['destination_term'].append(obj.conceptID)


        return_type = 'csv'
        fname = f"{scan_report.data_partner}_{scan_report.dataset}_term_mapping.{return_type}"

    
        result = ",".join(f'"{key}"' for key in output.keys())
        for irow in range(len(output['rule_id'])):
            result+='\n'+ ",".join(f'"{output[key][irow]}"' for key in output.keys())
            
        response = HttpResponse(result, content_type='text/csv')
        response['Content-Disposition'] = f'attachment; filename="{fname}"'
        return response

    
    def post(self,request,*args, **kwargs):

        pk = self.kwargs.get('pk')
        if request.POST.get('download-sm') is not None:
            return self.download_structural_mapping(request,pk)
        elif request.POST.get('download-tm') is not None:
            return self.download_term_mapping(request,pk)
        else:
            #define more buttons to click
            pass

        
        return redirect(request.path)

    
    def get_context_data(self, **kwargs):
                
        # Call the base implementation first to get a context
        context = super().get_context_data(**kwargs)

        scan_report = ScanReport.objects.get(pk=self.kwargs.get("pk"))

        context.update(
            {
                "scan_report": scan_report,
            }
        )

        return context

    def get_queryset(self):
        scan_report = ScanReport.objects.get(pk=self.kwargs.get("pk"))

        mappingrule_list = MappingRule.objects.filter(
            scan_report_field__scan_report_table__scan_report=scan_report
        )
        mappingrule_id_list = [mr.scan_report_field.id for mr in mappingrule_list]

        qs = super().get_queryset()
        search_term = self.kwargs.get("pk")
        if search_term is not None:
            # qs = qs.filter(scan_report_table__scan_report__id=search_term)
            qs = qs.filter(id__in=mappingrule_id_list)
            return qs


@method_decorator(login_required,name='dispatch')
class ScanReportFormView(FormView):
    form_class = ScanReportForm
    template_name = "mapping/upload_scan_report.html"
    success_url = reverse_lazy("scan-report-list")

    def form_valid(self, form):
        # Create an entry in ScanReport for the uploaded Scan Report
        scan_report = ScanReport.objects.create(
            data_partner=form.cleaned_data["data_partner"],
            dataset=form.cleaned_data["dataset"],
            file=form.cleaned_data["scan_report_file"],
        )
        scan_report.author = self.request.user

        scan_report.save()

        process_scan_report_task.delay(scan_report.id)

        return super().form_valid(form)


@method_decorator(login_required,name='dispatch')
class DocumentFormView(FormView):
    form_class = DocumentForm
    template_name = "mapping/upload_document.html"
    success_url = reverse_lazy("document-list")

    def form_valid(self, form):
        document = Document.objects.create(
            data_partner=form.cleaned_data["data_partner"],
            document_type=form.cleaned_data["document_type"],
            description=form.cleaned_data["description"],
        )
        document.owner = self.request.user

        document.save()
        document_file = DocumentFile.objects.create(
            document_file=form.cleaned_data["document_file"], size=20, document=document
        )
        document_file.save()

        # This code will be required later to import a data dictionary into the DataDictionary model
        # filepath = document_file.document_file.path
        # import_data_dictionary_task.delay(filepath)

        return super().form_valid(form)


@method_decorator(login_required,name='dispatch')
class DocumentListView(ListView):
    model = Document

    def get_queryset(self):
        qs = super().get_queryset().order_by("data_partner")
        return qs


@method_decorator(login_required,name='dispatch')
class DocumentFileListView(ListView):
    model = DocumentFile

    def get_queryset(self):
        qs = super().get_queryset().order_by("status")
        search_term = self.kwargs.get("pk")
        if search_term is not None:
            qs = qs.filter(document__id=search_term)
        return qs


@method_decorator(login_required,name='dispatch')
class DocumentFileFormView(FormView):
    model = DocumentFile
    form_class = DocumentFileForm
    template_name = "mapping/upload_document_file.html"
    # success_url=reverse_lazy('document-list')

    def form_valid(self, form):
        document_file = DocumentFile.objects.create(
            document_file=form.cleaned_data["document_file"],
            size=20,
            document=form.cleaned_data["document"],
            # status="Inactive"
        )

        document_file.save()

        return super().form_valid(form)

    def get_success_url(self, **kwargs):
        self.object = self.kwargs.get("pk")
        return reverse("file-list", kwargs={"pk": self.object})

@method_decorator(login_required,name='dispatch')
class DataDictionaryListView(ListView):
    model = DataDictionary
    ordering = ["-source_value"]

    def get_queryset(self):
        qs = super().get_queryset()
        search_term = self.request.GET.get("search", None)
        if search_term is not None:
            qs = (
                qs.filter(source_value__scan_report_field__scan_report_table__scan_report__id=search_term)
                .filter(source_value__scan_report_field__is_patient_id=False)
                .filter(source_value__scan_report_field__is_date_event=False)
                .filter(source_value__scan_report_field__is_ignore=False)
                .exclude(source_value__value='List truncated...')
            )
        return qs

    def get_context_data(self, **kwargs):

        # Call the base implementation first to get a context
        context = super().get_context_data(**kwargs)

        if len(self.get_queryset()) > 0:
            scan_report = self.get_queryset()[0].source_value.scan_report_field.scan_report_table.scan_report
        else:
            scan_report = None

        context.update(
            {
                "scan_report": scan_report,
            }
        )

        return context

@method_decorator(login_required,name='dispatch')
class DataDictionaryUpdateView(UpdateView):
    model = DataDictionary
    fields = [
        "dictionary_table",
        "dictionary_field",
        "dictionary_field_description",
        "dictionary_value_code",
        "dictionary_value_description",
        "definition_fixed",
    ]

    def get_success_url(self):
        return "{}?search={}".format(
            reverse("data-dictionary"),
            self.object.source_value.scan_report_field.scan_report_table.scan_report.id,
        )

@method_decorator(login_required,name='dispatch')
class DictionarySelectFormView(FormView):

    form_class = DictionarySelectForm
    template_name = "mapping/mergedictionary.html"
    success_url = reverse_lazy("data-dictionary")

    def form_valid(self, form):

        # Adapt logic in services.py to merge data dictionary file into DataDictionary model

        return super().form_valid(form)


@method_decorator(login_required,name='dispatch')
class DocumentFileStatusUpdateView(UpdateView):
    model = DocumentFile
    # success_url=reverse_lazy('file-list')
    fields = ["status"]

    def get_success_url(self, **kwargs):
     return reverse("file-list", kwargs={'pk': self.object.document_id})


class SignUpView(generic.CreateView):
    form_class = UserCreateForm
    success_url = reverse_lazy("login")
    template_name = "registration/signup.html"


@method_decorator(login_required,name='dispatch')
class CCPasswordChangeView(FormView):
    form_class = PasswordChangeForm
    success_url = reverse_lazy('password_change_done')
    template_name = 'registration/password_change_form.html'
    
    @method_decorator(sensitive_post_parameters())
    @method_decorator(csrf_protect)
    def dispatch(self, *args, **kwargs):
        return super().dispatch(*args, **kwargs)

    def get_form_kwargs(self):
        kwargs = super().get_form_kwargs()
        kwargs['user'] = self.request.user
        return kwargs

    def form_valid(self, form):
        form.save()
        return super().form_valid(form)


@method_decorator(login_required,name='dispatch')
class CCPasswordChangeDoneView(PasswordChangeDoneView):
    template_name = 'registration/password_change_done.html'
    
    def dispatch(self, *args, **kwargs):
        return super().dispatch(*args, **kwargs)


def password_reset_request(request):
    if request.method == "POST":
        password_reset_form = PasswordResetForm(request.POST)
        if password_reset_form.is_valid():
            data = password_reset_form.cleaned_data["email"]
            associated_users = User.objects.filter(Q(email=data))
            if associated_users.exists():
                for user in associated_users:
                    subject = "Password Reset Requested"
                    email_template_name = "/registration/password_reset_email.txt"
                    c = {
                        "email": user.email,
                        "domain": "0.0.0.0:8000",
                        "site_name": "Website",
                        "uid": urlsafe_base64_encode(force_bytes(user.pk)),
                        "user": user,
                        "token": default_token_generator.make_token(user),
                        "protocol": "http",
                    }
                    email = render_to_string(email_template_name, c)
                    try:
                        send_mail(
                            subject,
                            email,
                            "admin@example.com",
                            [user.email],
                            fail_silently=False,
                        )
                    except BadHeaderError:
                        return HttpResponse("Invalid header found.")
                    return redirect("/password_reset_done/")
    password_reset_form = PasswordResetForm()
    return render(
        request=request,
        template_name="/registration/password_reset.html",
        context={"password_reset_form": password_reset_form},
    )


def load_omop_fields(request):
    omop_table_id = request.GET.get("omop_table")
    omop_fields = OmopField.objects.filter(table_id=omop_table_id).order_by("field")
    return render(
        request,
        "mapping/omop_table_dropdown_list_options.html",
        {"omop_fields": omop_fields},
    )


def testusagi(request, scan_report_id):

    results = run_usagi(scan_report_id)
    print(results)
    context = {}

    return render(request, "mapping/index.html", context)


def merge_dictionary(request):

    # Grab the scan report ID
    search_term = request.GET.get("search", None)
    print('SEARCH TERM >>> ', search_term)

    # Grab the appropriate data dictionary which is built when a scan report is uploaded
    dictionary = DataDictionary.objects.filter(source_value__scan_report_field__scan_report_table__scan_report__id=search_term).filter(source_value__scan_report_field__is_patient_id=False).filter(source_value__scan_report_field__is_date_event=False).filter(source_value__scan_report_field__is_ignore=False).exclude(source_value__value='List truncated...')
    
    # Convert QuerySet to dataframe
    dict_df = pd.DataFrame.from_dict(dictionary.values(
                                            "source_value__scan_report_field__scan_report_table__scan_report__data_partner__name",
                                            "source_value__scan_report_field__scan_report_table__scan_report__dataset",
                                            "source_value__scan_report_field__scan_report_table__name",
                                            "source_value__scan_report_field__name",
                                            "source_value__value",
                                            "source_value__frequency",
                                            "dictionary_field_description",
                                            "dictionary_value_description",
                                            )
                                        )
    
    # Name columns
    dict_df.columns = [
        "DataPartner",
        "DataSet",
        "Table",
        "Field",
        "Value",
        "Frequency",
        "FieldDesc",
        "ValueDescription",
    ]

    #dict_df.to_csv('/data/TEMP_internal_dictionary.csv')

    # There's no direct link in our models between an uploaded Document/File and a ScanReport
    # So, first grab the DataPartner value for the ScanReport ID (i.e. the search term)
    scan_report_data_partner = ScanReport.objects.filter(id=search_term).values('data_partner')
    # scan_report_data_partner = str(ScanReport.objects.filter(id=search_term)[0].data_partner)
    
    # Return only those document files where the data partner matches scan_report_data_partner
    # Filter to return only LIVE data dictionaries
    
    files = DocumentFile.objects.filter(document__data_partner__in=scan_report_data_partner).filter(document__document_type__name="Data Dictionary").filter(status="LIVE").values_list("document_file", flat=True)
    files = list(files)
    
    if len(files)==1:
    
        # Load in uploaded data dictionary for joining (From the Documents section of the webapp)
        external_dictionary = pd.read_csv(os.path.join('media/', files[0]))

        # # Create an intermediate join table
        # # This ensures that each field in scan_report has a field description from the external dictionary
        field_join = pd.merge(dict_df, external_dictionary, how='left', left_on='Field', right_on='Column Name')
        
        field_join_grp = field_join.groupby(['Field', 'Value']).first().reset_index()

        field_join_grp = field_join_grp[['Table', 'Field', 'Value', 'Frequency', 'FieldDesc', 'Column Description']]

        field_join_grp.to_csv('/data/TEMP_field_join_output.csv')

        # Join the intermediate join back to the external dictionary
        # This time on field and value
        x = pd.merge(field_join_grp, external_dictionary, how='left', left_on=['Field', 'Value'], right_on=['Column Name', 'ValueCode'])
        
        x = x[['Table', 'Field', 'Value', 'Frequency', 'FieldDesc', 'Table Name', 'Column Name', 'Column Description_x', 'ValueCode', 'ValueDescription']]
        x=x.fillna(value="")
        x.columns = [
            "Source_Table",
            "Source_Field",
            "Source_Value",
            "Source_Frequency",
            "Source_FieldDesc",
            "Dictionary_TableName",
            "Dictionary_ColumnName",
            "Dictionary_ColumnDesc",
            "Dictionary_ValueCode",
            "Dictionary_ValueDescription"
        ]

        # If data are missing from imported dictionary
        # replace with analagous descriptions to flesh out dictionary for Usagi
        bad_index = x["Dictionary_ValueDescription"].isnull()
        x["Dictionary_ValueDescription"][bad_index] = x["Dictionary_ValueCode"][bad_index]

        bad_index = x["Source_FieldDesc"].isnull()
        x["Source_FieldDesc"][bad_index] = x["Source_Field"][bad_index]

        for index, row in x.iterrows():
            
            print(row['Source_Field'])
            print(row['Source_Value'])

            obj = DataDictionary.objects.get(
                source_value__scan_report_field__name=row['Source_Field'],
                source_value__value=row['Source_Value']
                )

            print(type(obj))

            # If user has fixed the definition in the webapp
            # don't overwrite the held definition with the external dictionary values
            if obj.definition_fixed:
                continue

            else:
                obj.dictionary_table=row['Dictionary_TableName']
                obj.dictionary_field=row['Dictionary_ColumnName']
                obj.dictionary_field_description=row['Dictionary_ColumnDesc']
                obj.dictionary_value_code=row['Dictionary_ValueCode']
                obj.dictionary_value_description=row['Dictionary_ValueDescription']
                obj.save()
<<<<<<< HEAD
   
    else:
        print("No LIVE data dictionaries for this Data Partner!")

@method_decorator(login_required,name='dispatch')
class ScanReportAssertionView(ListView):
    model=ScanReportAssertion
    def get_queryset(self):
        qs=super().get_queryset()
       
        qs = qs.filter(scan_report=self.kwargs['pk'])
        return qs
    
   

@method_decorator(login_required,name='dispatch')
class ScanReportAssertionFormView(FormView):
    model=ScanReportAssertion
    form_class = ScanReportAssertionForm
    template_name = "mapping/scanreportassertion_form.html"
    success_url=reverse_lazy('scan-report-assertion')

    def form_valid(self, form):
        assertion = ScanReportAssertion.objects.create(
            positive_assertion=form.cleaned_data["positive_assertion"],
            negative_assertion=form.cleaned_data["negative_assertion"],
            scan_report=form.cleaned_data['scan_report']
        )

        assertion.save()

        return super().form_valid(form)

@method_decorator(login_required,name='dispatch')
class ScanReportAssertionsUpdateView(UpdateView):
    model = ScanReportAssertion
    # success_url=reverse_lazy('scan-report-assertion')
    fields = [
        "positive_assertion",
        "negative_assertion",
       
    ]

    def get_success_url(self, **kwargs):
     return reverse("scan-report-assertion", kwargs={'pk': self.object.scan_report.id})
    
=======
        messages.success(request,"Merge was successful")

    elif len(files)>1:
        messages.warning(request, "There are currently more than 1 data dictionaries set as 'Live'. Please ensure only 1 dictionary is set to 'Live' to proceed.")

    elif len(files)==0:
         messages.warning(request, "There are data dictionaries available for this data partner, but none of them are set to 'Live'. Please set a dictionary to 'Live'.")

    return render(request, "mapping/mergedictionary.html")


   
>>>>>>> d236a910
<|MERGE_RESOLUTION|>--- conflicted
+++ resolved
@@ -812,10 +812,16 @@
                 obj.dictionary_value_code=row['Dictionary_ValueCode']
                 obj.dictionary_value_description=row['Dictionary_ValueDescription']
                 obj.save()
-<<<<<<< HEAD
-   
-    else:
-        print("No LIVE data dictionaries for this Data Partner!")
+        messages.success(request,"Merge was successful")
+
+    elif len(files)>1:
+        messages.warning(request, "There are currently more than 1 data dictionaries set as 'Live'. Please ensure only 1 dictionary is set to 'Live' to proceed.")
+
+    elif len(files)==0:
+         messages.warning(request, "There are data dictionaries available for this data partner, but none of them are set to 'Live'. Please set a dictionary to 'Live'.")
+
+    return render(request, "mapping/mergedictionary.html")
+
 
 @method_decorator(login_required,name='dispatch')
 class ScanReportAssertionView(ListView):
@@ -827,7 +833,6 @@
         return qs
     
    
-
 @method_decorator(login_required,name='dispatch')
 class ScanReportAssertionFormView(FormView):
     model=ScanReportAssertion
@@ -846,30 +851,15 @@
 
         return super().form_valid(form)
 
+
 @method_decorator(login_required,name='dispatch')
 class ScanReportAssertionsUpdateView(UpdateView):
     model = ScanReportAssertion
-    # success_url=reverse_lazy('scan-report-assertion')
     fields = [
         "positive_assertion",
         "negative_assertion",
-       
     ]
 
     def get_success_url(self, **kwargs):
      return reverse("scan-report-assertion", kwargs={'pk': self.object.scan_report.id})
-    
-=======
-        messages.success(request,"Merge was successful")
-
-    elif len(files)>1:
-        messages.warning(request, "There are currently more than 1 data dictionaries set as 'Live'. Please ensure only 1 dictionary is set to 'Live' to proceed.")
-
-    elif len(files)==0:
-         messages.warning(request, "There are data dictionaries available for this data partner, but none of them are set to 'Live'. Please set a dictionary to 'Live'.")
-
-    return render(request, "mapping/mergedictionary.html")
-
-
-   
->>>>>>> d236a910
+    