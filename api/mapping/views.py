--- conflicted
+++ resolved
@@ -109,7 +109,7 @@
     def get_success_url(self):
         return "{}?search={}".format(reverse('fields'), self.object.scan_report_table.id)
 
-<<<<<<< HEAD
+
 class ScanReportValueUpdateView(UpdateView):
     model = ScanReportValue
     fields = [
@@ -132,8 +132,7 @@
     def get_success_url(self):
         return "{}?search={}".format(reverse('fields'), self.object.scan_report_table.id)
 
-=======
->>>>>>> 4423b528
+
 class ScanReportListView(ListView):
     model = ScanReport
 
