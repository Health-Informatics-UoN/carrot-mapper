--- conflicted
+++ resolved
@@ -872,31 +872,22 @@
                     request, f"Found and added rules for {nconcepts} existing concepts"
                 )
             else:
-<<<<<<< HEAD
-                messages.success(request,
-                                 f'Found and added rules for {nconcepts} existing concepts. However, couldnt add rules for {nbadconcepts} concepts.')
-=======
                 messages.success(
                     request,
                     f"Found and added rules for {nconcepts} existing concepts. However, couldnt add rules for {nbadconcepts} concepts.",
                 )
 
->>>>>>> c66c6548
             return redirect(request.path)
 
         elif request.POST.get("get_svg") is not None:
             qs = self.get_queryset()
-<<<<<<< HEAD
-            return view_mapping_rules(request,qs)
-        
+            return view_mapping_rules(request, qs)
+
         elif request.POST.get("analyse_concepts") is not None:
             qs = self.get_queryset()
             analyse_concepts(self.kwargs.get("pk"))
             return redirect(request.path)
 
-=======
-            return view_mapping_rules(request, qs)
->>>>>>> c66c6548
         else:
             messages.error(request, "not working right now!")
             return redirect(request.path)
