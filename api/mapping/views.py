--- conflicted
+++ resolved
@@ -1,5 +1,3 @@
-import csv
-
 from django.contrib import messages
 from django.contrib.auth.decorators import login_required
 from django.contrib.auth.forms import PasswordResetForm, PasswordChangeForm
@@ -475,8 +473,6 @@
         document_file = DocumentFile.objects.create(
             document_file=form.cleaned_data["document_file"], size=20, document=document
         )
-        print(document_file)
-        # write logic checks for data dictionary's columns
         document_file.save()
 
         # This code will be required later to import a data dictionary into the DataDictionary model
@@ -521,7 +517,9 @@
             document=form.cleaned_data["document"],
             # status="Inactive"
         )
+
         document_file.save()
+
         return super().form_valid(form)
 
     def get_success_url(self, **kwargs):
@@ -739,11 +737,7 @@
     # So, first grab the DataPartner value for the ScanReport ID (i.e. the search term)
     scan_report_data_partner = ScanReport.objects.filter(id=search_term).values('data_partner')
     # scan_report_data_partner = str(ScanReport.objects.filter(id=search_term)[0].data_partner)
-<<<<<<< HEAD
-
-=======
-    
->>>>>>> 46f7854f
+    
     # Return only those document files where the data partner matches scan_report_data_partner
     # Filter to return only LIVE data dictionaries
     
