from django.contrib import messages
from django.contrib.auth.decorators import login_required
from django.contrib.auth.forms import PasswordResetForm, PasswordChangeForm
from django.contrib.auth.models import User
from django.contrib.auth.tokens import default_token_generator
from django.contrib.auth.views import PasswordChangeView, PasswordChangeDoneView
from django.core.mail import message, send_mail, BadHeaderError
from django.db.models.query_utils import Q
from django.http import HttpResponse
from django.shortcuts import render, redirect
from django.template.loader import render_to_string
from django.urls import reverse
from django.urls import reverse_lazy
from django.utils.encoding import force_bytes
from django.utils.http import urlsafe_base64_encode
from django.utils.decorators import method_decorator
from django.views.decorators.csrf import csrf_protect
from django.views.decorators.debug import sensitive_post_parameters
from django.views import generic
from django.views.generic import ListView
from django.views.generic.edit import FormView, UpdateView, DeleteView, CreateView
from extra_views import ModelFormSetView
import os
import sys
from .forms import (
    ScanReportForm,
    UserCreateForm,
    AddMappingRuleForm,
    DocumentForm,
    DocumentFileForm,
    DictionarySelectForm
)
from .models import (
    ScanReport,
    ScanReportValue,
    ScanReportField,
    ScanReportTable,
    MappingRule,
    OmopTable,
    OmopField,
    DocumentFile,
    Document,
    DataDictionary,
)
from .tasks import process_scan_report_task, run_usagi_task

from .services import process_scan_report, run_usagi
from .tasks import process_scan_report_task, run_usagi

import pandas as pd
import json

<<<<<<< HEAD

import coconnect





=======
>>>>>>> 96fe57f7
@login_required
def home(request):
    return render(request, "mapping/home.html", {})

@method_decorator(login_required,name='dispatch')
class ScanReportTableListView(ListView):
    model = ScanReportTable

    def get_queryset(self):
        qs = super().get_queryset()
        search_term = self.request.GET.get("search", None)
        if search_term is not None and search_term is not "":
            qs = qs.filter(scan_report__id=search_term).order_by('name')
            
        return qs

    def get_context_data(self, **kwargs):
        # Call the base implementation first to get a context
        context = super().get_context_data(**kwargs)

        if len(self.get_queryset()) > 0:
            scan_report = self.get_queryset()[0].scan_report
            scan_report_table = self.get_queryset()[0]
        else:
            scan_report = None
            scan_report_table = None

        context.update(
            {
                "scan_report": scan_report,
                "scan_report_table": scan_report_table,
            }
        )

        return context


@method_decorator(login_required,name='dispatch')
class ScanReportFieldListView(ModelFormSetView):
    model = ScanReportField
    fields = ["concept_id"]
    factory_kwargs = {"can_delete": False, "extra": False}

    def get_queryset(self):
        qs = super().get_queryset().order_by('id')
        search_term = self.request.GET.get("search", None)
        if search_term is not None:
            qs = qs.filter(scan_report_table__id=search_term)
        return qs

    def get_context_data(self, **kwargs):
        # Call the base implementation first to get a context
        context = super().get_context_data(**kwargs)

        if len(self.get_queryset()) > 0:
            scan_report = self.get_queryset()[0].scan_report_table.scan_report
            scan_report_table = self.get_queryset()[0].scan_report_table
            scan_report_field = self.get_queryset()[0]
        else:
            scan_report = None
            scan_report_table = None
            scan_report_field = None

        context.update(
            {
                "scan_report": scan_report,
                "scan_report_table": scan_report_table,
                "scan_report_field": scan_report_field,
            }
        )

        return context
   

@method_decorator(login_required,name='dispatch')
class ScanReportFieldUpdateView(UpdateView):
    model = ScanReportField
    fields = [
        'is_patient_id',
        'is_date_event',
        'is_ignore',
        'pass_from_source',
        'classification_system',
    
    ]

    def get_success_url(self):
        return "{}?search={}".format(
            reverse("fields"), self.object.scan_report_table.id
        )

@method_decorator(login_required,name='dispatch')
class ScanReportStructuralMappingUpdateView(UpdateView):
    model = ScanReportField
    fields = ["mapping"]

    def get_success_url(self):
        return "{}?search={}".format(
            reverse("fields"), self.object.scan_report_table.id
        )

@method_decorator(login_required,name='dispatch')
class ScanReportListView(ListView):
    model = ScanReport


@method_decorator(login_required,name='dispatch')
class ScanReportValueListView(ModelFormSetView):
    model = ScanReportValue
    fields = ["conceptID"]
    factory_kwargs = {"can_delete": False, "extra": False}

    def get_queryset(self):
         qs = super().get_queryset().order_by('id')
         search_term = self.request.GET.get('search', None)
         if search_term is not None:
             qs = qs.filter(scan_report_field=search_term)
         return qs

    def get_context_data(self, **kwargs):
        # Call the base implementation first to get a context
        context = super().get_context_data(**kwargs)

        if len(self.get_queryset()) > 0:
            # scan_report = self.get_queryset()[0].scan_report_table.scan_report
            # scan_report_table = self.get_queryset()[0].scan_report_table
            scan_report = self.get_queryset()[
                0
            ].scan_report_field.scan_report_table.scan_report
            scan_report_table = self.get_queryset()[
                0
            ].scan_report_field.scan_report_table
            scan_report_field = self.get_queryset()[0].scan_report_field
            scan_report_value = self.get_queryset()[0]
        else:
            scan_report = None
            scan_report_table = None
            scan_report_field = None
            scan_report_value = None

        context.update(
            {
                "scan_report": scan_report,
                "scan_report_table": scan_report_table,
                "scan_report_field": scan_report_field,
                "scan_report_value": scan_report_value,
            }
        )

        return context


@method_decorator(login_required,name='dispatch')
class AddMappingRuleFormView(FormView):
    form_class = AddMappingRuleForm
    template_name = "mapping/mappingrule_form.html"

    def get_context_data(self, **kwargs):
        context = super().get_context_data(**kwargs)

        scan_report_field = ScanReportField.objects.get(pk=self.kwargs.get("pk"))

        scan_report = scan_report_field.scan_report_table.scan_report
        scan_report_table = scan_report_field.scan_report_table
        scan_report_field = scan_report_field

        context.update(
            {
                "scan_report": scan_report,
                "scan_report_table": scan_report_table,
                "scan_report_field": scan_report_field,
            }
        )

        return context

    def form_valid(self, form):

        scan_report_field = ScanReportField.objects.get(pk=self.kwargs.get("pk"))

        mapping,created = MappingRule.objects.get_or_create(
            omop_field=form.cleaned_data['omop_field'],
            operation=form.cleaned_data['operation'],
            scan_report_field=scan_report_field,
        )
        mapping.save()
        return super().form_valid(form)

    def get_success_url(self):
        scan_report_field = ScanReportField.objects.get(pk=self.kwargs.get("pk"))

        return "{}?search={}".format(
            reverse("fields"), scan_report_field.scan_report_table.id
        )


@method_decorator(login_required,name='dispatch')
class StructuralMappingDeleteView(DeleteView):
    model = MappingRule

    def get_success_url(self):
        scan_report_field = ScanReportField.objects.get(pk=self.kwargs.get("pk"))

        return "{}?search={}".format(
            reverse("fields"), scan_report_field.scan_report_table.id
        )

    success_url = reverse_lazy("fields")


@method_decorator(login_required,name='dispatch')
class StructuralMappingListView(ListView):
    model = MappingRule

    def get_queryset(self):
        qs = super().get_queryset()
        search_term = self.kwargs.get("pk")
        if search_term is not None:
            qs = qs.filter(scan_report_field=search_term)
        return qs

    def get_context_data(self, **kwargs):
        # Call the base implementation first to get a context
        context = super().get_context_data(**kwargs)

        if len(self.get_queryset()) > 0:
            scan_report = self.get_queryset()[
                0
            ].scan_report_field.scan_report_table.scan_report
            scan_report_table = self.get_queryset()[
                0
            ].scan_report_field.scan_report_table
            scan_report_field = self.get_queryset()[0]
        else:
            scan_report = None
            scan_report_table = None
            scan_report_field = None

        context.update(
            {
                "scan_report": scan_report,
                "scan_report_table": scan_report_table,
                "scan_report_field": scan_report_field,
            }
        )

        return context


@method_decorator(login_required,name='dispatch')
#class StructuralMappingTableListView(ListView):
class StructuralMappingTableListView(ModelFormSetView):
    # model = MappingRule
    model = ScanReportField
    #form_class = ScanReportForm
    #fields = ["conceptID"]
    exclude = []
    factory_kwargs = {"can_delete": False, "extra": False}

    template_name = "mapping/mappingrulesscanreport_list.html"


    def json_to_svg(self,data):
        from coconnect.cdm import dag
        return dag.make_dag(data)
            
    def csv_to_json(self,_csv_data):
        from io import StringIO
        from coconnect.cdm import mapping_pipeline_helpers
        
        structural_mapping = mapping_pipeline_helpers\
            .StructuralMapping\
            .to_json(StringIO(_csv_data),
                     destination_tables = ['person','condition_occurrence'])
                             
        return structural_mapping
        
    
    def download_structural_mapping(self,request,pk,return_type='csv'):
        scan_report = ScanReport.objects.get(pk=pk)
        mappingrule_list = MappingRule.objects.filter(scan_report_field__scan_report_table__scan_report=scan_report)
        mappingrule_id_list = [mr.scan_report_field.id for mr in mappingrule_list]

        qs = super().get_queryset().filter(id__in=mappingrule_id_list)
        
        output = { name:[] for name in ['rule_id','destination_table','destination_field','source_table','source_field','source_field_indexer','term_mapping','coding_system','operation']}


        for obj in qs:
            for rule in obj.mappingrule_set.all():
                output['rule_id'].append(rule.id)
                output['destination_table'].append(rule.omop_field.table.table)
                output['destination_field'].append(rule.omop_field.field)
                output['source_table'].append(obj.scan_report_table.name)
                output['source_field'].append(obj.name)
                output['source_field_indexer'].append(obj.is_patient_id)
                
                #this needs to be updated if there is a coding system
                output['coding_system'].append("user defined")
                                
                is_mapped = any([value.conceptID > -1 for value in obj.scanreportvalue_set.all()])
                is_mapped = 'y' if is_mapped else 'n'
                # if is_mapped:
                #     term_mapping = {
                #         value.value : value.conceptID
                #         for value in obj.scanreportvalue_set.all()
                #         if value.conceptID > -1
                #         }
                #     output['term_mapping'].append(term_mapping)
                # else:
                #      output['term_mapping'].append('')
                output['term_mapping'].append(is_mapped)

                output['operation'].append(rule.operation)               

        #define the name of the output file
        fname = f"{scan_report.data_partner}_{scan_report.dataset}_structural_mapping.{return_type}"


        if return_type == 'csv':
            #covert our dictiionary into a csv
            result = ",".join(f'"{key}"' for key in output.keys())
            for irow in range(len(output['rule_id'])):
                result+='\n'+ ",".join(f'"{output[key][irow]}"' for key in output.keys())

            #fname = f"{scan_report.data_partner}"\
            #    f"_{scan_report.dataset}_structural_mapping.json"
            
            #output = self.csv_to_json(result)
            #response = HttpResponse(json.dumps(output,indent=6), content_type='application/json')
            #response['Content-Disposition'] = f'attachment; filename="{fname}"'

            response = HttpResponse(result, content_type='text/csv')
            response['Content-Disposition'] = f'attachment; filename="{fname}"'
            
            return response
        #not used but here if we want it for the api...
        elif return_type == 'svg':
            #covert our dictiionary into a csv
            result = ",".join(f'"{key}"' for key in output.keys())
            for irow in range(len(output['rule_id'])):
                result+='\n'+ ",".join(f'"{output[key][irow]}"' for key in output.keys())

            fname = f"{scan_report.data_partner}"\
                f"_{scan_report.dataset}_structural_mapping.json"
            
            output = self.csv_to_json(result)
            svg_output = self.json_to_svg(output['person'][0])
            
            return HttpResponse(svg_output,content_type='image/svg+xml')
                        
        elif return_type == 'json':
            response = HttpResponse(json.dumps(output,indent=6), content_type='application/json')
            response['Content-Disposition'] = f'attachment; filename="{fname}"'
            return response
        else:
            #implement other return types if needed
            return redirect(request.path)

        
    def download_term_mapping(self,request,pk):
         #define the name of the output file

        scan_report = ScanReport.objects.get(pk=pk)
        mappingrule_list = MappingRule.objects.filter(scan_report_field__scan_report_table__scan_report=scan_report)
        mappingrule_id_list = [mr.scan_report_field.id for mr in mappingrule_list]

        qs = super().get_queryset().filter(id__in=mappingrule_id_list)

        output = { name:[] for name in ['rule_id','source_term','destination_term']}

        for rule in mappingrule_list:
            for obj in rule.scan_report_field.scanreportvalue_set.all():
                if obj.conceptID == -1:
                    continue
                
                output['rule_id'].append(rule.id)
                output['source_term'].append(obj.value)
                output['destination_term'].append(obj.conceptID)


        return_type = 'csv'
        fname = f"{scan_report.data_partner}_{scan_report.dataset}_term_mapping.{return_type}"

    
        result = ",".join(f'"{key}"' for key in output.keys())
        for irow in range(len(output['rule_id'])):
            result+='\n'+ ",".join(f'"{output[key][irow]}"' for key in output.keys())
            
        response = HttpResponse(result, content_type='text/csv')
        response['Content-Disposition'] = f'attachment; filename="{fname}"'
        return response

    def download_pk_mapping(self,request,pk):

        patient_id_fields = ScanReportField.objects.filter(scan_report_table__scan_report=pk)\
                                             .filter(is_patient_id=True)
        
        patient_id_map = {
            patient_field.scan_report_table.name : patient_field.name
            for patient_field in patient_id_fields
        }

        scan_report = ScanReport.objects.get(pk=pk)
        return_type = 'json'
        fname = f"{scan_report.data_partner}_{scan_report.dataset}_term_mapping.{return_type}"

        response = HttpResponse(json.dumps(patient_id_map,indent=6), content_type='application/json')
        response['Content-Disposition'] = f'attachment; filename="{fname}"'
        return response
    
    def post(self,request,*args, **kwargs):

        pk = self.kwargs.get('pk')
        if request.POST.get('download-sm') is not None:
            return self.download_structural_mapping(request,pk)
        elif request.POST.get('download-tm') is not None:
            return self.download_term_mapping(request,pk)
        elif request.POST.get('download-pk') is not None:
            return self.download_pk_mapping(request,pk)
        elif request.POST.get('svg') is not None:
            return self.download_structural_mapping(request,pk,return_type='svg')
        else:
            #define more buttons to click
            pass

        
        return redirect(request.path)

    
    def get_context_data(self, **kwargs):
                
        # Call the base implementation first to get a context
        context = super().get_context_data(**kwargs)

        scan_report = ScanReport.objects.get(pk=self.kwargs.get("pk"))

        context.update(
            {
                "scan_report": scan_report,
            }
        )

        return context

    def get_queryset(self):
        scan_report = ScanReport.objects.get(pk=self.kwargs.get("pk"))

        
        #mappingrule_list = MappingRule.objects.filter(
        #    scan_report_field__scan_report_table__scan_report=scan_report
        #)
        #mappingrule_id_list = [mr.scan_report_field.id for mr in mappingrule_list]

        qs = super().get_queryset()
        search_term = self.kwargs.get("pk")

        if search_term is not None:
            # qs = qs.filter(scan_report_table__scan_report__id=search_term)
            #qs = qs.filter(id__in=mappingrule_id_list)
            qs = qs.filter(scan_report_table__scan_report__id=search_term)\
                   .filter(scanreportvalue__conceptID__gte=0)\
                   .distinct()

            
            
            
            #.order_by('name')
            #for field in qs:
            #    print (field)
            #    for value in field.scanreportvalue_set.all():
            #        print ("::",value)

            
            return qs


@method_decorator(login_required,name='dispatch')
class ScanReportFormView(FormView):
    form_class = ScanReportForm
    template_name = "mapping/upload_scan_report.html"
    success_url = reverse_lazy("scan-report-list")

    def form_valid(self, form):
        # Create an entry in ScanReport for the uploaded Scan Report
        scan_report = ScanReport.objects.create(
            data_partner=form.cleaned_data["data_partner"],
            dataset=form.cleaned_data["dataset"],
            file=form.cleaned_data["scan_report_file"],
        )
        scan_report.author = self.request.user

        scan_report.save()

        process_scan_report_task.delay(scan_report.id)

        return super().form_valid(form)


@method_decorator(login_required,name='dispatch')
class DocumentFormView(FormView):
    form_class = DocumentForm
    template_name = "mapping/upload_document.html"
    success_url = reverse_lazy("document-list")

    def form_valid(self, form):
        document = Document.objects.create(
            data_partner=form.cleaned_data["data_partner"],
            document_type=form.cleaned_data["document_type"],
            description=form.cleaned_data["description"],
        )
        document.owner = self.request.user

        document.save()
        document_file = DocumentFile.objects.create(
            document_file=form.cleaned_data["document_file"], size=20, document=document
        )
        document_file.save()

        # This code will be required later to import a data dictionary into the DataDictionary model
        # filepath = document_file.document_file.path
        # import_data_dictionary_task.delay(filepath)

        return super().form_valid(form)


@method_decorator(login_required,name='dispatch')
class DocumentListView(ListView):
    model = Document

    def get_queryset(self):
        qs = super().get_queryset().order_by("data_partner")
        return qs


@method_decorator(login_required,name='dispatch')
class DocumentFileListView(ListView):
    model = DocumentFile

    def get_queryset(self):
        qs = super().get_queryset().order_by("status")
        search_term = self.kwargs.get("pk")
        if search_term is not None:
            qs = qs.filter(document__id=search_term)

        
        return qs


@method_decorator(login_required,name='dispatch')
class DocumentFileFormView(FormView):
    model = DocumentFile
    form_class = DocumentFileForm
    template_name = "mapping/upload_document_file.html"
    # success_url=reverse_lazy('document-list')

    def form_valid(self, form):
        document_file = DocumentFile.objects.create(
            document_file=form.cleaned_data["document_file"],
            size=20,
            document=form.cleaned_data["document"],
            # status="Inactive"
        )

        document_file.save()

        return super().form_valid(form)

    def get_success_url(self, **kwargs):
        self.object = self.kwargs.get("pk")
        return reverse("file-list", kwargs={"pk": self.object})

@method_decorator(login_required,name='dispatch')
class DataDictionaryListView(ListView):
    model = DataDictionary
    ordering = ["-source_value"]

    def get_queryset(self):
        qs = super().get_queryset()
        search_term = self.request.GET.get("search", None)
        if search_term is not None:
            qs = (
                qs.filter(source_value__scan_report_field__scan_report_table__scan_report__id=search_term)
                .filter(source_value__scan_report_field__is_patient_id=False)
                .filter(source_value__scan_report_field__is_date_event=False)
                .filter(source_value__scan_report_field__is_ignore=False)
                .exclude(source_value__value='List truncated...')
            )
        return qs

    def get_context_data(self, **kwargs):

        # Call the base implementation first to get a context
        context = super().get_context_data(**kwargs)

        if len(self.get_queryset()) > 0:
            scan_report = self.get_queryset()[0].source_value.scan_report_field.scan_report_table.scan_report
        else:
            scan_report = None

        context.update(
            {
                "scan_report": scan_report,
            }
        )

        return context

@method_decorator(login_required,name='dispatch')
class DataDictionaryUpdateView(UpdateView):
    model = DataDictionary
    fields = [
        "dictionary_table",
        "dictionary_field",
        "dictionary_field_description",
        "dictionary_value_code",
        "dictionary_value_description",
        "definition_fixed",
    ]

    def get_success_url(self):
        return "{}?search={}".format(
            reverse("data-dictionary"),
            self.object.source_value.scan_report_field.scan_report_table.scan_report.id,
        )

@method_decorator(login_required,name='dispatch')
class DictionarySelectFormView(FormView):

    form_class = DictionarySelectForm
    template_name = "mapping/mergedictionary.html"
    success_url = reverse_lazy("data-dictionary")

    def form_valid(self, form):

        # Adapt logic in services.py to merge data dictionary file into DataDictionary model

        return super().form_valid(form)


@method_decorator(login_required,name='dispatch')
class DocumentFileStatusUpdateView(UpdateView):
    model = DocumentFile
    # success_url=reverse_lazy('file-list')
    fields = ["status"]

    def get_success_url(self, **kwargs):
     return reverse("file-list", kwargs={'pk': self.object.document_id})


class SignUpView(generic.CreateView):
    form_class = UserCreateForm
    success_url = reverse_lazy("login")
    template_name = "registration/signup.html"


@method_decorator(login_required,name='dispatch')
class CCPasswordChangeView(FormView):
    form_class = PasswordChangeForm
    success_url = reverse_lazy('password_change_done')
    template_name = 'registration/password_change_form.html'
    
    @method_decorator(sensitive_post_parameters())
    @method_decorator(csrf_protect)
    def dispatch(self, *args, **kwargs):
        return super().dispatch(*args, **kwargs)

    def get_form_kwargs(self):
        kwargs = super().get_form_kwargs()
        kwargs['user'] = self.request.user
        return kwargs

    def form_valid(self, form):
        form.save()
        return super().form_valid(form)


@method_decorator(login_required,name='dispatch')
class CCPasswordChangeDoneView(PasswordChangeDoneView):
    template_name = 'registration/password_change_done.html'
    
    def dispatch(self, *args, **kwargs):
        return super().dispatch(*args, **kwargs)


def password_reset_request(request):
    if request.method == "POST":
        password_reset_form = PasswordResetForm(request.POST)
        if password_reset_form.is_valid():
            data = password_reset_form.cleaned_data["email"]
            associated_users = User.objects.filter(Q(email=data))
            if associated_users.exists():
                for user in associated_users:
                    subject = "Password Reset Requested"
                    email_template_name = "/registration/password_reset_email.txt"
                    c = {
                        "email": user.email,
                        "domain": "0.0.0.0:8000",
                        "site_name": "Website",
                        "uid": urlsafe_base64_encode(force_bytes(user.pk)),
                        "user": user,
                        "token": default_token_generator.make_token(user),
                        "protocol": "http",
                    }
                    email = render_to_string(email_template_name, c)
                    try:
                        send_mail(
                            subject,
                            email,
                            "admin@example.com",
                            [user.email],
                            fail_silently=False,
                        )
                    except BadHeaderError:
                        return HttpResponse("Invalid header found.")
                    return redirect("/password_reset_done/")
    password_reset_form = PasswordResetForm()
    return render(
        request=request,
        template_name="/registration/password_reset.html",
        context={"password_reset_form": password_reset_form},
    )


def load_omop_fields(request):
    omop_table_id = request.GET.get("omop_table")
    omop_fields = OmopField.objects.filter(table_id=omop_table_id).order_by("field")
    return render(
        request,
        "mapping/omop_table_dropdown_list_options.html",
        {"omop_fields": omop_fields},
    )


def testusagi(request, scan_report_id):

    results = run_usagi(scan_report_id)
    print(results)
    context = {}

    return render(request, "mapping/index.html", context)


def merge_dictionary(request):

    # Grab the scan report ID
    search_term = request.GET.get("search", None)
    print('SEARCH TERM >>> ', search_term)

    # Grab the appropriate data dictionary which is built when a scan report is uploaded
    dictionary = DataDictionary.objects.filter(source_value__scan_report_field__scan_report_table__scan_report__id=search_term).filter(source_value__scan_report_field__is_patient_id=False).filter(source_value__scan_report_field__is_date_event=False).filter(source_value__scan_report_field__is_ignore=False).exclude(source_value__value='List truncated...')
    
    # Convert QuerySet to dataframe
    dict_df = pd.DataFrame.from_dict(dictionary.values(
                                            "source_value__scan_report_field__scan_report_table__scan_report__data_partner__name",
                                            "source_value__scan_report_field__scan_report_table__scan_report__dataset",
                                            "source_value__scan_report_field__scan_report_table__name",
                                            "source_value__scan_report_field__name",
                                            "source_value__value",
                                            "source_value__frequency",
                                            "dictionary_field_description",
                                            "dictionary_value_description",
                                            )
                                        )
    
    # Name columns
    dict_df.columns = [
        "DataPartner",
        "DataSet",
        "Table",
        "Field",
        "Value",
        "Frequency",
        "FieldDesc",
        "ValueDescription",
    ]

    #dict_df.to_csv('/data/TEMP_internal_dictionary.csv')

    # There's no direct link in our models between an uploaded Document/File and a ScanReport
    # So, first grab the DataPartner value for the ScanReport ID (i.e. the search term)
    scan_report_data_partner = ScanReport.objects.filter(id=search_term).values('data_partner')
    # scan_report_data_partner = str(ScanReport.objects.filter(id=search_term)[0].data_partner)
    
    # Return only those document files where the data partner matches scan_report_data_partner
    # Filter to return only LIVE data dictionaries
    
    files = DocumentFile.objects.filter(document__data_partner__in=scan_report_data_partner).filter(document__document_type__name="Data Dictionary").filter(status="LIVE").values_list("document_file", flat=True)
    files = list(files)
    
    if len(files)==1:
    
        # Load in uploaded data dictionary for joining (From the Documents section of the webapp)
        external_dictionary = pd.read_csv(os.path.join('media/', files[0]))

        # # Create an intermediate join table
        # # This ensures that each field in scan_report has a field description from the external dictionary
        field_join = pd.merge(dict_df, external_dictionary, how='left', left_on='Field', right_on='Column Name')
        
        field_join_grp = field_join.groupby(['Field', 'Value']).first().reset_index()

        field_join_grp = field_join_grp[['Table', 'Field', 'Value', 'Frequency', 'FieldDesc', 'Column Description']]

        field_join_grp.to_csv('/data/TEMP_field_join_output.csv')

        # Join the intermediate join back to the external dictionary
        # This time on field and value
        x = pd.merge(field_join_grp, external_dictionary, how='left', left_on=['Field', 'Value'], right_on=['Column Name', 'ValueCode'])
        
        x = x[['Table', 'Field', 'Value', 'Frequency', 'FieldDesc', 'Table Name', 'Column Name', 'Column Description_x', 'ValueCode', 'ValueDescription']]
        x=x.fillna(value="")
        x.columns = [
            "Source_Table",
            "Source_Field",
            "Source_Value",
            "Source_Frequency",
            "Source_FieldDesc",
            "Dictionary_TableName",
            "Dictionary_ColumnName",
            "Dictionary_ColumnDesc",
            "Dictionary_ValueCode",
            "Dictionary_ValueDescription"
        ]

        # If data are missing from imported dictionary
        # replace with analagous descriptions to flesh out dictionary for Usagi
        bad_index = x["Dictionary_ValueDescription"].isnull()
        x["Dictionary_ValueDescription"][bad_index] = x["Dictionary_ValueCode"][bad_index]

        bad_index = x["Source_FieldDesc"].isnull()
        x["Source_FieldDesc"][bad_index] = x["Source_Field"][bad_index]

        for index, row in x.iterrows():
            
            print(row['Source_Field'])
            print(row['Source_Value'])

            obj = DataDictionary.objects.get(
                source_value__scan_report_field__name=row['Source_Field'],
                source_value__value=row['Source_Value']
                )

            print(type(obj))

            # If user has fixed the definition in the webapp
            # don't overwrite the held definition with the external dictionary values
            if obj.definition_fixed:
                continue

            else:
                obj.dictionary_table=row['Dictionary_TableName']
                obj.dictionary_field=row['Dictionary_ColumnName']
                obj.dictionary_field_description=row['Dictionary_ColumnDesc']
                obj.dictionary_value_code=row['Dictionary_ValueCode']
                obj.dictionary_value_description=row['Dictionary_ValueDescription']
                obj.save()
        messages.success(request,"Merge was successful")

    elif len(files)>1:
        messages.warning(request, "There are currently more than 1 data dictionaries set as 'Live'. Please ensure only 1 dictionary is set to 'Live' to proceed.")

    elif len(files)==0:
         messages.warning(request, "There are data dictionaries available for this data partner, but none of them are set to 'Live'. Please set a dictionary to 'Live'.")

    return render(request, "mapping/mergedictionary.html")


   <|MERGE_RESOLUTION|>--- conflicted
+++ resolved
@@ -50,16 +50,8 @@
 import pandas as pd
 import json
 
-<<<<<<< HEAD
-
 import coconnect
 
-
-
-
-
-=======
->>>>>>> 96fe57f7
 @login_required
 def home(request):
     return render(request, "mapping/home.html", {})
