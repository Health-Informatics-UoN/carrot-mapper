--- conflicted
+++ resolved
@@ -293,7 +293,6 @@
 
 class DatasetListView(generics.ListAPIView):
     """
-<<<<<<< HEAD
     API view to show all datasets.
     """
 
@@ -312,10 +311,7 @@
 
 class DatasetFilterView(generics.ListAPIView):
     """
-    API view to filter datasets by list of id's.
-=======
     API view to show all datasets a user has access to.
->>>>>>> dee1fce3
     """
 
     serializer_class = DatasetSerializer
