import ast
import json
import os
import time
from io import StringIO

import pandas as pd
import requests
from coconnect.tools import dag, mapping_pipeline_helpers
from coconnect.tools.omop_db_inspect import OMOPDetails
from data.models import Concept
from django.contrib import messages
from django.contrib.auth.decorators import login_required
from django.contrib.auth.forms import PasswordChangeForm, PasswordResetForm
from django.contrib.auth.models import User
from django.contrib.auth.tokens import default_token_generator
from django.contrib.auth.views import PasswordChangeDoneView
from django.contrib.contenttypes.models import ContentType
from django.core.mail import BadHeaderError, send_mail
from django.core.serializers.json import DjangoJSONEncoder
from django.db.models import CharField
from django.db.models import Value as V
from django.db.models.functions import Concat
from django.db.models.query_utils import Q
from django.http import HttpResponse
from django.shortcuts import redirect, render
from django.template.loader import render_to_string
from django.urls import reverse, reverse_lazy
from django.utils.decorators import method_decorator
from django.utils.encoding import force_bytes
from django.utils.http import urlsafe_base64_encode
from django.views import generic
from django.views.decorators.csrf import csrf_protect
from django.views.decorators.debug import sensitive_post_parameters
from django.views.generic import DetailView, ListView
from django.views.generic.edit import FormView, UpdateView
from extra_views import ModelFormSetView

from .forms import (
    DictionarySelectForm,
    DocumentFileForm,
    DocumentForm,
    NLPForm,
    ScanReportAssertionForm,
    ScanReportFieldConceptForm,
    ScanReportForm,
    UserCreateForm, ScanReportValueConceptForm,
    ScanReportFieldForm,
)
from .models import (
    DataDictionary,
    Document,
    DocumentFile,
    NLPModel,
    OmopField,
    ScanReport,
    ScanReportAssertion,
    ScanReportField,
    ScanReportTable,
    ScanReportValue,
    StructuralMappingRule, ScanReportConcept,
)
<<<<<<< HEAD
from .services import process_scan_report
from .services_nlp import start_nlp
=======
>>>>>>> e9891d09
from .services_datadictionary import merge_external_dictionary

@login_required
def home(request):
    return render(request, "mapping/home.html", {})


@method_decorator(login_required, name="dispatch")
class ScanReportTableListView(ListView):
    model = ScanReportTable

    def get_queryset(self):
        qs = super().get_queryset()
        search_term = self.request.GET.get("search", None)
        if search_term is not None and search_term != "":
            qs = qs.filter(scan_report__id=search_term).order_by("name")

        return qs

    def get_context_data(self, **kwargs):
        # Call the base implementation first to get a context
        context = super().get_context_data(**kwargs)

        if len(self.get_queryset()) > 0:
            scan_report = self.get_queryset()[0].scan_report
            scan_report_table = self.get_queryset()[0]
        else:
            scan_report = None
            scan_report_table = None

        context.update(
            {
                "scan_report": scan_report,
                "scan_report_table": scan_report_table,
            }
        )

        return context

@method_decorator(login_required, name="dispatch")
class ScanReportTableUpdateView(UpdateView):
    model = ScanReportTable
    fields = [
        "person_id",
        "birth_date",
        "measurement_date",
        "observation_date",
        "condition_date"
    ]

    def get_context_data(self, **kwargs):
        context = super().get_context_data(**kwargs)
        #filter so the objects can only be associated to the current scanreport table
        scan_report_table = context['scanreporttable']
        qs = ScanReportField\
            .objects\
            .filter(scan_report_table=scan_report_table)\
            .order_by("name")

        for key in context['form'].fields.keys():
            context['form'].fields[key].queryset = qs

            def label_from_instance(obj):
                return obj.name
            
            context['form'].fields[key].label_from_instance = label_from_instance
        return context
    
    def get_success_url(self):
        return "{}?search={}".format(
            reverse("tables"), self.object.scan_report.id
        )

@method_decorator(login_required, name="dispatch")
class ScanReportFieldListView(ListView):
    model = ScanReportField
    fields = ["concept_id"]
    template_name="mapping/scanreportfield_list.html"
    factory_kwargs = {"can_delete": False, "extra": False}

    def get_queryset(self):
        qs = super().get_queryset().order_by("id")
        search_term = self.request.GET.get("search", None)
        if search_term is not None:
            qs = qs.filter(scan_report_table__id=search_term)
        return qs

    def get_context_data(self, **kwargs):
        # Call the base implementation first to get a context
        context = super().get_context_data(**kwargs)
    
        if len(self.get_queryset()) > 0:
            scan_report = self.get_queryset()[0].scan_report_table.scan_report
            scan_report_table = self.get_queryset()[0].scan_report_table
            scan_report_field = self.get_queryset()[0]
        else:
            scan_report = None
            scan_report_table = None
            scan_report_field = None

        context.update(
            {
                "scan_report": scan_report,
                "scan_report_table": scan_report_table,
                "scan_report_field": scan_report_field,
            }
        )

        return context


@method_decorator(login_required, name="dispatch")
class ScanReportFieldUpdateView(UpdateView):
    model = ScanReportField
    form_class=ScanReportFieldForm
    template_name="mapping/scanreportfield_form.html"

    def get_success_url(self):
        return "{}?search={}".format(
            reverse("fields"), self.object.scan_report_table.id
        )


@method_decorator(login_required, name="dispatch")
class ScanReportStructuralMappingUpdateView(UpdateView):
    model = ScanReportField
    fields = ["mapping"]\

    def get_success_url(self):
        return "{}?search={}".format(
            reverse("fields"), self.object.scan_report_table.id
        )


@method_decorator(login_required, name="dispatch")
class ScanReportListView(ListView):
    model = ScanReport
    #order the scanreports now so the latest is first in the table
    ordering = ['-created_at']

    #handle and post methods
    #so far just handle a post when a button to click to hide/show a report
    def post(self, request, *args, **kwargs):
        #obtain the scanreport id from the buttont that is clicked
        _id = request.POST.get("scanreport_id")
        if _id is not None:
            #obtain the scan report based on this id
            report = ScanReport.objects.get(pk=_id)
            #switch hidden True -> False, or False -> True, if clicked
            report.hidden = not report.hidden
            #update the model
            report.save()
        #return to the same page        
        return redirect(request.META['HTTP_REFERER'])


    def get_context_data(self, **kwargs):
        # Call the base implementation first to get a context
        context = super().get_context_data(**kwargs)

        #add the current user to the context
        #this is needed so the hide/show buttons can be only turned on
        #by whoever created the report
        context['current_user'] = self.request.user
        context['filterset'] = self.filterset
        
        return context
        
    
    def get_queryset(self):
        search_term = self.request.GET.get("filter", None)
        qs = super().get_queryset()
        if search_term == "archived":
            qs = qs.filter(hidden=True)
            self.filterset="Archived"
        else:
            qs = qs.filter(hidden=False)
            self.filterset="Active"
        return qs


@method_decorator(login_required, name="dispatch")
class ScanReportValueListView(ListView):
    model = ScanReportValue
    template_name = "mapping/scanreportvalue_list.html"
    fields = ["conceptID"]
    factory_kwargs = {"can_delete": False, "extra": False}

    def get_queryset(self):
        search_term = self.request.GET.get("search", None)

        if search_term is not None:
            # qs = ScanReportValue.objects.select_related('concepts').filter(scan_report_field=search_term)
            qs = ScanReportValue.objects.filter(scan_report_field=search_term).order_by('value')
        else:
            qs = ScanReportValue.objects.all()

        return qs

    def get_context_data(self, **kwargs):
        # Call the base implementation first to get a context
        context = super().get_context_data(**kwargs)

        if len(self.get_queryset()) > 0:
            # scan_report = self.get_queryset()[0].scan_report_table.scan_report
            # scan_report_table = self.get_queryset()[0].scan_report_table
            scan_report = self.get_queryset()[
                0
            ].scan_report_field.scan_report_table.scan_report
            scan_report_table = self.get_queryset()[
                0
            ].scan_report_field.scan_report_table
            scan_report_field = self.get_queryset()[0].scan_report_field
            scan_report_value = self.get_queryset()[0]
        else:
            scan_report = None
            scan_report_table = None
            scan_report_field = None
            scan_report_value = None

        context.update(
            {
                "scan_report": scan_report,
                "scan_report_table": scan_report_table,
                "scan_report_field": scan_report_field,
                "scan_report_value": scan_report_value,
            }
        )

        return context


@method_decorator(login_required, name="dispatch")
class StructuralMappingTableListView(ModelFormSetView):
    # fields = ['source_table','source_field','operation','approved']
    fields = ["operation", "approved"]
    factory_kwargs = {"can_delete": False, "extra": False}

    model = StructuralMappingRule

    template_name = "mapping/mappingrulesscanreport_list.html"

    def json_to_svg(self, data):
        return dag.make_dag(data)

    def get_final_json(self, _mapping_data, tables=None, source_tables=None):

        _id_map = self.get_person_id_mapping()

        # these two inputs shouldnt be so complicated
        # it's because _mapping_data is read by pd.read_json(blah)
        # and _id_map is read by json.loads(open(blah))
        #
        # all because with this function
        # you can input these are paths to files

        f_mapping = StringIO(json.dumps(_mapping_data))
        f_ids = StringIO(json.dumps(_id_map))

        structural_mapping = mapping_pipeline_helpers.StructuralMapping.to_json(
            f_mapping,
            f_ids,
            filter_destination_tables=tables,
            filter_source_tables=source_tables,
        )

        return structural_mapping

    def clean(self):
        StructuralMappingRule.objects.all().delete()

    # need a quality check if multiple date events are found in the table
    def find_date_event(self,destination_table,source_table):
        lookup = {
            'person':'birth_date',
            'measurement':'measurement_date',
            'condition_occurrence':'condition_date',
            'observation':'observation_date'
        }

        field = lookup[destination_table]

        return getattr(source_table,field)

    def find_person_id(self, source_table):
        return source_table.person_id

    def validate_person_ids(self,request,source_tables):
        is_valid = True
        #loop over source_tables looking for person_ids
        for table in source_tables:
            if table.person_id == None:
                messages.error(request,f"Cannot generate rules. Table \"{table}\" is used but you have not set the person_id.")
                is_valid = False
                
        return is_valid
    
    def generate(self, request):
        omop_lookup = OMOPDetails()

        pk = self.kwargs.get("pk")

        # retrieve old ones (dates and person ids)
        # self.retrieve(request,pk)

        # do the rest... automatic lookup based on concept id

        scan_report = ScanReport.objects.get(pk=pk)

        # this is taking a long time to run/filter
        # find all fields that have been mapped with a concept id (>=0, default=-1)
        fields = ScanReportField.objects.filter(
            scan_report_table__scan_report=scan_report
        )
        # find fields that have a concept_id set,
        # OR find fields that have at least one value with a concept_id set
        fields = fields.filter(scanreportvalue__conceptID__gte=0) | fields.filter(
            concept_id__gte=0
        )

        # make unique
        fields = fields.distinct()

        #get unique source tables that are used
        source_tables = []
        for field in fields:
            source_table = field.scan_report_table
            source_tables.append(source_table)
        source_tables = list(set(source_tables))

        #call a check to firstly validate that person_ids have been set
        #in all the source tables that we actually use
        if not self.validate_person_ids(request,source_tables):
            return 

        # loop over found fields
        for field in fields:
            # get the field and associated table
            source_field = field
            source_table = field.scan_report_table

            # add info here

            # if the source field (column) has a concept_id set, use this..
            if source_field.concept_id >= 0:
                concepts = source_field.concept_id
            # otherwise find all field values with a concept_id set
            else:
                values = field.scanreportvalue_set.all().filter(conceptID__gte=0)

                # map the source value to the raw value
                concepts = {value.value: value.conceptID for value in values}

            # use the OmopDetails class to look up rules for these concepts
            try:
                rules_set = omop_lookup.get_rules(concepts)
            except Exception as e:
                # need to handle this better
                # print (e)
                messages.warning(request, e)
                # print (f"{field} failed")
                continue

            # temp hack/filter!!
            allowed_destination_tables = [
                "person",
                "condition_occurrence",
                "observation",
                "measurement",
            ]

            # loop over the destination and rule set for each domain found
            for destination_table, rules in rules_set.items():
                # temp hack to stop generating rules for the 'big 4'
                if destination_table not in allowed_destination_tables:
                    continue

                for destination_field, term_mapping in rules.items():
                    try:
                        omop_field = OmopField.objects.get(
                            table__table=destination_table, field=destination_field
                        )
                    except Exception as err:
                        # remove message warnings about these now
                        # rules are automatically generated for:
                        # <domain>_source_value, <domain>_source_concept_id and <domain>_concept_id
                        # sometimes one of these might not exist, e.g. for specimen
                        # do not make a warning about this
                        if all(
                            x not in destination_field
                            for x in [
                                "_source_value",
                                "_source_concept_id",
                                "_concept_id",
                            ]
                        ):
                            messages.warning(
                                request,
                                f"{destination_table}::{destination_field} is somehow misssing??",
                            )
                        continue

                    # create a new model
                    mapping, created = StructuralMappingRule.objects.update_or_create(
                        scan_report=scan_report,
                        omop_field=omop_field,
                        source_table=source_table,
                        source_field=source_field,
                        term_mapping=json.dumps(
                            term_mapping, indent=6
                        ),  # convert dict to str,
                        approved=True,
                    )
                    mapping.save()

                    # add mapping for person id
                    # find the field in the table that is marked as person_d
                    person_id_source_field = self.find_person_id(source_table)
                    # get the associated OmopField Object (aka destination_table::person_id)
                    person_id_omop_field = OmopField.objects.get(
                        table__table=destination_table, field="person_id"
                    )
                    # create/update a new rule for this
                    # - this is going to be called multiple times needlessly,
                    #  it could be broken out of this loop
                    #  "update" should save us need to check if already exists
                    mapping, created = StructuralMappingRule.objects.update_or_create(
                        scan_report=scan_report,
                        omop_field=person_id_omop_field,
                        source_table=source_table,
                        source_field=person_id_source_field,
                        term_mapping=None,
                        approved=True,
                    )
                    mapping.save()
                    try:
                        primary_date_source_field = self.find_date_event(destination_table,source_table)
                    except KeyError:
                        messages.error(request,f"No implementation for date-event for {destination_table} yet")
                        
                    if primary_date_source_field is None:
                        messages.error(request,f"Failed to generate rules. You need to set an event date for {destination_table} in table {source_table}.")
                        self.clean()
                        return

                    # this is just looking up a dictionary in the OmopDetails() class
                    # e.g. { "person":["birth_datetime"]... }
                    # this could easily be in MappingPipelines
                    date_omop_fields = omop_lookup.get_date_fields(
                        omop_field.table.table
                    )
                    #loop over all returned
                    #most will return just one
                    #in the case of condition_occurrence, return start and end
                    for date_omop_field in date_omop_fields:
                        # get the actual omop field object
                        date_omop_field = OmopField.objects.get(
                            table__table=destination_table, field=date_omop_field
                        )
                        
                        # make another mapping for this date object
                        mapping, created = StructuralMappingRule.objects.update_or_create(
                            scan_report=scan_report,
                            omop_field=date_omop_field,
                            source_table=source_table,
                            source_field=primary_date_source_field,
                            term_mapping=None,
                            approved=True,
                        )
                        mapping.save()
                    # loop over dates to be added
                # loop over rules
            # loop over rules set
        # loop over all fields containing a concept id

    def download_structural_mapping(self, request, return_type="json"):
        pk = self.kwargs.get("pk")

        scan_report = ScanReport.objects.get(pk=pk)

        rules = StructuralMappingRule.objects.filter(scan_report=scan_report)
        # .order_by('omop_field__table','omop_field__field','source_table__name','source_field__name')

        outputs = []

        for rule in rules:
            # if these havent been defined, skip.....
            if rule.source_table is None:
                continue
            if rule.source_field is None:
                continue
            # skip if the rule hasnt been approved
            if not rule.approved:
                continue

            output = {}
            output["rule_id"] = rule.id
            output["destination_table"] = rule.omop_field.table.table
            output["destination_field"] = rule.omop_field.field

            output["source_table"] = rule.source_table.name
            output["source_field"] = rule.source_field.name
            output["source_field_indexer"] = rule.source_field.is_patient_id

            # this needs to be updated if there is a coding system
            output["coding_system"] = None  # "user defined")

            output["term_mapping"] = None
            if rule.term_mapping:
                output["term_mapping"] = json.loads(rule.term_mapping)

            # need to implement multiple operations, one day
            operations = None
            if rule.operation and rule.operation != "NONE":
                operations = [rule.operation]
            output["operations"] = operations
            outputs.append(output)

        if len(outputs) == 0:
            messages.error(
                request,
                "Can't download or create json. Most likely because nothing has been approved.",
            )
            return redirect(request.path)

        # define the name of the output file
        fname = f"{scan_report.data_partner}_{scan_report.dataset}_structural_mapping.{return_type}"

        if return_type == "svg":
            fname = (
                f"{scan_report.data_partner}"
                f"_{scan_report.dataset}_structural_mapping.json"
            )

            tables = None
            table = self.kwargs.get("omop_table")
            if table is not None:
                tables = [table]

            source_tables = None
            source_table = self.kwargs.get("source_table")
            if source_table is not None:
                source_tables = [source_table]

            outputs = self.get_final_json(
                outputs, tables=tables, source_tables=source_tables
            )

            svg_output = self.json_to_svg(outputs["cdm"])

            return HttpResponse(svg_output, content_type="image/svg+xml")

        elif return_type == "json":
            outputs = self.get_final_json(outputs)
            response = HttpResponse(json.dumps(outputs,indent=6),content_type='application/json')
            response['Content-Disposition'] = f'attachment; filename="{fname}"'
            return response
        else:
            # implement other return types if needed
            return redirect(request.path)

    def get_person_id_mapping(self):
        pk = self.kwargs.get("pk")
        patient_id_fields = ScanReportField.objects.filter(
            scan_report_table__scan_report=pk
        ).filter(is_patient_id=True)

        patient_id_map = {
            patient_field.scan_report_table.name: patient_field.name
            for patient_field in patient_id_fields
        }

        return patient_id_map

    def post(self, request, *args, **kwargs):
        #
        if request.POST.get("download-sm") is not None:
            return self.download_structural_mapping(request)
        elif request.POST.get("generate") is not None:
            self.generate(request)
            return redirect(request.path)
        elif request.POST.get("clean") is not None:
            self.clean()
            return redirect(request.path)
        elif request.POST.get("svg") is not None:
            return self.download_structural_mapping(request, return_type="svg")
        else:
            super().post(request, *args, **kwargs)
            pass

        return redirect(request.path)

    def get_context_data(self, **kwargs):

        # Call the base implementation first to get a context
        context = super().get_context_data(**kwargs)

        scan_report = ScanReport.objects.get(pk=self.kwargs.get("pk"))

        omop_tables = [
            x.omop_field.table.table
            for x in StructuralMappingRule.objects.all().filter(scan_report=scan_report)
        ]

        omop_tables = list(set(omop_tables))
        omop_tables.sort()

        # check to see if the user has asked to filter on a table
        # e.g. person
        filtered_omop_table = self.kwargs.get("omop_table")

        source_tables = []
        if filtered_omop_table:
            # find all source tables that are mapping to this table
            # so we can pass this context as an additional filter
            source_tables = [
                x.source_table.name
                for x in StructuralMappingRule.objects.all().filter(
                    scan_report=scan_report,
                    omop_field__table__table=filtered_omop_table,
                )
            ]

            source_tables = list(set(source_tables))
            source_tables.sort()

            # if there's only one source table
            # dont bother allowing a filter on differing tables as its pointless
            if len(source_tables) == 1:
                source_tables = []

        context.update(
            {
                "omop_tables": omop_tables,
                "scan_report": scan_report,
                "filtered_omop_table": filtered_omop_table,
                "source_tables": source_tables,
            }
        )

        return context

    def get_queryset(self):
        scan_report = ScanReport.objects.get(pk=self.kwargs.get("pk"))

        qs = super().get_queryset()
        search_term = self.kwargs.get("pk")
        destination_table_filter_term = self.kwargs.get("omop_table")
        source_table_filter_term = self.kwargs.get("source_table")

        if search_term is not None:
            qs = qs.filter(scan_report__id=search_term).order_by(
                "omop_field__table",
                "omop_field__field",
                "source_table__name",
                "source_field__name",
            )

            if destination_table_filter_term is not None:
                qs = qs.filter(omop_field__table__table=destination_table_filter_term)

                if source_table_filter_term is not None:
                    qs = qs.filter(source_table__name=source_table_filter_term)

            return qs


@method_decorator(login_required, name="dispatch")
class ScanReportFormView(FormView):
    form_class = ScanReportForm
    template_name = "mapping/upload_scan_report.html"
    success_url = reverse_lazy("scan-report-list")

    def form_valid(self, form):
        # Create an entry in ScanReport for the uploaded Scan Report
        scan_report = ScanReport.objects.create(
            data_partner=form.cleaned_data["data_partner"],
            dataset=form.cleaned_data["dataset"],
            file=form.cleaned_data["scan_report_file"],
        )
        
        scan_report.author = self.request.user
        scan_report.save()
        process_scan_report_task.delay(scan_report.id)

        return super().form_valid(form)


@method_decorator(login_required, name="dispatch")
class ScanReportAssertionView(ListView):
    model = ScanReportAssertion

    def get_context_data(self, **kwargs):
        context = super().get_context_data(**kwargs)

        x = ScanReport.objects.get(pk=self.kwargs.get("pk"))
        context.update(
            {
                "scan_report": x,
            }
        )
        return context

    def get_queryset(self):
        qs = super().get_queryset()

        qs = qs.filter(scan_report=self.kwargs["pk"])
        return qs


@method_decorator(login_required, name="dispatch")
class ScanReportAssertionFormView(FormView):
    model = ScanReportAssertion
    form_class = ScanReportAssertionForm
    template_name = "mapping/scanreportassertion_form.html"

    def form_valid(self, form):
        scan_report = ScanReport.objects.get(pk=self.kwargs.get("pk"))

        assertion = ScanReportAssertion.objects.create(
            negative_assertion=form.cleaned_data["negative_assertion"],
            scan_report=scan_report,
        )
        assertion.save()

        return super().form_valid(form)

    def get_success_url(self, **kwargs):
        return reverse("scan-report-assertion", kwargs={"pk": self.kwargs["pk"]})


@method_decorator(login_required, name="dispatch")
class ScanReportAssertionsUpdateView(UpdateView):
    model = ScanReportAssertion
    fields = [
        "negative_assertion",
    ]

    def get_success_url(self, **kwargs):
        return reverse(
            "scan-report-assertion", kwargs={"pk": self.object.scan_report.id}
        )


@method_decorator(login_required, name="dispatch")
class DocumentFormView(FormView):
    form_class = DocumentForm
    template_name = "mapping/upload_document.html"
    success_url = reverse_lazy("document-list")

    def form_valid(self, form):
        document = Document.objects.create(
            data_partner=form.cleaned_data["data_partner"],
            document_type=form.cleaned_data["document_type"],
            description=form.cleaned_data["description"],
        )
        document.owner = self.request.user

        document.save()
        document_file = DocumentFile.objects.create(
            document_file=form.cleaned_data["document_file"], size=20, document=document
        )
        document_file.save()

        # This code will be required later to import a data dictionary into the DataDictionary model
        # filepath = document_file.document_file.path
        # import_data_dictionary_task.delay(filepath)

        return super().form_valid(form)


@method_decorator(login_required, name="dispatch")
class DocumentListView(ListView):
    model = Document

    def get_queryset(self):
        qs = super().get_queryset().order_by("data_partner")
        return qs


@method_decorator(login_required, name="dispatch")
class DocumentFileListView(ListView):
    model = DocumentFile

    def get_queryset(self):
        qs = super().get_queryset().order_by('-status','-created_at')
        search_term = self.kwargs.get("pk")
        if search_term is not None:
            qs = qs.filter(document__id=search_term)

        return qs
    def get_context_data(self, **kwargs):
        context = super().get_context_data(**kwargs)

        x = Document.objects.get(pk=self.kwargs.get("pk"))
        context.update(
            {
                "document": x,
            }
        )
        return context


@method_decorator(login_required, name="dispatch")
class DocumentFileFormView(FormView):
    model = DocumentFile
    form_class = DocumentFileForm
    template_name = "mapping/upload_document_file.html"
    # success_url=reverse_lazy('document-list')

    def form_valid(self, form):
        document=Document.objects.get(pk=self.kwargs.get("pk"))
        document_file = DocumentFile.objects.create(
            document_file=form.cleaned_data["document_file"],
            size=20,
            document=document,
            
        )

        document_file.save()

        return super().form_valid(form)

    def get_success_url(self, **kwargs):
        self.object = self.kwargs.get("pk")
        return reverse("file-list", kwargs={"pk": self.object})
    def get_context_data(self, **kwargs):
        context = super().get_context_data(**kwargs)

        x = Document.objects.get(pk=self.kwargs.get("pk"))
        context.update(
            {
                "document": x,
            }
        )
        return context


@method_decorator(login_required, name="dispatch")
class DataDictionaryListView(ListView):
    model = DataDictionary
    ordering = ["-source_value"]

    def get_queryset(self):
        qs = super().get_queryset()

        # Create a concat field for NLP to work from
        # V is imported from models, used to comma separate other fields
        qs = qs.annotate(
            nlp_string=Concat(
                "source_value__scan_report_field__name",
                V(", "),
                "source_value__value",
                V(", "),
                "dictionary_field_description",
                V(", "),
                "dictionary_value_description",
                output_field=CharField(),
            )
        )

        search_term = self.request.GET.get("search", None)
        if search_term is not None:

            assertions = ScanReportAssertion.objects.filter(scan_report__id=search_term)
            neg_assertions = assertions.values_list("negative_assertion")

            # Grabs ScanReportFields where pass_from_source=True, makes list distinct
            qs_1 = (
                qs.filter(
                    source_value__scan_report_field__scan_report_table__scan_report__id=search_term
                )
                .filter(source_value__scan_report_field__pass_from_source=True)
                .filter(source_value__scan_report_field__is_patient_id=False)
                .filter(source_value__scan_report_field__is_date_event=False)
                .filter(source_value__scan_report_field__is_ignore=False)
                .exclude(source_value__value="List truncated...")
                .distinct("source_value__scan_report_field")
                .order_by("source_value__scan_report_field")
            )

            # Grabs everything but removes all where pass_from_source=False
            # Filters out negative assertions and 'List truncated...'
            qs_2 = (
                qs.filter(
                    source_value__scan_report_field__scan_report_table__scan_report__id=search_term
                )
                .filter(source_value__scan_report_field__pass_from_source=False)
                .filter(source_value__scan_report_field__is_patient_id=False)
                .filter(source_value__scan_report_field__is_date_event=False)
                .filter(source_value__scan_report_field__is_ignore=False)
                .exclude(source_value__value="List truncated...")
                .exclude(source_value__value__in=neg_assertions)
            )

            # Stick qs_1 and qs_2 together
            qs_total = qs_1.union(qs_2)

            # Create object to convert to JSON
            for_json = qs_total.values(
                "id",
                "source_value__value",
                "source_value__scan_report_field__name",
                "nlp_string",
            )

            serialized_q = json.dumps(list(for_json), cls=DjangoJSONEncoder, indent=6)

            # with open("/data/data.json", "w") as json_file:
            #    json.dump(list(for_json), json_file, cls=DjangoJSONEncoder, indent=6)

        return qs_total

    def get_context_data(self, **kwargs):

        # Call the base implementation first to get a context
        context = super().get_context_data(**kwargs)

        if len(self.get_queryset()) > 0:
            scan_report = self.get_queryset()[
                0
            ].source_value.scan_report_field.scan_report_table.scan_report
        else:
            scan_report = None

        context.update(
            {
                "scan_report": scan_report,
            }
        )

        return context


@method_decorator(login_required, name="dispatch")
class DataDictionaryUpdateView(UpdateView):
    model = DataDictionary
    fields = [
        "dictionary_table",
        "dictionary_field",
        "dictionary_field_description",
        "dictionary_value",
        "dictionary_value_description",
        "definition_fixed",
    ]

    def get_success_url(self):
        return "{}?search={}".format(
            reverse("data-dictionary"),
            self.object.source_value.scan_report_field.scan_report_table.scan_report.id,
        )


@method_decorator(login_required, name="dispatch")
class DictionarySelectFormView(FormView):

    form_class = DictionarySelectForm
    template_name = "mapping/mergedictionary.html"
    success_url = reverse_lazy("data-dictionary")

    def form_valid(self, form):

        # Adapt logic in services.py to merge data dictionary file into DataDictionary model
        return super().form_valid(form)


@method_decorator(login_required, name="dispatch")
class DocumentFileStatusUpdateView(UpdateView):
    model = DocumentFile
    # success_url=reverse_lazy('file-list')
    fields = ["status"]

    def get_success_url(self, **kwargs):
        return reverse("file-list", kwargs={"pk": self.object.document_id})


class SignUpView(generic.CreateView):
    form_class = UserCreateForm
    success_url = reverse_lazy("login")
    template_name = "registration/signup.html"


@method_decorator(login_required, name="dispatch")
class CCPasswordChangeView(FormView):
    form_class = PasswordChangeForm
    success_url = reverse_lazy("password_change_done")
    template_name = "registration/password_change_form.html"

    @method_decorator(sensitive_post_parameters())
    @method_decorator(csrf_protect)
    def dispatch(self, *args, **kwargs):
        return super().dispatch(*args, **kwargs)

    def get_form_kwargs(self):
        kwargs = super().get_form_kwargs()
        kwargs["user"] = self.request.user
        return kwargs

    def form_valid(self, form):
        form.save()
        return super().form_valid(form)


@method_decorator(login_required, name="dispatch")
class CCPasswordChangeDoneView(PasswordChangeDoneView):
    template_name = "registration/password_change_done.html"

    def dispatch(self, *args, **kwargs):
        return super().dispatch(*args, **kwargs)


def password_reset_request(request):
    if request.method == "POST":
        password_reset_form = PasswordResetForm(request.POST)
        if password_reset_form.is_valid():
            data = password_reset_form.cleaned_data["email"]
            associated_users = User.objects.filter(Q(email=data))
            if associated_users.exists():
                for user in associated_users:
                    subject = "Password Reset Requested"
                    email_template_name = "/registration/password_reset_email.txt"
                    c = {
                        "email": user.email,
                        "domain": "0.0.0.0:8000",
                        "site_name": "Website",
                        "uid": urlsafe_base64_encode(force_bytes(user.pk)),
                        "user": user,
                        "token": default_token_generator.make_token(user),
                        "protocol": "http",
                    }
                    email = render_to_string(email_template_name, c)
                    try:
                        send_mail(
                            subject,
                            email,
                            "admin@example.com",
                            [user.email],
                            fail_silently=False,
                        )
                    except BadHeaderError:
                        return HttpResponse("Invalid header found.")
                    return redirect("/password_reset_done/")
    password_reset_form = PasswordResetForm()
    return render(
        request=request,
        template_name="/registration/password_reset.html",
        context={"password_reset_form": password_reset_form},
    )


def load_omop_fields(request):
    omop_table_id = request.GET.get("omop_table")
    omop_fields = OmopField.objects.filter(table_id=omop_table_id).order_by("field")
    return render(
        request,
        "mapping/omop_table_dropdown_list_options.html",
        {"omop_fields": omop_fields},
    )


def testusagi(request, scan_report_id):

    results = run_usagi(scan_report_id)
    print(results)
    context = {}

    return render(request, "mapping/index.html", context)


def merge_dictionary(request):

    # Grab the scan report ID
    search_term = request.GET.get("search", None)
    
    # This function is called from services_datadictionary.py
    merge_external_dictionary(request,scan_report_pk=search_term)

    return render(request, "mapping/mergedictionary.html")


@method_decorator(login_required, name="dispatch")
class NLPListView(ListView):
    model = NLPModel


@method_decorator(login_required, name="dispatch")
class NLPFormView(FormView):
    form_class = NLPForm
    template_name = "mapping/nlpmodel_form.html"
    success_url = reverse_lazy("nlp")

    def form_valid(self, form):

        # Create NLP model object on form submission
        # Very simple, just saves the user's string and a 
        # raw str() of the JSON returned from the NLP service
        NLPModel.objects.create(
            user_string=form.cleaned_data["user_string"],
            json_response="holding",
        )

        # Grab the newly-created model object to get the PK
        # Pass PK to Celery task which handles running the NLP code
        pk = NLPModel.objects.latest("id")
        nlp_single_string_task.delay(
            pk=pk.id, dict_string=form.cleaned_data["user_string"]
        )

        return super().form_valid(form)


@method_decorator(login_required, name="dispatch")
class NLPDetailView(DetailView):
    model = NLPModel
    template_name = "mapping/nlpmodel_detail.html"

    def get_context_data(self, **kwargs):
        query = NLPModel.objects.get(pk=self.kwargs.get("pk"))

        # Small check to return something sensible if NLP hasn't finished running
        if query.json_response == "holding":
            context = {"user_string": query.user_string, "results": "Waiting"}
            return context
        
        else:
            # Run method from services_nlp.py
            json_response = get_json_from_nlpmodel(json=ast.literal_eval(query.json_response))
            context = {"user_string": query.user_string, "results": json_response}
            return context

def run_nlp(request):

    search_term = request.GET.get("search", None)
    field = ScanReportField.objects.get(pk=search_term)
    start_nlp(search_term=search_term)
    
    return redirect("/values/?search={}".format(field.id))


@method_decorator(login_required, name="dispatch")
class NLPResultsListView(ListView):
    model = ScanReportConcept
    

def save_scan_report_value_concept(request):
    if request.method == "POST":
        form = ScanReportValueConceptForm(request.POST)
        if form.is_valid():

            scan_report_value = ScanReportValue.objects.get(
                pk=form.cleaned_data['scan_report_value_id']
            )

            try:
                concept = Concept.objects.get(
                    concept_id=form.cleaned_data['concept_id']
                )
            except Concept.DoesNotExist:
                messages.error(request,
                                 "Concept id {} does not exist in our database.".format(form.cleaned_data['concept_id']))
                return redirect("/values/?search={}".format(scan_report_value.scan_report_field.id))

            scan_report_concept = ScanReportConcept.objects.create(
                concept=concept,
                content_object=scan_report_value,
            )

            messages.success(request, "Concept {} - {} added successfully.".format(concept.concept_id, concept.concept_name))

            return redirect("/values/?search={}".format(scan_report_value.scan_report_field.id))


def delete_scan_report_value_concept(request):
    scan_report_field_id = request.GET.get('scan_report_field_id')
    scan_report_concept_id = request.GET.get('scan_report_concept_id')

    scan_report_concept = ScanReportConcept.objects.get(pk=scan_report_concept_id)

    concept_id = scan_report_concept.concept.concept_id
    concept_name = scan_report_concept.concept.concept_name

    scan_report_concept.delete()

    messages.success(request, "Concept {} - {} removed successfully.".format(concept_id, concept_name))

    return redirect("/values/?search={}".format(scan_report_field_id))


def save_scan_report_field_concept(request):
    if request.method == "POST":
        form = ScanReportFieldConceptForm(request.POST)
        if form.is_valid():
            
            scan_report_field = ScanReportField.objects.get(
                pk=form.cleaned_data['scan_report_field_id']
            )

            try:
                concept = Concept.objects.get(
                    concept_id=form.cleaned_data['concept_id']
                )
            except Concept.DoesNotExist:
                messages.error(request,
                                 "Concept id {} does not exist in our database.".format(form.cleaned_data['concept_id']))
                return redirect("/fields/?search={}".format(scan_report_field.scan_report_table.id))

            scan_report_concept = ScanReportConcept.objects.create(
                concept=concept,
                content_object=scan_report_field,
            )

            messages.success(request, "Concept {} - {} added successfully.".format(concept.concept_id, concept.concept_name))

            return redirect("/fields/?search={}".format(scan_report_field.scan_report_table.id))


def delete_scan_report_field_concept(request):
    
    scan_report_table_id=request.GET.get('scan_report_table_id')
    scan_report_concept_id = request.GET.get('scan_report_concept_id')

    scan_report_concept = ScanReportConcept.objects.get(pk=scan_report_concept_id)

    concept_id = scan_report_concept.concept.concept_id
    concept_name = scan_report_concept.concept.concept_name

    scan_report_concept.delete()

    messages.success(request, "Concept {} - {} removed successfully.".format(concept_id, concept_name))

    return redirect("/fields/?search={}".format(scan_report_table_id))<|MERGE_RESOLUTION|>--- conflicted
+++ resolved
@@ -60,11 +60,8 @@
     ScanReportValue,
     StructuralMappingRule, ScanReportConcept,
 )
-<<<<<<< HEAD
 from .services import process_scan_report
 from .services_nlp import start_nlp
-=======
->>>>>>> e9891d09
 from .services_datadictionary import merge_external_dictionary
 
 @login_required
