--- conflicted
+++ resolved
@@ -196,11 +196,7 @@
         "is_ignore",
         "pass_from_source",
         "classification_system",
-<<<<<<< HEAD
-        "field_description"
-=======
         "description_column",
->>>>>>> 378b377d
     ]
 
     def get_success_url(self):
