--- conflicted
+++ resolved
@@ -109,6 +109,20 @@
 
         return context
 
+@method_decorator(login_required, name="dispatch")
+class ScanReportTableUpdateView(UpdateView):
+    model = ScanReportTable
+    fields = [
+        "name",
+        "patient_id"
+    ]
+
+    #def get_success_url(self):
+    #    return "{}?search={}".format(
+    #        reverse("fields"), self.object.scan_report_table.id
+    #    )
+
+    
 
 @method_decorator(login_required, name="dispatch")
 class ScanReportFieldListView(ModelFormSetView):
@@ -466,10 +480,6 @@
         # .order_by('omop_field__table','omop_field__field','source_table__name','source_field__name')
 
         outputs = []
-<<<<<<< HEAD
-=======
-        # output={ name:None for name in ['rule_id','destination_table','destination_field','source_table','source_field','source_field_indexer','term_mapping','coding_system','operation']}
->>>>>>> 10b62e59
 
         for rule in rules:
             # if these havent been defined, skip.....
@@ -540,15 +550,9 @@
 
         elif return_type == "json":
             outputs = self.get_final_json(outputs)
-<<<<<<< HEAD
+
             response = HttpResponse(json.dumps(outputs,indent=6),content_type='application/json')
             response['Content-Disposition'] = f'attachment; filename="{fname}"'
-=======
-            response = HttpResponse(
-                json.dumps(outputs, indent=6), content_type="application/json"
-            )
-            response["Content-Disposition"] = f'attachment; filename="{fname}"'
->>>>>>> 10b62e59
             return response
         else:
             # implement other return types if needed
