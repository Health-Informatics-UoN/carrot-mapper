import ast
import json
from io import StringIO
import os

import requests
import time

import coconnect
import pandas as pd
from .services_rules import Concept2OMOP

from coconnect.tools import dag, mapping_pipeline_helpers
from coconnect.tools.omop_db_inspect import OMOPDetails
from django.contrib import messages
from django.contrib.auth.decorators import login_required
from django.contrib.auth.forms import PasswordChangeForm, PasswordResetForm
from django.contrib.auth.models import User
from django.contrib.auth.tokens import default_token_generator
from django.contrib.auth.views import PasswordChangeDoneView
from django.core.mail import BadHeaderError, send_mail
from django.core.serializers.json import DjangoJSONEncoder
from django.db.models import CharField
from django.db.models import Value as V
from django.db.models.functions import Concat
from django.db.models.query_utils import Q
from django.http import HttpResponse
from django.shortcuts import redirect, render
from django.template.loader import render_to_string
from django.urls import reverse, reverse_lazy
from django.utils.decorators import method_decorator
from django.utils.encoding import force_bytes
from django.utils.http import urlsafe_base64_encode
from django.views import generic
from django.views.decorators.csrf import csrf_protect
from django.views.decorators.debug import sensitive_post_parameters
from django.views.generic import DetailView, ListView
from django.views.generic.edit import FormView, UpdateView
from extra_views import ModelFormSetView

from django.contrib.contenttypes.models import ContentType
from django.contrib.contenttypes.fields import GenericForeignKey
from django.contrib.contenttypes.fields import GenericRelation
from django.db.models import F

from data.models import Concept
from .forms import (
    DictionarySelectForm,
    DocumentFileForm,
    DocumentForm,
    NLPForm,
    ScanReportAssertionForm,
    ScanReportForm,
    UserCreateForm, ScanReportValueConceptForm,
)
from .models import (
    DataDictionary,
    Document,
    DocumentFile,
    NLPModel,
    OmopField,
    OmopTable,
    ScanReport,
    ScanReportAssertion,
    ScanReportField,
    ScanReportTable,
    ScanReportValue,
    StructuralMappingRule, ScanReportConcept,
)
from .services import process_scan_report
from .services_nlp import get_json_from_nlpmodel, nlp_request
from .services_datadictionary import merge_external_dictionary
from .services_nlp import get_json_from_nlpmodel
from .services_rules import (
    find_standard_concept,
    save_mapping_rules
)
from .tasks import (
    nlp_single_string_task,
    process_scan_report_task,
)

#global flag - decide on what to do with this
#force the concept_ids to have to be standard on input
m_force_standard_concept = True

@login_required
def home(request):
    return render(request, "mapping/home.html", {})



@method_decorator(login_required, name="dispatch")
class ScanReportTableListView(ListView):
    model = ScanReportTable

    def get_queryset(self):
        qs = super().get_queryset()
        search_term = self.request.GET.get("search", None)
        if search_term is not None and search_term != "":
            qs = qs.filter(scan_report__id=search_term).order_by("name")

        return qs

    def get_context_data(self, **kwargs):
        # Call the base implementation first to get a context
        context = super().get_context_data(**kwargs)

        if len(self.get_queryset()) > 0:
            scan_report = self.get_queryset()[0].scan_report
            scan_report_table = self.get_queryset()[0]
        else:
            scan_report = None
            scan_report_table = None

        context.update(
            {
                "scan_report": scan_report,
                "scan_report_table": scan_report_table,
            }
        )

        return context

@method_decorator(login_required, name="dispatch")
class ScanReportTableUpdateView(UpdateView):
    model = ScanReportTable
    fields = [
        "person_id",
        "birth_date",
        "measurement_date",
        "observation_date",
        "condition_date"
    ]

    def get_context_data(self, **kwargs):
        context = super().get_context_data(**kwargs)
        #filter so the objects can only be associated to the current scanreport table
        scan_report_table = context['scanreporttable']
        qs = ScanReportField\
            .objects\
            .filter(scan_report_table=scan_report_table)\
            .order_by("name")

        for key in context['form'].fields.keys():
            context['form'].fields[key].queryset = qs

            def label_from_instance(obj):
                return obj.name
            
            context['form'].fields[key].label_from_instance = label_from_instance
        return context
    
    def get_success_url(self):
        return "{}?search={}".format(
            reverse("tables"), self.object.scan_report.id
        )

@method_decorator(login_required, name="dispatch")
class ScanReportFieldListView(ModelFormSetView):
    model = ScanReportField
    fields = ["is_patient_id", "date_type", "concept_id"]
    fields = ["is_patient_id", "is_birth_date", "is_date_event", "concept_id"]

    # !! TODO -- we should move to :
    #fields = ["concept_id"]
    # Well, actually this needs to be moved to a ListView instead of ModelFormSetView
    # but the columns for "is_patient_id", "is_birth_date", "is_date_event" are now redundant
    
    # exclude = []
    factory_kwargs = {"can_delete": False, "extra": False}

    def get_queryset(self):
        qs = super().get_queryset().order_by("id")
        search_term = self.request.GET.get("search", None)
        if search_term is not None:
            qs = qs.filter(scan_report_table__id=search_term)
        return qs

    def get_context_data(self, **kwargs):
        # Call the base implementation first to get a context
        context = super().get_context_data(**kwargs)

        if len(self.get_queryset()) > 0:
            scan_report = self.get_queryset()[0].scan_report_table.scan_report
            scan_report_table = self.get_queryset()[0].scan_report_table
            scan_report_field = self.get_queryset()[0]
        else:
            scan_report = None
            scan_report_table = None
            scan_report_field = None

        context.update(
            {
                "scan_report": scan_report,
                "scan_report_table": scan_report_table,
                "scan_report_field": scan_report_field,
            }
        )

        return context


@method_decorator(login_required, name="dispatch")
class ScanReportFieldUpdateView(UpdateView):
    model = ScanReportField
    fields = [
        "is_patient_id",
        "is_date_event",
        "date_type",
        "is_ignore",
        "pass_from_source",
        "classification_system",
    ]

    def get_success_url(self):
        return "{}?search={}".format(
            reverse("fields"), self.object.scan_report_table.id
        )


@method_decorator(login_required, name="dispatch")
class ScanReportStructuralMappingUpdateView(UpdateView):
    model = ScanReportField
    fields = ["mapping"]

    def get_success_url(self):
        return "{}?search={}".format(
            reverse("fields"), self.object.scan_report_table.id
        )


@method_decorator(login_required, name="dispatch")
class ScanReportListView(ListView):
    model = ScanReport
    #order the scanreports now so the latest is first in the table
    ordering = ['-created_at']

    #handle and post methods
    #so far just handle a post when a button to click to hide/show a report
    def post(self, request, *args, **kwargs):
        #obtain the scanreport id from the buttont that is clicked
        _id = request.POST.get("scanreport_id")
        if _id is not None:
            #obtain the scan report based on this id
            report = ScanReport.objects.get(pk=_id)
            #switch hidden True -> False, or False -> True, if clicked
            report.hidden = not report.hidden
            #update the model
            report.save()
        #return to the same page        
        return redirect(request.META['HTTP_REFERER'])


    def get_context_data(self, **kwargs):
        # Call the base implementation first to get a context
        context = super().get_context_data(**kwargs)

        #add the current user to the context
        #this is needed so the hide/show buttons can be only turned on
        #by whoever created the report
        context['current_user'] = self.request.user
        
        return context
        
    
    def get_queryset(self):
        search_term = self.request.GET.get("filter", None)
        qs = super().get_queryset()
        if search_term == "archived":
            qs = qs.filter(hidden=True)
        else:
            qs = qs.filter(hidden=False)
        return qs


@method_decorator(login_required, name="dispatch")
class ScanReportValueListView(ListView):
    model = ScanReportValue
    template_name = "mapping/scanreportvalue_list.html"
    fields = ["conceptID"]
    factory_kwargs = {"can_delete": False, "extra": False}

    def get_queryset(self):
        search_term = self.request.GET.get("search", None)

        if search_term is not None:
            # qs = ScanReportValue.objects.select_related('concepts').filter(scan_report_field=search_term)
            qs = ScanReportValue.objects.filter(scan_report_field=search_term).order_by('value')
        else:
            qs = ScanReportValue.objects.all()

        return qs

    def get_context_data(self, **kwargs):
        # Call the base implementation first to get a context
        context = super().get_context_data(**kwargs)

        if len(self.get_queryset()) > 0:
            # scan_report = self.get_queryset()[0].scan_report_table.scan_report
            # scan_report_table = self.get_queryset()[0].scan_report_table
            scan_report = self.get_queryset()[
                0
            ].scan_report_field.scan_report_table.scan_report
            scan_report_table = self.get_queryset()[
                0
            ].scan_report_field.scan_report_table
            scan_report_field = self.get_queryset()[0].scan_report_field
            scan_report_value = self.get_queryset()[0]
        else:
            scan_report = None
            scan_report_table = None
            scan_report_field = None
            scan_report_value = None

        context.update(
            {
                "scan_report": scan_report,
                "scan_report_table": scan_report_table,
                "scan_report_field": scan_report_field,
                "scan_report_value": scan_report_value,
            }
        )

        return context


@method_decorator(login_required, name="dispatch")
class StructuralMappingTableListView(ModelFormSetView):
    # fields = ['source_table','source_field','operation','approved']
    fields = ["approved"]
    factory_kwargs = {"can_delete": False, "extra": False}

    model = StructuralMappingRule

    template_name = "mapping/mappingrulesscanreport_list.html"

    def json_to_svg(self, data):
        return dag.make_dag(data)

    def get_final_json(self, _mapping_data, tables=None, source_tables=None):

        _id_map = self.get_person_id_mapping()

        # these two inputs shouldnt be so complicated
        # it's because _mapping_data is read by pd.read_json(blah)
        # and _id_map is read by json.loads(open(blah))
        #
        # all because with this function
        # you can input these are paths to files

        f_mapping = StringIO(json.dumps(_mapping_data))
        f_ids = StringIO(json.dumps(_id_map))

        structural_mapping = mapping_pipeline_helpers.StructuralMapping.to_json(
            f_mapping,
            f_ids,
            filter_destination_tables=tables,
            filter_source_tables=source_tables,
        )

        return structural_mapping

    def clean(self):
        StructuralMappingRule.objects.all().delete()

    # need a quality check if multiple date events are found in the table
    def find_date_event(self,destination_table,source_table):
        lookup = {
            'person':'birth_date',
            'measurement':'measurement_date',
            'condition_occurrence':'condition_date',
            'observation':'observation_date'
        }

        field = lookup[destination_table]

        return getattr(source_table,field)

    def find_person_id(self, source_table):
        return source_table.person_id

    def validate_person_ids(self,request,source_tables):
        is_valid = True
        #loop over source_tables looking for person_ids
        for table in source_tables:
            if table.person_id == None:
                messages.error(request,f"Cannot generate rules. Table \"{table.name}\" is used but you have not set the person_id.")
                is_valid = False
                
        return is_valid
    
    def generate(self, request):
        omop_lookup = OMOPDetails()

        pk = self.kwargs.get("pk")

        # retrieve old ones (dates and person ids)
        # self.retrieve(request,pk)

        # do the rest... automatic lookup based on concept id

        scan_report = ScanReport.objects.get(pk=pk)

        # this is taking a long time to run/filter
        # find all fields that have been mapped with a concept id (>=0, default=-1)
        fields = ScanReportField.objects.filter(
            scan_report_table__scan_report=scan_report
        )
        # find fields that have a concept_id set,
        # OR find fields that have at least one value with a concept_id set
        fields = fields.filter(scanreportvalue__conceptID__gte=0) | fields.filter(
            concept_id__gte=0
        )

        # make unique
        fields = fields.distinct()

        #get unique source tables that are used
        source_tables = []
        for field in fields:
            source_table = field.scan_report_table
            source_tables.append(source_table)
        source_tables = list(set(source_tables))

        #call a check to firstly validate that person_ids have been set
        #in all the source tables that we actually use
        if not self.validate_person_ids(request,source_tables):
            return 

        # loop over found fields
        for field in fields:
            # get the field and associated table
            source_field = field
            source_table = field.scan_report_table

            # add info here

            # if the source field (column) has a concept_id set, use this..
            if source_field.concept_id >= 0:
                concepts = source_field.concept_id
            # otherwise find all field values with a concept_id set
            else:
                values = field.scanreportvalue_set.all().filter(conceptID__gte=0)

                # map the source value to the raw value
                #concepts = {value.value: value.conceptID for value in values}
                #messages.warning(request, concepts)
                #print (concepts)


            # use the OmopDetails class to look up rules for these concepts
            try:
                rules_set = omop_lookup.get_rules(concepts)
            except Exception as e:
                # need to handle this better
                # print (e)
                messages.warning(request, e)
                # print (f"{field} failed")
                continue

            # temp hack/filter!!
            allowed_destination_tables = [
                "person",
                "condition_occurrence",
                "observation",
                "measurement",
            ]

            # loop over the destination and rule set for each domain found
            for destination_table, rules in rules_set.items():
                # temp hack to stop generating rules for the 'big 4'
                if destination_table not in allowed_destination_tables:
                    continue

                for destination_field, term_mapping in rules.items():
                    try:
                        omop_field = OmopField.objects.get(
                            table__table=destination_table, field=destination_field
                        )
                    except Exception as err:
                        # remove message warnings about these now
                        # rules are automatically generated for:
                        # <domain>_source_value, <domain>_source_concept_id and <domain>_concept_id
                        # sometimes one of these might not exist, e.g. for specimen
                        # do not make a warning about this
                        if all(
                            x not in destination_field
                            for x in [
                                "_source_value",
                                "_source_concept_id",
                                "_concept_id",
                            ]
                        ):
                            messages.warning(
                                request,
                                f"{destination_table}::{destination_field} is somehow misssing??",
                            )
                        continue

                    # create a new model
                    mapping, created = StructuralMappingRule.objects.update_or_create(
                        scan_report=scan_report,
                        omop_field=omop_field,
                        source_table=source_table,
                        source_field=source_field,
                        term_mapping=json.dumps(
                            term_mapping, indent=6
                        ),  # convert dict to str,
                        approved=True,
                    )
                    mapping.save()

                    # add mapping for person id
                    # find the field in the table that is marked as person_d
                    person_id_source_field = self.find_person_id(source_table)
                    # get the associated OmopField Object (aka destination_table::person_id)
                    person_id_omop_field = OmopField.objects.get(
                        table__table=destination_table, field="person_id"
                    )
                    # create/update a new rule for this
                    # - this is going to be called multiple times needlessly,
                    #  it could be broken out of this loop
                    #  "update" should save us need to check if already exists
                    mapping, created = StructuralMappingRule.objects.update_or_create(
                        scan_report=scan_report,
                        omop_field=person_id_omop_field,
                        source_table=source_table,
                        source_field=person_id_source_field,
                        term_mapping=None,
                        approved=True,
                    )
                    mapping.save()
                    try:
                        primary_date_source_field = self.find_date_event(destination_table,source_table)
                    except KeyError:
                        messages.error(request,f"No implementation for date-event for {destination_table} yet")
                        
                    if primary_date_source_field is None:
                        messages.error(request,f"Failed to generate rules. You need to set an event date for {destination_table} in table {source_table.name}.")
                        self.clean()
                        return

                    # this is just looking up a dictionary in the OmopDetails() class
                    # e.g. { "person":["birth_datetime"]... }
                    # this could easily be in MappingPipelines
                    date_omop_fields = omop_lookup.get_date_fields(
                        omop_field.table.table
                    )
                    #loop over all returned
                    #most will return just one
                    #in the case of condition_occurrence, return start and end
                    for date_omop_field in date_omop_fields:
                        # get the actual omop field object
                        date_omop_field = OmopField.objects.get(
                            table__table=destination_table, field=date_omop_field
                        )
                        
                        # make another mapping for this date object
                        mapping, created = StructuralMappingRule.objects.update_or_create(
                            scan_report=scan_report,
                            omop_field=date_omop_field,
                            source_table=source_table,
                            source_field=primary_date_source_field,
                            term_mapping=None,
                            approved=True,
                        )
                        mapping.save()
                    # loop over dates to be added
                # loop over rules
            # loop over rules set
        # loop over all fields containing a concept id

    def download_structural_mapping(self, request, return_type="json"):
        pk = self.kwargs.get("pk")

        scan_report = ScanReport.objects.get(pk=pk)

        rules = StructuralMappingRule.objects.filter(scan_report=scan_report)\
        #                                     .order_by('omop_field__table',
        #                                               'omop_field__field',
        #                                               'source_field__scan_report_table__name',
        #                                               'source_field__name')

        outputs = []

        for rule in rules:
            # if these havent been defined, skip.....
            #if rule.source_table is None:
            #    continue
            # skip if the rule hasnt been approved
            if not rule.approved:
                continue

            output = {}
            output["rule_id"] = rule.id
            output["destination_table"] = rule.omop_field.table.table
            output["destination_field"] = rule.omop_field.field

            output["source_table"] = rule.source_field.scan_report_table.name
            output["source_field"] = rule.source_field.name
            #output["source_field_indexer"] = rule.source_field.is_patient_id

            # this needs to be updated if there is a coding system
            #output["coding_system"] = None  # "user defined")

            output["term_mapping"] = None
            #if we are to do term_mapping for this rule
            if rule.do_term_mapping:
                term_mapping = {}
                #loop over the ScanReportConcepts associated with it
                for concept in rule.concepts.get_queryset():
                    #the key for the rule is the original source_value
                    key = concept.content_object.value
                    #if it's flagged to use the source_concept, use this
                    if rule.use_source_concept_id:
                        value = concept.source_concept.concept_id
                    else: #otherwise use the concept
                        value = concept.concept.concept_id

                    #if this value has not been mapped, add it to the dict
                    if key not in term_mapping:
                        term_mapping[key] = value
                    #these next elif/else handle if there's already a mapping for this value
                    #effectively converting into a list from a flat value
                    elif isinstance(term_mapping[key],list):
                        term_mapping[key].append(value)
                    else:
                        term_mapping[key] = [term_mapping[key]]
                        term_mapping[key].append(value)
                        
                output["term_mapping"] = term_mapping

            # need to implement multiple operations, one day
            operations = None
            #if rule.operation and rule.operation != "NONE":
            #    operations = [rule.operation]
            output["operations"] = operations
            outputs.append(output)

        if len(outputs) == 0:
            messages.error(
                request,
                "Can't download or create json. Most likely because nothing has been approved.",
            )
            return redirect(request.path)

        # define the name of the output file
        fname = f"{scan_report.data_partner.name}_{scan_report.dataset}_structural_mapping.{return_type}"

        if return_type == "svg":
            fname = (
                f"{scan_report.data_partner.name}"
                f"_{scan_report.dataset}_structural_mapping.json"
            )

            tables = None
            table = self.kwargs.get("omop_table")
            if table is not None:
                tables = [table]

            source_tables = None
            source_table = self.kwargs.get("source_table")
            if source_table is not None:
                source_tables = [source_table]

            outputs = self.get_final_json(
                outputs, tables=tables, source_tables=source_tables
            )

            svg_output = self.json_to_svg(outputs["cdm"])

            return HttpResponse(svg_output, content_type="image/svg+xml")

        elif return_type == "json":
            outputs = self.get_final_json(outputs)
            response = HttpResponse(json.dumps(outputs,indent=6),content_type='application/json')
            response['Content-Disposition'] = f'attachment; filename="{fname}"'
            return response
        else:
            # implement other return types if needed
            return redirect(request.path)

    def get_person_id_mapping(self):
        pk = self.kwargs.get("pk")
        patient_id_fields = ScanReportField.objects.filter(
            scan_report_table__scan_report=pk
        ).filter(is_patient_id=True)

        patient_id_map = {
            patient_field.scan_report_table.name: patient_field.name
            for patient_field in patient_id_fields
        }

        return patient_id_map

    def post(self, request, *args, **kwargs):
        #
        if request.POST.get("download-sm") is not None:
            return self.download_structural_mapping(request)
        elif request.POST.get("generate") is not None:
            self.generate(request)
            return redirect(request.path)
        elif request.POST.get("clean") is not None:
            self.clean()
            return redirect(request.path)
        elif request.POST.get("svg") is not None:
            return self.download_structural_mapping(request, return_type="svg")
        else:
            super().post(request, *args, **kwargs)
            pass

        return redirect(request.path)

    def get_context_data(self, **kwargs):

        # Call the base implementation first to get a context
        context = super().get_context_data(**kwargs)

        scan_report = ScanReport.objects.get(pk=self.kwargs.get("pk"))

        omop_tables = [
            x.omop_field.table.table
            for x in StructuralMappingRule.objects.all().filter(scan_report=scan_report)
        ]
        omop_tables = list(set(omop_tables))
        omop_tables.sort()

        # check to see if the user has asked to filter on a table
        # e.g. person
        filtered_omop_table = None#self.kwargs.get("omop_table")

        source_tables = []
        if filtered_omop_table:
            # find all source tables that are mapping to this table
            # so we can pass this context as an additional filter
            source_tables = [
                x.source_table.name
                for x in StructuralMappingRule.objects.all().filter(
                    scan_report=scan_report,
                    omop_field__table__table=filtered_omop_table,
                )
            ]

            source_tables = list(set(source_tables))
            source_tables.sort()

            # if there's only one source table
            # dont bother allowing a filter on differing tables as its pointless
            if len(source_tables) == 1:
                source_tables = []

        context.update(
            {
                "omop_tables": omop_tables,
                "scan_report": scan_report,
                "filtered_omop_table": filtered_omop_table,
                "source_tables": source_tables,
            }
        )

        return context

    def get_queryset(self):

        qs = super().get_queryset()
        search_term = self.kwargs.get("pk")
        destination_table_filter_term = self.kwargs.get("omop_table")
        source_table_filter_term = self.kwargs.get("source_table")

        if search_term is not None:
            qs = qs.filter(scan_report__id=search_term)\
                   .order_by('omop_field__table',
                             'omop_field__field',
                             'source_field__scan_report_table__name',
                             'source_field__name')
            
            
            if destination_table_filter_term is not None:
                qs = qs.filter(omop_field__table__table=destination_table_filter_term)

                if source_table_filter_term is not None:
                    qs = qs.filter(source_table__name=source_table_filter_term)

            return qs


@method_decorator(login_required, name="dispatch")
class ScanReportFormView(FormView):
    form_class = ScanReportForm
    template_name = "mapping/upload_scan_report.html"
    success_url = reverse_lazy("scan-report-list")

    def form_valid(self, form):
        # Create an entry in ScanReport for the uploaded Scan Report
        scan_report = ScanReport.objects.create(
            data_partner=form.cleaned_data["data_partner"],
            dataset=form.cleaned_data["dataset"],
            file=form.cleaned_data["scan_report_file"],
        )
        
        scan_report.author = self.request.user
        scan_report.save()
        process_scan_report_task.delay(scan_report.id)

        return super().form_valid(form)


@method_decorator(login_required, name="dispatch")
class ScanReportAssertionView(ListView):
    model = ScanReportAssertion

    def get_context_data(self, **kwargs):
        context = super().get_context_data(**kwargs)

        x = ScanReport.objects.get(pk=self.kwargs.get("pk"))
        context.update(
            {
                "scan_report": x,
            }
        )
        return context

    def get_queryset(self):
        qs = super().get_queryset()

        qs = qs.filter(scan_report=self.kwargs["pk"])
        return qs


@method_decorator(login_required, name="dispatch")
class ScanReportAssertionFormView(FormView):
    model = ScanReportAssertion
    form_class = ScanReportAssertionForm
    template_name = "mapping/scanreportassertion_form.html"

    def form_valid(self, form):
        scan_report = ScanReport.objects.get(pk=self.kwargs.get("pk"))

        assertion = ScanReportAssertion.objects.create(
            negative_assertion=form.cleaned_data["negative_assertion"],
            scan_report=scan_report,
        )
        assertion.save()

        return super().form_valid(form)

    def get_success_url(self, **kwargs):
        return reverse("scan-report-assertion", kwargs={"pk": self.kwargs["pk"]})


@method_decorator(login_required, name="dispatch")
class ScanReportAssertionsUpdateView(UpdateView):
    model = ScanReportAssertion
    fields = [
        "negative_assertion",
    ]

    def get_success_url(self, **kwargs):
        return reverse(
            "scan-report-assertion", kwargs={"pk": self.object.scan_report.id}
        )


@method_decorator(login_required, name="dispatch")
class DocumentFormView(FormView):
    form_class = DocumentForm
    template_name = "mapping/upload_document.html"
    success_url = reverse_lazy("document-list")

    def form_valid(self, form):
        document = Document.objects.create(
            data_partner=form.cleaned_data["data_partner"],
            document_type=form.cleaned_data["document_type"],
            description=form.cleaned_data["description"],
        )
        document.owner = self.request.user

        document.save()
        document_file = DocumentFile.objects.create(
            document_file=form.cleaned_data["document_file"], size=20, document=document
        )
        document_file.save()

        # This code will be required later to import a data dictionary into the DataDictionary model
        # filepath = document_file.document_file.path
        # import_data_dictionary_task.delay(filepath)

        return super().form_valid(form)


@method_decorator(login_required, name="dispatch")
class DocumentListView(ListView):
    model = Document

    def get_queryset(self):
        qs = super().get_queryset().order_by("data_partner")
        return qs


@method_decorator(login_required, name="dispatch")
class DocumentFileListView(ListView):
    model = DocumentFile

    def get_queryset(self):
        qs = super().get_queryset().order_by('-status','-created_at')
        search_term = self.kwargs.get("pk")
        if search_term is not None:
            qs = qs.filter(document__id=search_term)

        return qs
    def get_context_data(self, **kwargs):
        context = super().get_context_data(**kwargs)

        x = Document.objects.get(pk=self.kwargs.get("pk"))
        context.update(
            {
                "document": x,
            }
        )
        return context


@method_decorator(login_required, name="dispatch")
class DocumentFileFormView(FormView):
    model = DocumentFile
    form_class = DocumentFileForm
    template_name = "mapping/upload_document_file.html"
    # success_url=reverse_lazy('document-list')

    def form_valid(self, form):
        document=Document.objects.get(pk=self.kwargs.get("pk"))
        document_file = DocumentFile.objects.create(
            document_file=form.cleaned_data["document_file"],
            size=20,
            document=document,
            
        )

        document_file.save()

        return super().form_valid(form)

    def get_success_url(self, **kwargs):
        self.object = self.kwargs.get("pk")
        return reverse("file-list", kwargs={"pk": self.object})
    def get_context_data(self, **kwargs):
        context = super().get_context_data(**kwargs)

        x = Document.objects.get(pk=self.kwargs.get("pk"))
        context.update(
            {
                "document": x,
            }
        )
        return context


@method_decorator(login_required, name="dispatch")
class DataDictionaryListView(ListView):
    model = DataDictionary
    ordering = ["-source_value"]

    def get_queryset(self):
        qs = super().get_queryset()

        # Create a concat field for NLP to work from
        # V is imported from models, used to comma separate other fields
        qs = qs.annotate(
            nlp_string=Concat(
                "source_value__scan_report_field__name",
                V(", "),
                "source_value__value",
                V(", "),
                "dictionary_field_description",
                V(", "),
                "dictionary_value_description",
                output_field=CharField(),
            )
        )

        search_term = self.request.GET.get("search", None)
        if search_term is not None:

            assertions = ScanReportAssertion.objects.filter(scan_report__id=search_term)
            neg_assertions = assertions.values_list("negative_assertion")

            # Grabs ScanReportFields where pass_from_source=True, makes list distinct
            qs_1 = (
                qs.filter(
                    source_value__scan_report_field__scan_report_table__scan_report__id=search_term
                )
                .filter(source_value__scan_report_field__pass_from_source=True)
                .filter(source_value__scan_report_field__is_patient_id=False)
                .filter(source_value__scan_report_field__is_date_event=False)
                .filter(source_value__scan_report_field__is_ignore=False)
                .exclude(source_value__value="List truncated...")
                .distinct("source_value__scan_report_field")
                .order_by("source_value__scan_report_field")
            )

            # Grabs everything but removes all where pass_from_source=False
            # Filters out negative assertions and 'List truncated...'
            qs_2 = (
                qs.filter(
                    source_value__scan_report_field__scan_report_table__scan_report__id=search_term
                )
                .filter(source_value__scan_report_field__pass_from_source=False)
                .filter(source_value__scan_report_field__is_patient_id=False)
                .filter(source_value__scan_report_field__is_date_event=False)
                .filter(source_value__scan_report_field__is_ignore=False)
                .exclude(source_value__value="List truncated...")
                .exclude(source_value__value__in=neg_assertions)
            )

            # Stick qs_1 and qs_2 together
            qs_total = qs_1.union(qs_2)

            # Create object to convert to JSON
            for_json = qs_total.values(
                "id",
                "source_value__value",
                "source_value__scan_report_field__name",
                "nlp_string",
            )

            serialized_q = json.dumps(list(for_json), cls=DjangoJSONEncoder, indent=6)

            # with open("/data/data.json", "w") as json_file:
            #    json.dump(list(for_json), json_file, cls=DjangoJSONEncoder, indent=6)

        return qs_total

    def get_context_data(self, **kwargs):

        # Call the base implementation first to get a context
        context = super().get_context_data(**kwargs)

        if len(self.get_queryset()) > 0:
            scan_report = self.get_queryset()[
                0
            ].source_value.scan_report_field.scan_report_table.scan_report
        else:
            scan_report = None

        context.update(
            {
                "scan_report": scan_report,
            }
        )

        return context


@method_decorator(login_required, name="dispatch")
class DataDictionaryUpdateView(UpdateView):
    model = DataDictionary
    fields = [
        "dictionary_table",
        "dictionary_field",
        "dictionary_field_description",
        "dictionary_value",
        "dictionary_value_description",
        "definition_fixed",
    ]

    def get_success_url(self):
        return "{}?search={}".format(
            reverse("data-dictionary"),
            self.object.source_value.scan_report_field.scan_report_table.scan_report.id,
        )


@method_decorator(login_required, name="dispatch")
class DictionarySelectFormView(FormView):

    form_class = DictionarySelectForm
    template_name = "mapping/mergedictionary.html"
    success_url = reverse_lazy("data-dictionary")

    def form_valid(self, form):

        # Adapt logic in services.py to merge data dictionary file into DataDictionary model
        return super().form_valid(form)


@method_decorator(login_required, name="dispatch")
class DocumentFileStatusUpdateView(UpdateView):
    model = DocumentFile
    # success_url=reverse_lazy('file-list')
    fields = ["status"]

    def get_success_url(self, **kwargs):
        return reverse("file-list", kwargs={"pk": self.object.document_id})


class SignUpView(generic.CreateView):
    form_class = UserCreateForm
    success_url = reverse_lazy("login")
    template_name = "registration/signup.html"


@method_decorator(login_required, name="dispatch")
class CCPasswordChangeView(FormView):
    form_class = PasswordChangeForm
    success_url = reverse_lazy("password_change_done")
    template_name = "registration/password_change_form.html"

    @method_decorator(sensitive_post_parameters())
    @method_decorator(csrf_protect)
    def dispatch(self, *args, **kwargs):
        return super().dispatch(*args, **kwargs)

    def get_form_kwargs(self):
        kwargs = super().get_form_kwargs()
        kwargs["user"] = self.request.user
        return kwargs

    def form_valid(self, form):
        form.save()
        return super().form_valid(form)


@method_decorator(login_required, name="dispatch")
class CCPasswordChangeDoneView(PasswordChangeDoneView):
    template_name = "registration/password_change_done.html"

    def dispatch(self, *args, **kwargs):
        return super().dispatch(*args, **kwargs)


def password_reset_request(request):
    if request.method == "POST":
        password_reset_form = PasswordResetForm(request.POST)
        if password_reset_form.is_valid():
            data = password_reset_form.cleaned_data["email"]
            associated_users = User.objects.filter(Q(email=data))
            if associated_users.exists():
                for user in associated_users:
                    subject = "Password Reset Requested"
                    email_template_name = "/registration/password_reset_email.txt"
                    c = {
                        "email": user.email,
                        "domain": "0.0.0.0:8000",
                        "site_name": "Website",
                        "uid": urlsafe_base64_encode(force_bytes(user.pk)),
                        "user": user,
                        "token": default_token_generator.make_token(user),
                        "protocol": "http",
                    }
                    email = render_to_string(email_template_name, c)
                    try:
                        send_mail(
                            subject,
                            email,
                            "admin@example.com",
                            [user.email],
                            fail_silently=False,
                        )
                    except BadHeaderError:
                        return HttpResponse("Invalid header found.")
                    return redirect("/password_reset_done/")
    password_reset_form = PasswordResetForm()
    return render(
        request=request,
        template_name="/registration/password_reset.html",
        context={"password_reset_form": password_reset_form},
    )


def load_omop_fields(request):
    omop_table_id = request.GET.get("omop_table")
    omop_fields = OmopField.objects.filter(table_id=omop_table_id).order_by("field")
    return render(
        request,
        "mapping/omop_table_dropdown_list_options.html",
        {"omop_fields": omop_fields},
    )


def testusagi(request, scan_report_id):

    results = run_usagi(scan_report_id)
    print(results)
    context = {}

    return render(request, "mapping/index.html", context)


def merge_dictionary(request):

    # Grab the scan report ID
    search_term = request.GET.get("search", None)
    
    # This function is called from services_datadictionary.py
    merge_external_dictionary(request,scan_report_pk=search_term)

    return render(request, "mapping/mergedictionary.html")


@method_decorator(login_required, name="dispatch")
class NLPListView(ListView):
    model = NLPModel


@method_decorator(login_required, name="dispatch")
class NLPFormView(FormView):
    form_class = NLPForm
    template_name = "mapping/nlpmodel_form.html"
    success_url = reverse_lazy("nlp")

    def form_valid(self, form):

        # Create NLP model object on form submission
        # Very simple, just saves the user's string and a 
        # raw str() of the JSON returned from the NLP service
        NLPModel.objects.create(
            user_string=form.cleaned_data["user_string"],
            json_response="holding",
        )

        # Grab the newly-created model object to get the PK
        # Pass PK to Celery task which handles running the NLP code
        pk = NLPModel.objects.latest("id")
        nlp_single_string_task.delay(
            pk=pk.id, dict_string=form.cleaned_data["user_string"]
        )

        return super().form_valid(form)


@method_decorator(login_required, name="dispatch")
class NLPDetailView(DetailView):
    model = NLPModel
    template_name = "mapping/nlpmodel_detail.html"

    def get_context_data(self, **kwargs):
        query = NLPModel.objects.get(pk=self.kwargs.get("pk"))

        # Small check to return something sensible if NLP hasn't finished running
        if query.json_response == "holding":
            context = {"user_string": query.user_string, "results": "Waiting"}
            return context
        
        else:
            # Run method from services_nlp.py
            json_response = get_json_from_nlpmodel(json=ast.literal_eval(query.json_response))
            context = {"user_string": query.user_string, "results": json_response}
            return context

<<<<<<< HEAD
        
=======
def run_nlp(request):

    # Grab the scan report ID and assertions
    search_term = request.GET.get("search", None)
    assertions = ScanReportAssertion.objects.filter(scan_report__id=search_term)
    neg_assertions = assertions.values_list("negative_assertion")
    
    # Get Data Dictionary Entries for the Scan Report
    # This returns a queryset of *all* entries in the dict model
    dict_entries = DataDictionary.objects.filter(
                source_value__scan_report_field__scan_report_table__scan_report__id=search_term
            )

    # Create an NLP string field from DataDictionary Objects
    qs = dict_entries.annotate(
                nlp_string=Concat(
                    "source_value__value",
                    V(", "),
                    "source_value__scan_report_field__name",
                    output_field=CharField(),
                )
            )
    
    # Logic here for what concatenated fields to send to NLP
    # if dictionary_field_description and dictionary_value_description is Null:
        #concatenate source_field and source_value
    # else if:
        # dictionary_field_description OR dictionary_value_description is Null:
            #concatenate source field or value with whatever is present from the data dictionary
    # else:
        #concatenate dictionary_field_description and dictionary_value_description
    

    # Grabs ScanReportFields where pass_from_source=True, makes list distinct
    qs_1 = (
        qs.filter(
            source_value__scan_report_field__scan_report_table__scan_report__id=search_term
        )
        .filter(source_value__scan_report_field__pass_from_source=True)
        .filter(source_value__scan_report_field__is_patient_id=False)
        .filter(source_value__scan_report_field__is_date_event=False)
        .filter(source_value__scan_report_field__is_ignore=False)
        .exclude(source_value__value="List truncated...")
        .distinct("source_value__scan_report_field")
        .order_by("source_value__scan_report_field")
        .annotate(
                src=Concat(
                    V("field"),V(""),
                    output_field=CharField(),
                )
            )
    )
    
    # Grabs everything but removes all where pass_from_source=False
    # Filters out negative assertions and 'List truncated...'
    qs_2 = (
        qs.filter(
            source_value__scan_report_field__scan_report_table__scan_report__id=search_term
        )
        .filter(source_value__scan_report_field__pass_from_source=False)
        .filter(source_value__scan_report_field__is_patient_id=False)
        .filter(source_value__scan_report_field__is_date_event=False)
        .filter(source_value__scan_report_field__is_ignore=False)
        .exclude(source_value__value="List truncated...")
        .exclude(source_value__value__in=neg_assertions)
        .annotate(
            src=Concat(
                V("value"),V(""),
                output_field=CharField(),
            )
        )
    )

    # Stick qs_1 and qs_2 together
    qs_total = qs_1.union(qs_2)

    # Create object to convert to JSON
    # For now, work only on source fields and values
    for_json = qs_total.values_list(
        "id",
        "source_value__value",
        "source_value__scan_report_field__name",
        "nlp_string",
        "src"
    )
    
    
    # Create small df to hold information the strings sent to NLP
    # Coerce id column from int to str to it can be left joined to
    # the dataframe returned from the NLP service
    strings = pd.DataFrame(list(for_json.values()))
    strings['id']=strings['id'].astype(str)
        
    # Translate queryset into JSON-like dict for NLP
    documents = []
    for row in for_json:
        documents.append(
            {
                "language": "en", 
                "id": row[0], 
                "text": row[3]
                }
        )

    # Define NLP URL/headers
    url = "https://ccnett2.cognitiveservices.azure.com/text/analytics/v3.1-preview.3/entities/health/jobs?stringIndexType=TextElements_v8"
    headers = {
        "Ocp-Apim-Subscription-Key": os.environ.get("NLP_API_KEY"),
        "Content-Type": "application/json; utf-8",
    }

    # POST Request(s)
    # Short wait at end of submission to let the API catch up
    chunk_size = 10  # Set chunk size (max=10)
    post_response_url = []
    for i in range(0, len(documents), chunk_size):
        chunk = {"documents": documents[i : i + chunk_size]}
        payload = json.dumps(chunk)
        response = requests.post(url, headers=headers, data=payload)
        print(response.status_code, response.reason, response.headers["operation-location"])
        post_response_url.append(response.headers["operation-location"])
        
    # GET the response
    get_response = []
    for url in post_response_url:
        
        print("PROCESSING JOB >>>", url)
        req = requests.get(url, headers=headers)
        job = req.json()

        while job["status"] != "succeeded":
            req = requests.get(url, headers=headers)
            job = req.json()
            print("Waiting...")
            time.sleep(3)
        else:
            get_response.append(job["results"])
            print("Done!")
            
    codes = []
    keep = ["ICD9", "ICD10", "RXNORM", "SNOMEDCT_US", "SNOMED"]

    # Mad nested for loops to get at the data in the response
    for url in get_response:
        for dict_entry in url["documents"]:
            for entity in dict_entry["entities"]:
                if "links" in entity.keys():
                    for link in entity["links"]:
                        if link["dataSource"] in keep:
                            codes.append(
                                [
                                    dict_entry["id"],
                                    entity["text"],
                                    entity["category"],
                                    entity["confidenceScore"],
                                    link["dataSource"],
                                    link["id"],
                                ]
                            )

    codes_df = pd.DataFrame(
        codes, columns=["key", "entity", "category", "confidence", "vocab", "code"]
    )
    
    print(codes_df)
        
    # def get_conceptid_from_conceptcode(concept_code, vocabulary):
    #     '''
    #     A small function to return a standard and valid conceptID 
    #     from given vocabulary and concept_code
        
    #     Correct example: get_conceptid_from_conceptcode(concept_code="R51", vocabulary="ICD10")
    #     Incorrect example (Incorrect vocabulary for concept code): 
    #         get_conceptid_from_conceptcode(concept_code="263731006", vocabulary="ICD10")
    #     '''
    #     try:
    #         concept_id=Concept.objects.filter(concept_code=concept_code).filter(vocabulary_id=vocabulary)
    #         return concept_id
    #     except:
    #         print("The supplied concept code/vocabulary combination is incorrect. Please double check.") 
            
    # This block looks up each concept *code* in codes_df 
    # and returns an OMOP standard conceptID
    results = []
    for index, row in codes_df.iterrows():
        # results.append(omop_lookup.lookup_code(row["code"]))
        results.append(Concept.objects.get(concept_code=row["code"], vocabulary_id__in=keep))
        
    # Convert results list into a pandas dataframe    
    full_results = pd.concat(results, ignore_index=True)

    # Left join looked up conceptIDs with the return from NLP
    full_results = full_results.merge(
        codes_df, left_on="concept_code", right_on="code"
    )
        
    full_results = full_results.merge(
        strings, left_on="key", right_on="id"
    )
    
    print(full_results)
            
    full_results = full_results.values.tolist()

    for result in full_results:
        
        if result[30] == "value":
            concept = Concept.objects.get(concept_id=result[11])
            mod = ContentType.objects.get_for_model(ScanReportValue)
            ScanReportConcept.objects.create(
                concept_id = concept,
                nlp_entity = result[14],
                nlp_entity_type = result[15],
                nlp_confidence = result[16],
                nlp_vocabulary = result[3],
                nlp_concept_code = result[6],
                nlp_processed_string = result[29],
                
                content_type = mod,
                object_id = result[13],
        )
            
        else:
            obj = ScanReportValue.objects.get(id=result[13])
            pk = obj.scan_report_field.id
            mod = ContentType.objects.get_for_model(ScanReportField)
            
            ScanReportConcept.objects.create(
                concept_id = result[11],
                nlp_entity = result[14],
                nlp_entity_type = result[15],
                nlp_confidence = result[16],
                nlp_vocabulary = result[3],
                nlp_concept_code = result[6],
                nlp_processed_string = result[29],
                
                content_type = mod,
                object_id = pk,
            )
        
    # This function is called from services_nlp.py
    # nlp_request(search_term=search_term)
    
    return render(request, "mapping/home.html")
    obj = DataDictionary.objects.get(
                source_value__scan_report_field__name=row["Source_Field"],
                source_value__value=row["Source_Value"],
            )

@method_decorator(login_required, name="dispatch")
class NLPResultsListView(ListView):
    model = ScanReportConcept
    

>>>>>>> 0e2ccda2
def save_scan_report_value_concept(request):
    if request.method == "POST":
        form = ScanReportValueConceptForm(request.POST)
        if form.is_valid():

            scan_report_value = ScanReportValue.objects.get(
                pk=form.cleaned_data['scan_report_value_id']
            )
            
            try:
                source_concept = Concept.objects.get(
                    concept_id=form.cleaned_data['concept_id']
                )
            except Concept.DoesNotExist:
                messages.error(request,
                                 "Concept id {} does not exist in our database.".format(form.cleaned_data['concept_id']))
                return redirect("/values/?search={}".format(scan_report_value.scan_report_field.id))
            
            if source_concept.standard_concept != 'S':
                #look up the concept based on the source_concept
                #this will lookup in concept_relationship
                #and return a new concept (associated standard concept)
                concept = find_standard_concept(source_concept)
                #if we dont allow non-standard concepts
                if m_force_standard_concept:
                    #return an error if it's Non-Standard
                    #dont allowed the ScanReportConcept to be created
                    messages.error(request,
                                   "Concept {} ({}) is Non-Standard".format(source_concept.concept_id,
                                   source_concept.concept_name))
                    messages.error(request,
                                   "You could try {} ({}) ?".format(concept.concept_id,
                                   concept.concept_name))
                    
                    return redirect("/values/?search={}".format(scan_report_value.scan_report_field.id))
            else:
                #otherwise, if this is a standard concept (source_concept.standard_concept=='S')
                #we are good and set concept == source_concept
                concept = source_concept
            
            scan_report_concept = ScanReportConcept.objects.create(
                source_concept=source_concept,
                concept=concept,
                content_object=scan_report_value,
            )

            if concept == source_concept:
                messages.success(request, "Concept {} - {} added successfully.".format(concept.concept_id, concept.concept_name))
            else:
                messages.warning(request,"Non-Standard Concept ID found")
                messages.success(request, "Source Concept {} - {} will be used as source_concept_id.".format(source_concept.concept_id, source_concept.concept_name))
                messages.success(request, "Concept {} - {} will be used as the concept_id".format(concept.concept_id, concept.concept_name))
                
            save_mapping_rules(request,scan_report_concept)
                        
            return redirect("/values/?search={}".format(scan_report_value.scan_report_field.id))


def delete_scan_report_value_concept(request):
    scan_report_field_id = request.GET.get('scan_report_field_id')
    scan_report_concept_id = request.GET.get('scan_report_concept_id')

    scan_report_concept = ScanReportConcept.objects.get(pk=scan_report_concept_id)

    #get the associated structural mapping rules
    structural_mapping_rules = scan_report_concept.structuralmappingrule_set.all()

    #loop over the associated structural mapping rules to this scan_report_concept
    for rule in structural_mapping_rules:
        #if this rule now has no other associated concepts
        if rule.concepts.count() < 2:
            #then delete it!
            rule.delete()
            
    concept_id = scan_report_concept.concept.concept_id
    concept_name = scan_report_concept.concept.concept_name

    scan_report_concept.delete()
    
    messages.success(request, "Concept {} - {} removed successfully.".format(concept_id, concept_name))

    return redirect("/values/?search={}".format(scan_report_field_id))<|MERGE_RESOLUTION|>--- conflicted
+++ resolved
@@ -1248,9 +1248,7 @@
             context = {"user_string": query.user_string, "results": json_response}
             return context
 
-<<<<<<< HEAD
-        
-=======
+
 def run_nlp(request):
 
     # Grab the scan report ID and assertions
@@ -1503,9 +1501,7 @@
 @method_decorator(login_required, name="dispatch")
 class NLPResultsListView(ListView):
     model = ScanReportConcept
-    
-
->>>>>>> 0e2ccda2
+
 def save_scan_report_value_concept(request):
     if request.method == "POST":
         form = ScanReportValueConceptForm(request.POST)
