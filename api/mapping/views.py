import ast
import json
import os
import time
from io import StringIO
import base64
from azure.storage.queue import QueueClient
from rest_framework import status, viewsets
from rest_framework.response import Response
from .serializers import (
    ScanReportSerializer,
    ScanReportTableSerializer,
    ScanReportFieldSerializer,
    ScanReportValueSerializer,    
    ScanReportConceptSerializer,
    MappingSerializer,
    ClassificationSystemSerializer,
    DataDictionarySerializer,
    DocumentSerializer,
    DocumentFileSerializer,
    DataPartnerSerializer,
    OmopTableSerializer,
    OmopFieldSerializer,
    StructuralMappingRuleSerializer,
    SourceSerializer,
    DocumentTypeSerializer,    
)
from .serializers import (
    ConceptSerializer,
    VocabularySerializer,
    ConceptRelationshipSerializer,
    ConceptAncestorSerializer,
    ConceptClassSerializer,
    ConceptSynonymSerializer,
    DomainSerializer,
    DrugStrengthSerializer,
)
from django_filters.rest_framework import DjangoFilterBackend
from data.models import (
    Concept,
    Vocabulary,
    ConceptRelationship,
    ConceptAncestor,
    ConceptClass,
    ConceptSynonym,
    Domain,
    DrugStrength,
)


import pandas as pd
import requests
from data.models import Concept
from django.contrib import messages
from django.contrib.auth.decorators import login_required
from django.contrib.auth.forms import PasswordChangeForm, PasswordResetForm
from django.contrib.auth.models import User
from django.contrib.auth.tokens import default_token_generator
from django.contrib.auth.views import PasswordChangeDoneView
from django.contrib.contenttypes.models import ContentType
from django.core.mail import BadHeaderError, send_mail
from django.core.serializers.json import DjangoJSONEncoder
from django.db.models import CharField
from django.db.models import Value as V
from django.db.models.functions import Concat
from django.db.models.query_utils import Q
from django.http import HttpResponse
from django.shortcuts import redirect, render
from django.template.loader import render_to_string
from django.urls import reverse, reverse_lazy
from django.utils.decorators import method_decorator
from django.utils.encoding import force_bytes
from django.utils.http import urlsafe_base64_encode
from django.views import generic
from django.views.decorators.csrf import csrf_protect
from django.views.decorators.debug import sensitive_post_parameters
from django.views.generic import DetailView, ListView
from django.views.generic.edit import FormView, UpdateView

from .forms import (
    DictionarySelectForm,
    DocumentFileForm,
    DocumentForm,
    NLPForm,
    ScanReportAssertionForm,
    ScanReportFieldConceptForm,
    ScanReportForm,
    UserCreateForm, ScanReportValueConceptForm,
    ScanReportFieldForm,
)
from .models import (
    DataDictionary,
    DataPartner,
    Document,
    DocumentFile,
    DocumentType,
    NLPModel,
    OmopTable,
    OmopField,
    OmopTable,
    ScanReport,
    ScanReportAssertion,
    ScanReportField,
    ScanReportTable,
    ScanReportValue,
    StructuralMappingRule, ScanReportConcept,
    Mapping,
    ClassificationSystem,
    Source,
)

from .services import process_scan_report
from .services_nlp import start_nlp_field_level
from .services import (
    process_scan_report
)
from .services_rules import (
    save_mapping_rules,
    save_multiple_mapping_rules,
    remove_mapping_rules,
    find_existing_scan_report_concepts,
    download_mapping_rules,
    view_mapping_rules,
    find_date_event,
    find_person_id,
    find_destination_table,
    find_standard_concept
)
from .tasks import process_scan_report_task
from .services_datadictionary import merge_external_dictionary

class ConceptViewSet(viewsets.ReadOnlyModelViewSet):
    queryset=Concept.objects.all()
    serializer_class=ConceptSerializer

class ConceptFilterViewSet(viewsets.ReadOnlyModelViewSet):
    queryset=Concept.objects.all()
    serializer_class=ConceptSerializer    
    filter_backends=[DjangoFilterBackend]
    filterset_fields=['concept_id', 'concept_code', 'vocabulary_id']        

class VocabularyViewSet(viewsets.ReadOnlyModelViewSet):
    queryset=Vocabulary.objects.all()
    serializer_class=VocabularySerializer

class ConceptRelationshipViewSet(viewsets.ReadOnlyModelViewSet):
    queryset=ConceptRelationship.objects.all()
    serializer_class=ConceptRelationshipSerializer
    filter_backends=[DjangoFilterBackend]
    filterset_fields=['concept_id_1', 'concept_id_2', 'relationship_id']

class ConceptRelationshipFilterViewSet(viewsets.ReadOnlyModelViewSet):
    queryset=ConceptRelationship.objects.all()
    serializer_class=ConceptRelationshipSerializer    
    filter_backends=[DjangoFilterBackend]
    filterset_fields=['concept_id_1', 'concept_id_2', 'relationship_id']  

class ConceptAncestorViewSet(viewsets.ReadOnlyModelViewSet):
    queryset=ConceptAncestor.objects.all()
    serializer_class=ConceptAncestorSerializer
    filter_backends=[DjangoFilterBackend]
    filterset_fields=['ancestor_concept_id', 'descendant_concept_id']

class ConceptClassViewSet(viewsets.ReadOnlyModelViewSet):
    queryset=ConceptClass.objects.all()
    serializer_class=ConceptClassSerializer

class ConceptSynonymViewSet(viewsets.ReadOnlyModelViewSet):
    queryset=ConceptSynonym.objects.all()
    serializer_class=ConceptSynonymSerializer

class DomainViewSet(viewsets.ReadOnlyModelViewSet):
    queryset=Domain.objects.all()
    serializer_class=DomainSerializer

class DrugStrengthViewSet(viewsets.ReadOnlyModelViewSet):
    queryset=DrugStrength.objects.all()
    serializer_class=DrugStrengthSerializer
    filter_backends=[DjangoFilterBackend]
    filterset_fields=['drug_concept_id', 'ingredient_concept_id']    

class ScanReportViewSet(viewsets.ModelViewSet):
    queryset=ScanReport.objects.all()
    serializer_class=ScanReportSerializer
    
    def create(self, request, *args, **kwargs):
        serializer = self.get_serializer(data=request.data, many=isinstance(request.data,list))
        serializer.is_valid(raise_exception=True)
        self.perform_create(serializer)
        headers = self.get_success_headers(serializer.data)
        return Response(serializer.data, status=status.HTTP_201_CREATED, headers=headers)

class ScanReportTableViewSet(viewsets.ModelViewSet):
    queryset=ScanReportTable.objects.all()
    serializer_class=ScanReportTableSerializer
    
    def create(self, request, *args, **kwargs):
        serializer = self.get_serializer(data=request.data, many=isinstance(request.data,list))
        serializer.is_valid(raise_exception=True)
        self.perform_create(serializer)
        headers = self.get_success_headers(serializer.data)
        return Response(serializer.data, status=status.HTTP_201_CREATED, headers=headers)

class ScanReportTableFilterViewSet(viewsets.ModelViewSet):
    queryset=ScanReportTable.objects.all()
    serializer_class=ScanReportTableSerializer
    filter_backends=[DjangoFilterBackend]
    filterset_fields=['scan_report', 'name']
        
class ScanReportFieldViewSet(viewsets.ModelViewSet):
    queryset=ScanReportField.objects.all()
    serializer_class=ScanReportFieldSerializer
    
    def create(self, request, *args, **kwargs):
        serializer = self.get_serializer(data=request.data, many=isinstance(request.data,list))
        serializer.is_valid(raise_exception=True)
        self.perform_create(serializer)
        headers = self.get_success_headers(serializer.data)
        return Response(serializer.data, status=status.HTTP_201_CREATED, headers=headers)

class ScanReportFieldFilterViewSet(viewsets.ModelViewSet):
    queryset=ScanReportField.objects.all()
    serializer_class=ScanReportFieldSerializer  
    filter_backends=[DjangoFilterBackend]
    filterset_fields=['scan_report_table', 'name']

class ScanReportConceptViewSet(viewsets.ModelViewSet):
    queryset=ScanReportConcept.objects.all()
    serializer_class=ScanReportConceptSerializer
    
    def create(self, request, *args, **kwargs):
        serializer = self.get_serializer(data=request.data, many=isinstance(request.data,list))
        serializer.is_valid(raise_exception=True)
        self.perform_create(serializer)
        headers = self.get_success_headers(serializer.data)
        return Response(serializer.data, status=status.HTTP_201_CREATED, headers=headers)

class ScanReportConceptFilterViewSet(viewsets.ModelViewSet):
    queryset=ScanReportConcept.objects.all()
    serializer_class=ScanReportConceptSerializer  
    filter_backends=[DjangoFilterBackend]
    filterset_fields=['concept__concept_id','object_id']
    
class MappingViewSet(viewsets.ModelViewSet):
    queryset=Mapping.objects.all()
    serializer_class=MappingSerializer

class ClassificationSystemViewSet(viewsets.ModelViewSet):
    queryset=ClassificationSystem.objects.all()
    serializer_class=ClassificationSystemSerializer

class DataDictionaryViewSet(viewsets.ModelViewSet):
    queryset=DataDictionary.objects.all()
    serializer_class=DataDictionarySerializer

class DocumentViewSet(viewsets.ModelViewSet):
    queryset=Document.objects.all()
    serializer_class=DocumentSerializer

class DocumentFileViewSet(viewsets.ModelViewSet):
    queryset=DocumentFile.objects.all()
    serializer_class=DocumentFileSerializer

class DataPartnerViewSet(viewsets.ModelViewSet):
    queryset=DataPartner.objects.all()
    serializer_class=DataPartnerSerializer
    
    def create(self, request, *args, **kwargs):
        serializer = self.get_serializer(data=request.data, many=isinstance(request.data,list))
        serializer.is_valid(raise_exception=True)
        self.perform_create(serializer)
        headers = self.get_success_headers(serializer.data)
        return Response(serializer.data, status=status.HTTP_201_CREATED, headers=headers)

class DataPartnerFilterViewSet(viewsets.ModelViewSet):
    queryset=DataPartner.objects.all()
    serializer_class=DataPartnerSerializer    
    filter_backends=[DjangoFilterBackend]
    filterset_fields=['name']    
        
class OmopTableViewSet(viewsets.ModelViewSet):
    queryset=OmopTable.objects.all()
    serializer_class=OmopTableSerializer

class OmopFieldViewSet(viewsets.ModelViewSet):
    queryset=OmopField.objects.all()
    serializer_class=OmopFieldSerializer

class StructuralMappingRuleViewSet(viewsets.ModelViewSet):
    queryset=StructuralMappingRule.objects.all()
    serializer_class=StructuralMappingRuleSerializer

class SourceViewSet(viewsets.ModelViewSet):
    queryset=Source.objects.all()
    serializer_class=SourceSerializer
    
class DocumentTypeViewSet(viewsets.ModelViewSet):
    queryset=DocumentType.objects.all()
    serializer_class=DocumentTypeSerializer

class ScanReportValueViewSet(viewsets.ModelViewSet):
    queryset=ScanReportValue.objects.all()
    serializer_class=ScanReportValueSerializer  
    
    def create(self, request, *args, **kwargs):
        serializer = self.get_serializer(data=request.data, many=isinstance(request.data,list))
        serializer.is_valid(raise_exception=True)
        self.perform_create(serializer)
        headers = self.get_success_headers(serializer.data)
        return Response(serializer.data, status=status.HTTP_201_CREATED, headers=headers)

class ScanReportValueFilterViewSet(viewsets.ModelViewSet):
    queryset=ScanReportValue.objects.all()
    serializer_class=ScanReportValueSerializer
    filter_backends=[DjangoFilterBackend]
    filterset_fields=['scan_report_field', 'value']    
    
@login_required
def home(request):
    return render(request, "mapping/home.html", {})

@method_decorator(login_required, name="dispatch")
class ScanReportTableListView(ListView):
    model = ScanReportTable

    def get_queryset(self):
        qs = super().get_queryset()
        search_term = self.request.GET.get("search", None)
        if search_term is not None and search_term != "":
            qs = qs.filter(scan_report__id=search_term).order_by("name")

        return qs

    def get_context_data(self, **kwargs):
        # Call the base implementation first to get a context
        context = super().get_context_data(**kwargs)

        if len(self.get_queryset()) > 0:
            scan_report = self.get_queryset()[0].scan_report
            scan_report_table = self.get_queryset()[0]
        else:
            scan_report = None
            scan_report_table = None

        context.update(
            {
                "scan_report": scan_report,
                "scan_report_table": scan_report_table,
            }
        )

        return context

@method_decorator(login_required, name="dispatch")
class ScanReportTableUpdateView(UpdateView):
    model = ScanReportTable
    fields = [
        "person_id",
        "date_event"
    ]

    def get_context_data(self, **kwargs):
        context = super().get_context_data(**kwargs)
        #filter so the objects can only be associated to the current scanreport table
        scan_report_table = context['scanreporttable']
        qs = ScanReportField\
            .objects\
            .filter(scan_report_table=scan_report_table)\
            .order_by("name")

        for key in context['form'].fields.keys():
            context['form'].fields[key].queryset = qs

            def label_from_instance(obj):
                return obj.name
            
            context['form'].fields[key].label_from_instance = label_from_instance
        return context
    
    def get_success_url(self):
        return "{}?search={}".format(
            reverse("tables"), self.object.scan_report.id
        )

@method_decorator(login_required, name="dispatch")
class ScanReportFieldListView(ListView):
    model = ScanReportField
    fields = ["concept_id"]
    template_name="mapping/scanreportfield_list.html"
    factory_kwargs = {"can_delete": False, "extra": False}

    def get_queryset(self):
        qs = super().get_queryset().order_by("id")
        search_term = self.request.GET.get("search", None)
        if search_term is not None:
            qs = qs.filter(scan_report_table__id=search_term)
        return qs

    def get_context_data(self, **kwargs):
        # Call the base implementation first to get a context
        context = super().get_context_data(**kwargs)
    
        if len(self.get_queryset()) > 0:
            scan_report = self.get_queryset()[0].scan_report_table.scan_report
            scan_report_table = self.get_queryset()[0].scan_report_table
            scan_report_field = self.get_queryset()[0]
        else:
            scan_report = None
            scan_report_table = None
            scan_report_field = None

        context.update(
            {
                "scan_report": scan_report,
                "scan_report_table": scan_report_table,
                "scan_report_field": scan_report_field,
            }
        )

        return context


@method_decorator(login_required, name="dispatch")
class ScanReportFieldUpdateView(UpdateView):
    model = ScanReportField
    form_class=ScanReportFieldForm
    template_name="mapping/scanreportfield_form.html"

    def get_success_url(self):
        return "{}?search={}".format(
            reverse("fields"), self.object.scan_report_table.id
        )


@method_decorator(login_required, name="dispatch")
class ScanReportStructuralMappingUpdateView(UpdateView):
    model = ScanReportField
    fields = ["mapping"]\

    def get_success_url(self):
        return "{}?search={}".format(
            reverse("fields"), self.object.scan_report_table.id
        )


@method_decorator(login_required, name="dispatch")
class ScanReportListView(ListView):
    model = ScanReport
    #order the scanreports now so the latest is first in the table
    ordering = ['-created_at']

    #handle and post methods
    #so far just handle a post when a button to click to hide/show a report
    def post(self, request, *args, **kwargs):
        #obtain the scanreport id from the buttont that is clicked
        _id = request.POST.get("scanreport_id")
        if _id is not None:
            #obtain the scan report based on this id
            report = ScanReport.objects.get(pk=_id)
            #switch hidden True -> False, or False -> True, if clicked
            report.hidden = not report.hidden
            #update the model
            report.save()
        #return to the same page        
        return redirect(request.META['HTTP_REFERER'])


    def get_context_data(self, **kwargs):
        # Call the base implementation first to get a context
        context = super().get_context_data(**kwargs)

        #add the current user to the context
        #this is needed so the hide/show buttons can be only turned on
        #by whoever created the report
        context['current_user'] = self.request.user
        context['filterset'] = self.filterset
        
        return context
        
    
    def get_queryset(self):
        search_term = self.request.GET.get("filter", None)
        qs = super().get_queryset()
        if search_term == "archived":
            qs = qs.filter(hidden=True)
            self.filterset="Archived"
        else:
            qs = qs.filter(hidden=False)
            self.filterset="Active"
        return qs


@method_decorator(login_required, name="dispatch")
class ScanReportValueListView(ListView):
    model = ScanReportValue
    template_name = "mapping/scanreportvalue_list.html"
    fields = ["conceptID"]
    factory_kwargs = {"can_delete": False, "extra": False}

    def get_queryset(self):
        search_term = self.request.GET.get("search", None)

        if search_term is not None:
            # qs = ScanReportValue.objects.select_related('concepts').filter(scan_report_field=search_term)
            qs = ScanReportValue.objects.filter(scan_report_field=search_term).order_by('value')
        else:
            qs = ScanReportValue.objects.all()

        return qs

    def get_context_data(self, **kwargs):
        # Call the base implementation first to get a context
        context = super().get_context_data(**kwargs)

        if len(self.get_queryset()) > 0:
            # scan_report = self.get_queryset()[0].scan_report_table.scan_report
            # scan_report_table = self.get_queryset()[0].scan_report_table
            scan_report = self.get_queryset()[
                0
            ].scan_report_field.scan_report_table.scan_report
            scan_report_table = self.get_queryset()[
                0
            ].scan_report_field.scan_report_table
            scan_report_field = self.get_queryset()[0].scan_report_field
            scan_report_value = self.get_queryset()[0]
        else:
            scan_report = None
            scan_report_table = None
            scan_report_field = None
            scan_report_value = None

        context.update(
            {
                "scan_report": scan_report,
                "scan_report_table": scan_report_table,
                "scan_report_field": scan_report_field,
                "scan_report_value": scan_report_value,
            }
        )

        return context


@method_decorator(login_required, name="dispatch")
class StructuralMappingTableListView(ListView):
    model = StructuralMappingRule
    template_name = "mapping/mappingrulesscanreport_list.html"

    def post(self, request, *args, **kwargs):
        if request.POST.get("download_rules") is not None:
            qs = self.get_queryset()
            return download_mapping_rules(request,qs)
        elif request.POST.get("refresh_rules") is not None:
            #remove all existing rules first
            remove_mapping_rules(request,self.kwargs.get("pk"))
            # get all associated ScanReportConcepts for this given ScanReport
            ## this method could be taking too long to execute
            all_associated_concepts = find_existing_scan_report_concepts(request,self.kwargs.get("pk"))
            #save all of them
            nconcepts=0
            nbadconcepts=0
            for concept in all_associated_concepts:
                if save_mapping_rules(request,concept):
                    nconcepts+=1
                else:
                    nbadconcepts+=1
                

            if nbadconcepts == 0:
                messages.success(request,
                                 f'Found and added rules for {nconcepts} existing concepts')
            else:
                messages.success(request,
                                 f'Found and added rules for {nconcepts} existing concepts. However, couldnt add rules for {nbadconcepts} concepts.')
                
            return redirect(request.path)

        elif request.POST.get("get_svg") is not None:
            qs = self.get_queryset()
            return view_mapping_rules(request,qs)
        else:
            messages.error(request,"not working right now!")                
            return redirect(request.path)
    
    def get_queryset(self):

        qs = super().get_queryset()
        search_term = self.kwargs.get("pk")

        if search_term is not None:
            qs = qs.filter(scan_report__id=search_term).order_by(
                "concept",
                "omop_field__table",
                "omop_field__field",
                "source_table__name",
                "source_field__name",
            )

        return qs

    def get_context_data(self, **kwargs):
        # Call the base implementation first to get a context
        context = super().get_context_data(**kwargs)
        
        pk = self.kwargs.get("pk")
        scan_report = ScanReport.objects.get(pk=pk)
        
        context.update(
            {
                "scan_report": scan_report,
            }
        )
        return context

    

@method_decorator(login_required, name="dispatch")
class ScanReportFormView(FormView):
    form_class = ScanReportForm
    template_name = "mapping/upload_scan_report.html"
    success_url = reverse_lazy("scan-report-list")

    def form_valid(self, form):
        # Create an entry in ScanReport for the uploaded Scan Report
        scan_report = ScanReport.objects.create(
            data_partner=form.cleaned_data["data_partner"],
            dataset=form.cleaned_data["dataset"],
            file=form.cleaned_data["scan_report_file"],
        )
        
        scan_report.author = self.request.user
        scan_report.save()
        
        azure_dict={
            "scan_report_id":scan_report.id,
            "blob_name":str(scan_report.file)
        }
        
        queue_message=json.dumps(azure_dict)
        message_bytes = queue_message.encode('ascii')
        base64_bytes = base64.b64encode(message_bytes)
        base64_message = base64_bytes.decode('ascii')
        
        queue = QueueClient.from_connection_string(
            conn_str=os.environ.get("STORAGE_CONN_STRING"),
            queue_name=os.environ.get("SCAN_REPORT_QUEUE_NAME")
<<<<<<< HEAD
            #change to scanreports-local for local development
           
=======
>>>>>>> bb5fdd0e
        )
        queue.send_message(base64_message)
        
        # process_scan_report_task.delay(scan_report.id)

        return super().form_valid(form)


@method_decorator(login_required, name="dispatch")
class ScanReportAssertionView(ListView):
    model = ScanReportAssertion

    def get_context_data(self, **kwargs):
        context = super().get_context_data(**kwargs)

        x = ScanReport.objects.get(pk=self.kwargs.get("pk"))
        context.update(
            {
                "scan_report": x,
            }
        )
        return context

    def get_queryset(self):
        qs = super().get_queryset()

        qs = qs.filter(scan_report=self.kwargs["pk"])
        return qs


@method_decorator(login_required, name="dispatch")
class ScanReportAssertionFormView(FormView):
    model = ScanReportAssertion
    form_class = ScanReportAssertionForm
    template_name = "mapping/scanreportassertion_form.html"

    def form_valid(self, form):
        scan_report = ScanReport.objects.get(pk=self.kwargs.get("pk"))

        assertion = ScanReportAssertion.objects.create(
            negative_assertion=form.cleaned_data["negative_assertion"],
            scan_report=scan_report,
        )
        assertion.save()

        return super().form_valid(form)

    def get_success_url(self, **kwargs):
        return reverse("scan-report-assertion", kwargs={"pk": self.kwargs["pk"]})


@method_decorator(login_required, name="dispatch")
class ScanReportAssertionsUpdateView(UpdateView):
    model = ScanReportAssertion
    fields = [
        "negative_assertion",
    ]

    def get_success_url(self, **kwargs):
        return reverse(
            "scan-report-assertion", kwargs={"pk": self.object.scan_report.id}
        )


@method_decorator(login_required, name="dispatch")
class DocumentFormView(FormView):
    form_class = DocumentForm
    template_name = "mapping/upload_document.html"
    success_url = reverse_lazy("document-list")

    def form_valid(self, form):
        document = Document.objects.create(
            data_partner=form.cleaned_data["data_partner"],
            document_type=form.cleaned_data["document_type"],
            description=form.cleaned_data["description"],
        )
        document.owner = self.request.user

        document.save()
        document_file = DocumentFile.objects.create(
            document_file=form.cleaned_data["document_file"], size=20, document=document
        )
        document_file.save()

        # This code will be required later to import a data dictionary into the DataDictionary model
        # filepath = document_file.document_file.path
        # import_data_dictionary_task.delay(filepath)

        return super().form_valid(form)


@method_decorator(login_required, name="dispatch")
class DocumentListView(ListView):
    model = Document

    def get_queryset(self):
        qs = super().get_queryset().order_by("data_partner")
        return qs


@method_decorator(login_required, name="dispatch")
class DocumentFileListView(ListView):
    model = DocumentFile

    def get_queryset(self):
        qs = super().get_queryset().order_by('-status','-created_at')
        search_term = self.kwargs.get("pk")
        if search_term is not None:
            qs = qs.filter(document__id=search_term)

        return qs
    def get_context_data(self, **kwargs):
        context = super().get_context_data(**kwargs)

        x = Document.objects.get(pk=self.kwargs.get("pk"))
        context.update(
            {
                "document": x,
            }
        )
        return context


@method_decorator(login_required, name="dispatch")
class DocumentFileFormView(FormView):
    model = DocumentFile
    form_class = DocumentFileForm
    template_name = "mapping/upload_document_file.html"
    # success_url=reverse_lazy('document-list')

    def form_valid(self, form):
        document=Document.objects.get(pk=self.kwargs.get("pk"))
        document_file = DocumentFile.objects.create(
            document_file=form.cleaned_data["document_file"],
            size=20,
            document=document,
            
        )

        document_file.save()

        return super().form_valid(form)

    def get_success_url(self, **kwargs):
        self.object = self.kwargs.get("pk")
        return reverse("file-list", kwargs={"pk": self.object})
    def get_context_data(self, **kwargs):
        context = super().get_context_data(**kwargs)

        x = Document.objects.get(pk=self.kwargs.get("pk"))
        context.update(
            {
                "document": x,
            }
        )
        return context


@method_decorator(login_required, name="dispatch")
class DataDictionaryListView(ListView):
    model = DataDictionary
    ordering = ["-source_value"]

    def get_queryset(self):
        qs = super().get_queryset()

        # Create a concat field for NLP to work from
        # V is imported from models, used to comma separate other fields
        qs = qs.annotate(
            nlp_string=Concat(
                "source_value__scan_report_field__name",
                V(", "),
                "source_value__value",
                V(", "),
                "dictionary_field_description",
                V(", "),
                "dictionary_value_description",
                output_field=CharField(),
            )
        )

        search_term = self.request.GET.get("search", None)
        if search_term is not None:

            assertions = ScanReportAssertion.objects.filter(scan_report__id=search_term)
            neg_assertions = assertions.values_list("negative_assertion")

            # Grabs ScanReportFields where pass_from_source=True, makes list distinct
            qs_1 = (
                qs.filter(
                    source_value__scan_report_field__scan_report_table__scan_report__id=search_term
                )
                .filter(source_value__scan_report_field__pass_from_source=True)
                .filter(source_value__scan_report_field__is_patient_id=False)
                .filter(source_value__scan_report_field__is_date_event=False)
                .filter(source_value__scan_report_field__is_ignore=False)
                .exclude(source_value__value="List truncated...")
                .distinct("source_value__scan_report_field")
                .order_by("source_value__scan_report_field")
            )

            # Grabs everything but removes all where pass_from_source=False
            # Filters out negative assertions and 'List truncated...'
            qs_2 = (
                qs.filter(
                    source_value__scan_report_field__scan_report_table__scan_report__id=search_term
                )
                .filter(source_value__scan_report_field__pass_from_source=False)
                .filter(source_value__scan_report_field__is_patient_id=False)
                .filter(source_value__scan_report_field__is_date_event=False)
                .filter(source_value__scan_report_field__is_ignore=False)
                .exclude(source_value__value="List truncated...")
                .exclude(source_value__value__in=neg_assertions)
            )

            # Stick qs_1 and qs_2 together
            qs_total = qs_1.union(qs_2)

            # Create object to convert to JSON
            for_json = qs_total.values(
                "id",
                "source_value__value",
                "source_value__scan_report_field__name",
                "nlp_string",
            )

            serialized_q = json.dumps(list(for_json), cls=DjangoJSONEncoder, indent=6)

            # with open("/data/data.json", "w") as json_file:
            #    json.dump(list(for_json), json_file, cls=DjangoJSONEncoder, indent=6)

        return qs_total

    def get_context_data(self, **kwargs):

        # Call the base implementation first to get a context
        context = super().get_context_data(**kwargs)

        if len(self.get_queryset()) > 0:
            scan_report = self.get_queryset()[
                0
            ].source_value.scan_report_field.scan_report_table.scan_report
        else:
            scan_report = None

        context.update(
            {
                "scan_report": scan_report,
            }
        )

        return context


@method_decorator(login_required, name="dispatch")
class DataDictionaryUpdateView(UpdateView):
    model = DataDictionary
    fields = [
        "dictionary_table",
        "dictionary_field",
        "dictionary_field_description",
        "dictionary_value",
        "dictionary_value_description",
        "definition_fixed",
    ]

    def get_success_url(self):
        return "{}?search={}".format(
            reverse("data-dictionary"),
            self.object.source_value.scan_report_field.scan_report_table.scan_report.id,
        )


@method_decorator(login_required, name="dispatch")
class DictionarySelectFormView(FormView):

    form_class = DictionarySelectForm
    template_name = "mapping/mergedictionary.html"
    success_url = reverse_lazy("data-dictionary")

    def form_valid(self, form):

        # Adapt logic in services.py to merge data dictionary file into DataDictionary model
        return super().form_valid(form)


@method_decorator(login_required, name="dispatch")
class DocumentFileStatusUpdateView(UpdateView):
    model = DocumentFile
    # success_url=reverse_lazy('file-list')
    fields = ["status"]

    def get_success_url(self, **kwargs):
        return reverse("file-list", kwargs={"pk": self.object.document_id})


class SignUpView(generic.CreateView):
    form_class = UserCreateForm
    success_url = reverse_lazy("login")
    template_name = "registration/signup.html"


@method_decorator(login_required, name="dispatch")
class CCPasswordChangeView(FormView):
    form_class = PasswordChangeForm
    success_url = reverse_lazy("password_change_done")
    template_name = "registration/password_change_form.html"

    @method_decorator(sensitive_post_parameters())
    @method_decorator(csrf_protect)
    def dispatch(self, *args, **kwargs):
        return super().dispatch(*args, **kwargs)

    def get_form_kwargs(self):
        kwargs = super().get_form_kwargs()
        kwargs["user"] = self.request.user
        return kwargs

    def form_valid(self, form):
        form.save()
        return super().form_valid(form)


@method_decorator(login_required, name="dispatch")
class CCPasswordChangeDoneView(PasswordChangeDoneView):
    template_name = "registration/password_change_done.html"

    def dispatch(self, *args, **kwargs):
        return super().dispatch(*args, **kwargs)


def password_reset_request(request):
    if request.method == "POST":
        password_reset_form = PasswordResetForm(request.POST)
        if password_reset_form.is_valid():
            data = password_reset_form.cleaned_data["email"]
            associated_users = User.objects.filter(Q(email=data))
            if associated_users.exists():
                for user in associated_users:
                    subject = "Password Reset Requested"
                    email_template_name = "/registration/password_reset_email.txt"
                    c = {
                        "email": user.email,
                        "domain": "0.0.0.0:8000",
                        "site_name": "Website",
                        "uid": urlsafe_base64_encode(force_bytes(user.pk)),
                        "user": user,
                        "token": default_token_generator.make_token(user),
                        "protocol": "http",
                    }
                    email = render_to_string(email_template_name, c)
                    try:
                        send_mail(
                            subject,
                            email,
                            "admin@example.com",
                            [user.email],
                            fail_silently=False,
                        )
                    except BadHeaderError:
                        return HttpResponse("Invalid header found.")
                    return redirect("/password_reset_done/")
    password_reset_form = PasswordResetForm()
    return render(
        request=request,
        template_name="/registration/password_reset.html",
        context={"password_reset_form": password_reset_form},
    )


def load_omop_fields(request):
    omop_table_id = request.GET.get("omop_table")
    omop_fields = OmopField.objects.filter(table_id=omop_table_id).order_by("field")
    return render(
        request,
        "mapping/omop_table_dropdown_list_options.html",
        {"omop_fields": omop_fields},
    )

def merge_dictionary(request):

    # Grab the scan report ID
    search_term = request.GET.get("search", None)
    
    # This function is called from services_datadictionary.py
    merge_external_dictionary(request,scan_report_pk=search_term)

    return render(request, "mapping/mergedictionary.html")


# Run NLP at the field level
def run_nlp_field_level(request):

    search_term = request.GET.get("search", None)
    field = ScanReportField.objects.get(pk=search_term)
    start_nlp_field_level(request, search_term=search_term)
    
    return redirect("/fields/?search={}".format(field.scan_report_table.id))


# Run NLP for all fields/values within a table
def run_nlp_table_level(request):

    search_term = request.GET.get("search", None)
    table = ScanReportTable.objects.get(pk=search_term)
    fields = ScanReportField.objects.filter(scan_report_table=search_term)
    
    for item in fields:
        start_nlp_field_level(search_term=item.id)

    
    return redirect("/tables/?search={}".format(table.id))


def validate_concept(request,source_concept):
    if find_destination_table(request,source_concept) == None:
        return False

    if not validate_standard_concept(request,source_concept):
        return False

    return True

def validate_standard_concept(request,source_concept):

    #if it's a standard concept -- pass
    if source_concept.standard_concept == 'S':
        messages.success(request, "Concept {} - {} added successfully.".format(
            source_concept.concept_id,
            source_concept.concept_name)
        )
        return True
    else:
        #otherwse
        #return an error if it's Non-Standard
        #dont allow the ScanReportConcept to be created
        messages.error(request,
                       "Concept {} ({}) is Non-Standard".format(
                           source_concept.concept_id,
                           source_concept.concept_name)
        )
        concept = find_standard_concept(source_concept)
        if concept == None:
            messages.error(request,
                           "No associated Standard Concept could be found for this!")
        else:
            messages.error(request,
                           "You could try {} ({}) ?".format(
                               concept.concept_id,
                               concept.concept_name)
            )
            
        return False
    
def pass_content_object_validation(request,scan_report_table):
    if find_person_id(scan_report_table) == None:
        messages.error(request,
                       f"you have not set a person_id on this table {scan_report_table.name}."
                       "Please go set this at the table level before trying to add a concept")
        return False
    if find_date_event(scan_report_table) == None:
        messages.error(request,
                       f"you have not set a date_event on this table {scan_report_table.name}."
                       "Please go set this at the table level before trying to add a concept")
        return False

    return True
    
def save_scan_report_value_concept(request):
    if request.method == "POST":
        form = ScanReportValueConceptForm(request.POST)
        if form.is_valid():

            scan_report_value = ScanReportValue.objects.get(
                pk=form.cleaned_data['scan_report_value_id']
            )

            if not pass_content_object_validation(request,scan_report_value.scan_report_field.scan_report_table):
                return redirect("/values/?search={}".format(scan_report_value.scan_report_field.id))
            
            try:
                concept = Concept.objects.get(
                    concept_id=form.cleaned_data['concept_id']
                )
            except Concept.DoesNotExist:
                messages.error(request,
                                 "Concept id {} does not exist in our database.".format(form.cleaned_data['concept_id']))
                return redirect("/values/?search={}".format(scan_report_value.scan_report_field.id))


            #perform a standard check on the concept 
            pass_concept_check = validate_concept(request,concept)
            if pass_concept_check:
                scan_report_concept = ScanReportConcept.objects.create(
                    concept=concept,
                    content_object=scan_report_value,
                )

                save_mapping_rules(request,scan_report_concept)

                
            return redirect("/values/?search={}".format(scan_report_value.scan_report_field.id))


def delete_scan_report_value_concept(request):
    scan_report_field_id = request.GET.get('scan_report_field_id')
    scan_report_concept_id = request.GET.get('scan_report_concept_id')

    scan_report_concept = ScanReportConcept.objects.get(pk=scan_report_concept_id)

    #scan_report_concept.structuralmappingrule.delete()
                
    concept_id = scan_report_concept.concept.concept_id
    concept_name = scan_report_concept.concept.concept_name

    scan_report_concept.delete()
    
    messages.success(request, "Concept {} - {} removed successfully.".format(concept_id, concept_name))

    return redirect("/values/?search={}".format(scan_report_field_id))


def save_scan_report_field_concept(request):
    if request.method == "POST":
        form = ScanReportFieldConceptForm(request.POST)
        if form.is_valid():
            
            scan_report_field = ScanReportField.objects.get(
                pk=form.cleaned_data['scan_report_field_id']
            )

            if not pass_content_object_validation(request,scan_report_field.scan_report_table):
                return redirect("/fields/?search={}".format(scan_report_field.scan_report_table.id))

            
            try:
                concept = Concept.objects.get(
                    concept_id=form.cleaned_data['concept_id']
                )
            except Concept.DoesNotExist:
                messages.error(request,
                                 "Concept id {} does not exist in our database.".format(form.cleaned_data['concept_id']))
                return redirect("/fields/?search={}".format(scan_report_field.scan_report_table.id))

            #perform a standard check on the concept 
            pass_concept_check = validate_concept(request,concept)
            if pass_concept_check:
                scan_report_concept = ScanReportConcept.objects.create(
                    concept=concept,
                    content_object=scan_report_field,
                )
                
                save_mapping_rules(request,scan_report_concept)

            return redirect("/fields/?search={}".format(scan_report_field.scan_report_table.id))


def delete_scan_report_field_concept(request):
    
    scan_report_table_id=request.GET.get('scan_report_table_id')
    scan_report_concept_id = request.GET.get('scan_report_concept_id')

    scan_report_concept = ScanReportConcept.objects.get(pk=scan_report_concept_id)

    concept_id = scan_report_concept.concept.concept_id
    concept_name = scan_report_concept.concept.concept_name

    scan_report_concept.delete()

    messages.success(request, "Concept {} - {} removed successfully.".format(concept_id, concept_name))

    return redirect("/fields/?search={}".format(scan_report_table_id))<|MERGE_RESOLUTION|>--- conflicted
+++ resolved
@@ -644,11 +644,8 @@
         queue = QueueClient.from_connection_string(
             conn_str=os.environ.get("STORAGE_CONN_STRING"),
             queue_name=os.environ.get("SCAN_REPORT_QUEUE_NAME")
-<<<<<<< HEAD
             #change to scanreports-local for local development
            
-=======
->>>>>>> bb5fdd0e
         )
         queue.send_message(base64_message)
         
