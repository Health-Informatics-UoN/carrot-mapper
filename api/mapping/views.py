import json
import os
import base64
import random
import string
import datetime

from azure.storage.queue import QueueClient
from azure.storage.blob import BlobServiceClient, ContentSettings

from rest_framework import status, viewsets, generics
from rest_framework.response import Response
from rest_framework.views import APIView
from rest_framework.generics import (
    ListAPIView,
    RetrieveAPIView,
)
from rest_framework.renderers import JSONRenderer

from .serializers import (
    ScanReportSerializer,
    ScanReportTableSerializer,
    ScanReportFieldSerializer,
    ScanReportValueSerializer,
    ScanReportConceptSerializer,
    ClassificationSystemSerializer,
    DataDictionarySerializer,
    DataPartnerSerializer,
    OmopTableSerializer,
    OmopFieldSerializer,
    MappingRuleSerializer,
    GetRulesJSON,
    GetRulesList,
    UserSerializer,
<<<<<<< HEAD
    DatasetSerializer,
=======
    ProjectSerializer,
    ProjectNameSerializer,
>>>>>>> 21ccb7ea
)
from .serializers import (
    ConceptSerializer,
    VocabularySerializer,
    ConceptRelationshipSerializer,
    ConceptAncestorSerializer,
    ConceptClassSerializer,
    ConceptSynonymSerializer,
    DomainSerializer,
    DrugStrengthSerializer,
)
from django_filters.rest_framework import DjangoFilterBackend
from data.models import (
    Concept,
    Vocabulary,
    ConceptRelationship,
    ConceptAncestor,
    ConceptClass,
    ConceptSynonym,
    Domain,
    DrugStrength,
)

from data.models import Concept
from django.contrib import messages
from django.contrib.auth.decorators import login_required
from django.contrib.auth.forms import PasswordChangeForm, PasswordResetForm
from django.contrib.auth.models import User
from django.contrib.auth.tokens import default_token_generator
from django.contrib.auth.views import PasswordChangeDoneView
from django.core.mail import BadHeaderError, send_mail
from django.core.serializers.json import DjangoJSONEncoder
from django.db.models import CharField
from django.db.models import Value as V
from django.db.models.functions import Concat
from django.db.models.query_utils import Q
from django.http import HttpResponse
from django.shortcuts import redirect, render
from django.template.loader import render_to_string
from django.urls import reverse, reverse_lazy
from django.utils.decorators import method_decorator
from django.utils.encoding import force_bytes
from django.utils.http import urlsafe_base64_encode
from django.views import generic
from django.views.decorators.csrf import csrf_protect
from django.views.decorators.debug import sensitive_post_parameters
from django.views.generic import ListView
from django.views.generic.edit import FormView, UpdateView

from .forms import (
    ScanReportAssertionForm,
    ScanReportFieldConceptForm,
    ScanReportForm,
    UserCreateForm,
    ScanReportValueConceptForm,
    ScanReportFieldForm,
)
from .models import (
    DataDictionary,
    DataPartner,
    OmopTable,
    OmopField,
    OmopTable,
    Project,
    ScanReport,
    ScanReportAssertion,
    ScanReportField,
    ScanReportTable,
    ScanReportValue,
    MappingRule,
    ScanReportConcept,
    ClassificationSystem,
    Dataset,
)
from .permissions import CanViewProject
from .services import download_data_dictionary_blob

from .services_nlp import start_nlp_field_level

from .services_rules import (
    save_mapping_rules,
    remove_mapping_rules,
    find_existing_scan_report_concepts,
    download_mapping_rules,
    download_mapping_rules_as_csv,
    get_mapping_rules_list,
    view_mapping_rules,
    find_date_event,
    find_person_id,
    find_destination_table,
    find_standard_concept,
    m_allowed_tables,
)


class ConceptViewSet(viewsets.ReadOnlyModelViewSet):
    queryset = Concept.objects.all()
    serializer_class = ConceptSerializer


class ConceptFilterViewSet(viewsets.ReadOnlyModelViewSet):
    queryset = Concept.objects.all()
    serializer_class = ConceptSerializer
    filter_backends = [DjangoFilterBackend]
    filterset_fields = {
        "concept_id": ["in", "exact"],
        "concept_code": ["in", "exact"],
        "vocabulary_id": ["in", "exact"],
    }


class VocabularyViewSet(viewsets.ReadOnlyModelViewSet):
    queryset = Vocabulary.objects.all()
    serializer_class = VocabularySerializer


class ConceptRelationshipViewSet(viewsets.ReadOnlyModelViewSet):
    queryset = ConceptRelationship.objects.all()
    serializer_class = ConceptRelationshipSerializer
    filter_backends = [DjangoFilterBackend]
    filterset_fields = ["concept_id_1", "concept_id_2", "relationship_id"]


class ConceptRelationshipFilterViewSet(viewsets.ReadOnlyModelViewSet):
    queryset = ConceptRelationship.objects.all()
    serializer_class = ConceptRelationshipSerializer
    filter_backends = [DjangoFilterBackend]
    filterset_fields = ["concept_id_1", "concept_id_2", "relationship_id"]


class ConceptAncestorViewSet(viewsets.ReadOnlyModelViewSet):
    queryset = ConceptAncestor.objects.all()
    serializer_class = ConceptAncestorSerializer
    filter_backends = [DjangoFilterBackend]
    filterset_fields = ["ancestor_concept_id", "descendant_concept_id"]


class ConceptClassViewSet(viewsets.ReadOnlyModelViewSet):
    queryset = ConceptClass.objects.all()
    serializer_class = ConceptClassSerializer


class ConceptSynonymViewSet(viewsets.ReadOnlyModelViewSet):
    queryset = ConceptSynonym.objects.all()
    serializer_class = ConceptSynonymSerializer


class DomainViewSet(viewsets.ReadOnlyModelViewSet):
    queryset = Domain.objects.all()
    serializer_class = DomainSerializer


class DrugStrengthViewSet(viewsets.ReadOnlyModelViewSet):
    queryset = DrugStrength.objects.all()
    serializer_class = DrugStrengthSerializer
    filter_backends = [DjangoFilterBackend]
    filterset_fields = ["drug_concept_id", "ingredient_concept_id"]


class ProjectListView(ListAPIView):
    """
    API view to show all projects' names.
    """

    permission_classes = []
    serializer_class = ProjectNameSerializer
    queryset = Project.objects.all()


class ProjectRetrieveView(RetrieveAPIView):
    """
    API view to retrieve a single project.
    Will return 403 Forbidden if User isn't a member.
    """

    permission_classes = [CanViewProject]
    serializer_class = ProjectSerializer
    queryset = Project.objects.all()


class UserViewSet(viewsets.ReadOnlyModelViewSet):
    queryset = User.objects.all()
    serializer_class = UserSerializer


class UserFilterViewSet(viewsets.ReadOnlyModelViewSet):
    queryset = User.objects.all()
    serializer_class = UserSerializer
    filter_backends = [DjangoFilterBackend]
    filterset_fields = {"id": ["in", "exact"]}


class ScanReportViewSet(viewsets.ModelViewSet):
    queryset = ScanReport.objects.all()
    serializer_class = ScanReportSerializer

    def create(self, request, *args, **kwargs):
        serializer = self.get_serializer(
            data=request.data, many=isinstance(request.data, list)
        )
        serializer.is_valid(raise_exception=True)
        self.perform_create(serializer)
        headers = self.get_success_headers(serializer.data)
        return Response(
            serializer.data, status=status.HTTP_201_CREATED, headers=headers
        )

class DatasetListView(generics.ListAPIView):
    """
    API view to show all datasets.
    """
    queryset = Dataset.objects.all()
    serializer_class = DatasetSerializer
    #permission_classes = []

class DatasetRetrieveView(generics.RetrieveAPIView):
    """
    This view should return a single dataset from an id
    """
    serializer_class = DatasetSerializer
    #permission_classes = []
    def get_queryset(self):
        qs = Dataset.objects.filter(id=self.kwargs["pk"])
        return qs


class ScanReportTableViewSet(viewsets.ModelViewSet):
    queryset = ScanReportTable.objects.all()
    serializer_class = ScanReportTableSerializer

    def create(self, request, *args, **kwargs):
        serializer = self.get_serializer(
            data=request.data, many=isinstance(request.data, list)
        )
        serializer.is_valid(raise_exception=True)
        self.perform_create(serializer)
        headers = self.get_success_headers(serializer.data)
        return Response(
            serializer.data, status=status.HTTP_201_CREATED, headers=headers
        )


class ScanReportTableFilterViewSet(viewsets.ModelViewSet):
    queryset = ScanReportTable.objects.all()
    serializer_class = ScanReportTableSerializer
    filter_backends = [DjangoFilterBackend]
    filterset_fields = {
        "scan_report": ["in", "exact"],
        "name": ["in", "exact"],
        "id": ["in", "exact"],
    }


class ScanReportFieldViewSet(viewsets.ModelViewSet):
    queryset = ScanReportField.objects.all()
    serializer_class = ScanReportFieldSerializer

    def create(self, request, *args, **kwargs):
        serializer = self.get_serializer(
            data=request.data, many=isinstance(request.data, list)
        )
        serializer.is_valid(raise_exception=True)
        self.perform_create(serializer)
        headers = self.get_success_headers(serializer.data)
        return Response(
            serializer.data, status=status.HTTP_201_CREATED, headers=headers
        )


class ScanReportFieldFilterViewSet(viewsets.ModelViewSet):
    queryset = ScanReportField.objects.all()
    serializer_class = ScanReportFieldSerializer
    filter_backends = [DjangoFilterBackend]
    filterset_fields = {
        "scan_report_table": ["in", "exact"],
        "name": ["in", "exact"],
        "id": ["in", "exact"],
    }


class ScanReportConceptViewSet(viewsets.ModelViewSet):
    queryset = ScanReportConcept.objects.all()
    serializer_class = ScanReportConceptSerializer

    def create(self, request, *args, **kwargs):
        serializer = self.get_serializer(
            data=request.data, many=isinstance(request.data, list)
        )
        serializer.is_valid(raise_exception=True)
        self.perform_create(serializer)
        headers = self.get_success_headers(serializer.data)
        return Response(
            serializer.data, status=status.HTTP_201_CREATED, headers=headers
        )


class ScanReportConceptFilterViewSet(viewsets.ModelViewSet):
    queryset = ScanReportConcept.objects.all()
    serializer_class = ScanReportConceptSerializer
    filter_backends = [DjangoFilterBackend]
    filterset_fields = {
        "concept__concept_id": ["in", "exact"],
        "object_id": ["in", "exact"],
        "id": ["in", "exact"],
    }


class ClassificationSystemViewSet(viewsets.ModelViewSet):
    queryset = ClassificationSystem.objects.all()
    serializer_class = ClassificationSystemSerializer


class DataDictionaryViewSet(viewsets.ModelViewSet):
    queryset = DataDictionary.objects.all()
    serializer_class = DataDictionarySerializer


class DataPartnerViewSet(viewsets.ModelViewSet):
    queryset = DataPartner.objects.all()
    serializer_class = DataPartnerSerializer

    def create(self, request, *args, **kwargs):
        serializer = self.get_serializer(
            data=request.data, many=isinstance(request.data, list)
        )
        serializer.is_valid(raise_exception=True)
        self.perform_create(serializer)
        headers = self.get_success_headers(serializer.data)
        return Response(
            serializer.data, status=status.HTTP_201_CREATED, headers=headers
        )


class DataPartnerFilterViewSet(viewsets.ModelViewSet):
    queryset = DataPartner.objects.all()
    serializer_class = DataPartnerSerializer
    filter_backends = [DjangoFilterBackend]
    filterset_fields = ["name"]


class OmopTableViewSet(viewsets.ModelViewSet):
    queryset = OmopTable.objects.all()
    serializer_class = OmopTableSerializer


class OmopTableFilterViewSet(viewsets.ModelViewSet):
    queryset = OmopTable.objects.all()
    serializer_class = OmopTableSerializer
    filter_backends = [DjangoFilterBackend]
    filterset_fields = {"id": ["in", "exact"]}


class OmopFieldViewSet(viewsets.ModelViewSet):
    queryset = OmopField.objects.all()
    serializer_class = OmopFieldSerializer


class OmopFieldFilterViewSet(viewsets.ModelViewSet):
    queryset = OmopField.objects.all()
    serializer_class = OmopFieldSerializer
    filter_backends = [DjangoFilterBackend]
    filterset_fields = {"id": ["in", "exact"]}


class MappingRuleViewSet(viewsets.ModelViewSet):
    queryset = MappingRule.objects.all()
    serializer_class = MappingRuleSerializer


class DownloadJSON(viewsets.ModelViewSet):
    queryset = ScanReport.objects.all()
    serializer_class = GetRulesJSON
    filter_backends = [DjangoFilterBackend]
    filterset_fields = ["id"]


class RulesList(viewsets.ModelViewSet):
    queryset = ScanReport.objects.all()
    serializer_class = GetRulesList
    filter_backends = [DjangoFilterBackend]
    filterset_fields = ["id"]


class MappingRuleFilterViewSet(viewsets.ModelViewSet):
    queryset = MappingRule.objects.all()
    serializer_class = MappingRuleSerializer
    filter_backends = [DjangoFilterBackend]
    filterset_fields = ["scan_report"]


class ScanReportValueViewSet(viewsets.ModelViewSet):
    queryset = ScanReportValue.objects.all()
    serializer_class = ScanReportValueSerializer

    def create(self, request, *args, **kwargs):
        serializer = self.get_serializer(
            data=request.data, many=isinstance(request.data, list)
        )
        serializer.is_valid(raise_exception=True)
        self.perform_create(serializer)
        headers = self.get_success_headers(serializer.data)
        return Response(
            serializer.data, status=status.HTTP_201_CREATED, headers=headers
        )


class ScanReportValueFilterViewSet(viewsets.ModelViewSet):
    queryset = ScanReportValue.objects.all()
    serializer_class = ScanReportValueSerializer
    filter_backends = [DjangoFilterBackend]
    filterset_fields = {
        "scan_report_field": ["in", "exact"],
        "value": ["in", "exact"],
        "id": ["in", "exact"],
    }


class ScanReportValuesFilterViewSetScanReport(viewsets.ModelViewSet):
    serializer_class = ScanReportValueSerializer
    filter_backends = [DjangoFilterBackend]
    filterset_fields = ["scan_report_field__scan_report_table__scan_report"]

    def get_queryset(self):
        qs = ScanReportValue.objects.filter(
            scan_report_field__scan_report_table__scan_report=self.request.GET[
                "scan_report"
            ]
        )
        return qs


class ScanReportValuesFilterViewSetScanReportTable(viewsets.ModelViewSet):
    serializer_class = ScanReportValueSerializer
    filter_backends = [DjangoFilterBackend]
    filterset_fields = ["scan_report_field__scan_report_table"]

    def get_queryset(self):
        qs = ScanReportValue.objects.filter(
            scan_report_field__scan_report_table=self.request.GET["scan_report_table"]
        )
        return qs


class CountStats(APIView):
    renderer_classes = (JSONRenderer,)

    def get(self, request, format=None):
        scanreport_count = ScanReport.objects.count()
        scanreporttable_count = ScanReportTable.objects.count()
        scanreportfield_count = ScanReportField.objects.count()
        scanreportvalue_count = ScanReportValue.objects.count()
        scanreportmappingrule_count = MappingRule.objects.count()
        content = {
            "scanreport_count": scanreport_count,
            "scanreporttable_count": scanreporttable_count,
            "scanreportfield_count": scanreportfield_count,
            "scanreportvalue_count": scanreportvalue_count,
            "scanreportmappingrule_count": scanreportmappingrule_count,
        }
        return Response(content)


class CountStatsScanReport(APIView):
    renderer_classes = (JSONRenderer,)

    def get(self, request, format=None):
        parameterlist = list(
            map(int, self.request.query_params["scan_report"].split(","))
        )
        jsonrecords = []
        for scanreport in parameterlist:
            scanreporttable_count = ScanReportTable.objects.filter(
                scan_report=scanreport
            ).count()
            scanreportfield_count = ScanReportField.objects.filter(
                scan_report_table__scan_report=scanreport
            ).count()
            scanreportvalue_count = ScanReportValue.objects.filter(
                scan_report_field__scan_report_table__scan_report=scanreport
            ).count()
            scanreportmappingrule_count = MappingRule.objects.filter(
                scan_report=scanreport
            ).count()

            scanreport_content = {
                "scanreport": scanreport,
                "scanreporttable_count": scanreporttable_count,
                "scanreportfield_count": scanreportfield_count,
                "scanreportvalue_count": scanreportvalue_count,
                "scanreportmappingrule_count": scanreportmappingrule_count,
            }
            jsonrecords.append(scanreport_content)
        return Response(jsonrecords)


class CountStatsScanReportTable(APIView):
    renderer_classes = (JSONRenderer,)

    def get(self, request, format=None):
        parameterlist = list(
            map(int, self.request.query_params["scan_report_table"].split(","))
        )
        jsonrecords = []
        for scanreporttable in parameterlist:
            scanreportfield_count = ScanReportField.objects.filter(
                scan_report_table=scanreporttable
            ).count()
            scanreportvalue_count = ScanReportValue.objects.filter(
                scan_report_field__scan_report_table=scanreporttable
            ).count()

            scanreporttable_content = {
                "scanreporttable": scanreporttable,
                "scanreportfield_count": scanreportfield_count,
                "scanreportvalue_count": scanreportvalue_count,
            }
            jsonrecords.append(scanreporttable_content)
        return Response(jsonrecords)


class CountStatsScanReportTableField(APIView):
    renderer_classes = (JSONRenderer,)

    def get(self, request, format=None):
        parameterlist = list(
            map(int, self.request.query_params["scan_report_field"].split(","))
        )
        jsonrecords = []
        for scanreportfield in parameterlist:
            scanreportvalue_count = ScanReportValue.objects.filter(
                scan_report_field=scanreportfield
            ).count()
            scanreportfield_content = {
                "scanreportfield": scanreportfield,
                "scanreportvalue_count": scanreportvalue_count,
            }
            jsonrecords.append(scanreportfield_content)
        return Response(jsonrecords)


# This custom ModelViewSet returns all ScanReportValues for a given ScanReport
# It also removes all conceptIDs which == -1, leaving only those SRVs with a
# concept_id which has been looked up with omop_helpers
class ScanReportValuePKViewSet(viewsets.ModelViewSet):
    serializer_class = ScanReportValueSerializer
    filter_backends = [DjangoFilterBackend]
    filterset_fields = ["scan_report_field__scan_report_table__scan_report"]

    def get_queryset(self):
        qs = ScanReportValue.objects.filter(
            scan_report_field__scan_report_table__scan_report=self.request.GET[
                "scan_report"
            ]
        ).exclude(conceptID=-1)
        return qs


@login_required
def home(request):
    return render(request, "mapping/home.html", {})


@method_decorator(login_required, name="dispatch")
class ScanReportTableListView(ListView):
    model = ScanReportTable

    def post(self, request, *args, **kwargs):
        if request.POST.get("download-dd") is not None:
            qs = self.get_queryset()
            scan_report = self.get_queryset()[0].scan_report
            return download_data_dictionary_blob(
                scan_report.data_dictionary.name, container="data-dictionaries"
            )

    def get_queryset(self):
        qs = super().get_queryset()
        search_term = self.request.GET.get("search", None)
        if search_term is not None and search_term != "":
            qs = qs.filter(scan_report__id=search_term).order_by("name")

        return qs

    def get_context_data(self, **kwargs):
        # Call the base implementation first to get a context
        context = super().get_context_data(**kwargs)
        if len(self.get_queryset()) > 0:
            scan_report = self.get_queryset()[0].scan_report
            scan_report_name = scan_report.name
            scan_report_table = self.get_queryset()[0]
            try:
                data_dictionary = scan_report.data_dictionary
            except:
                data_dictionary = None
        else:
            scan_report = None
            scan_report_name = None
            scan_report_table = None
            data_dictionary = None

        context.update(
            {
                "scan_report": scan_report,
                "scan_report_name": scan_report_name,
                "scan_report_table": scan_report_table,
                "data_dictionary": data_dictionary,
            }
        )

        return context


@method_decorator(login_required, name="dispatch")
class ScanReportTableUpdateView(UpdateView):
    model = ScanReportTable
    fields = ["person_id", "date_event"]

    def get_context_data(self, **kwargs):
        context = super().get_context_data(**kwargs)
        # filter so the objects can only be associated to the current scanreport table
        scan_report_table = context["scanreporttable"]
        qs = ScanReportField.objects.filter(
            scan_report_table=scan_report_table
        ).order_by("name")

        for key in context["form"].fields.keys():
            context["form"].fields[key].queryset = qs

            def label_from_instance(obj):
                return obj.name

            context["form"].fields[key].label_from_instance = label_from_instance
        return context

    def get_success_url(self):
        return "{}?search={}".format(reverse("tables"), self.object.scan_report.id)


@method_decorator(login_required, name="dispatch")
class ScanReportFieldListView(ListView):
    model = ScanReportField
    fields = ["concept_id"]
    template_name = "mapping/scanreportfield_list.html"
    factory_kwargs = {"can_delete": False, "extra": False}

    def get_queryset(self):
        qs = super().get_queryset().order_by("id")
        search_term = self.request.GET.get("search", None)
        if search_term is not None:
            qs = qs.filter(scan_report_table__id=search_term)
        return qs

    def get_context_data(self, **kwargs):
        # Call the base implementation first to get a context
        context = super().get_context_data(**kwargs)

        if len(self.get_queryset()) > 0:
            scan_report = self.get_queryset()[0].scan_report_table.scan_report
            scan_report_table = self.get_queryset()[0].scan_report_table
            scan_report_field = self.get_queryset()[0]
        else:
            scan_report = None
            scan_report_table = None
            scan_report_field = None

        context.update(
            {
                "scan_report": scan_report,
                "scan_report_table": scan_report_table,
                "scan_report_field": scan_report_field,
            }
        )

        return context


@method_decorator(login_required, name="dispatch")
class ScanReportFieldUpdateView(UpdateView):
    model = ScanReportField
    form_class = ScanReportFieldForm
    template_name = "mapping/scanreportfield_form.html"

    def get_success_url(self):
        return "{}?search={}".format(
            reverse("fields"), self.object.scan_report_table.id
        )

    def get_context_data(self, **kwargs):
        context = super().get_context_data(**kwargs)
        return context


@method_decorator(login_required, name="dispatch")
class ScanReportStructuralMappingUpdateView(UpdateView):
    model = ScanReportField
    fields = ["mapping"]

    def get_success_url(self):
        return "{}?search={}".format(
            reverse("fields"), self.object.scan_report_table.id
        )


@method_decorator(login_required, name="dispatch")
class ScanReportListView(ListView):
    model = ScanReport
    # order the scanreports now so the latest is first in the table
    ordering = ["-created_at"]

    # handle and post methods
    # so far just handle a post when a button to click to hide/show a report
    def post(self, request, *args, **kwargs):
        # obtain the scanreport id from the buttont that is clicked
        _id = request.POST.get("scanreport_id")
        if _id is not None:
            # obtain the scan report based on this id
            report = ScanReport.objects.get(pk=_id)
            # switch hidden True -> False, or False -> True, if clicked
            report.hidden = not report.hidden
            # update the model
            report.save()
        # return to the same page
        return redirect(request.META["HTTP_REFERER"])

    def get_context_data(self, **kwargs):
        # Call the base implementation first to get a context
        context = super().get_context_data(**kwargs)
        # add the current user to the context
        # this is needed so the hide/show buttons can be only turned on
        # by whoever created the report
        context["current_user"] = self.request.user
        context["filterset"] = self.filterset
        return context

    def get_queryset(self):
        search_term = self.request.GET.get("filter", None)
        qs = super().get_queryset()
        if search_term == "archived":
            qs = qs.filter(hidden=True)
            self.filterset = "Archived"
        else:
            qs = qs.filter(hidden=False)
            self.filterset = "Active"
        return qs


@method_decorator(login_required, name="dispatch")
class ScanReportValueListView(ListView):
    model = ScanReportValue
    template_name = "mapping/scanreportvalue_list.html"
    fields = ["conceptID"]
    factory_kwargs = {"can_delete": False, "extra": False}

    def get_queryset(self):
        search_term = self.request.GET.get("search", None)

        if search_term is not None:
            # qs = ScanReportValue.objects.select_related('concepts').filter(scan_report_field=search_term)
            qs = ScanReportValue.objects.filter(scan_report_field=search_term).order_by(
                "value"
            )
        else:
            qs = ScanReportValue.objects.all()

        return qs

    def get_context_data(self, **kwargs):
        # Call the base implementation first to get a context
        context = super().get_context_data(**kwargs)

        if len(self.get_queryset()) > 0:
            # scan_report = self.get_queryset()[0].scan_report_table.scan_report
            # scan_report_table = self.get_queryset()[0].scan_report_table
            scan_report = self.get_queryset()[
                0
            ].scan_report_field.scan_report_table.scan_report
            scan_report_table = self.get_queryset()[
                0
            ].scan_report_field.scan_report_table
            scan_report_field = self.get_queryset()[0].scan_report_field
            scan_report_value = self.get_queryset()[0]
        else:
            scan_report = None
            scan_report_table = None
            scan_report_field = None
            scan_report_value = None

        context.update(
            {
                "scan_report": scan_report,
                "scan_report_table": scan_report_table,
                "scan_report_field": scan_report_field,
                "scan_report_value": scan_report_value,
            }
        )

        return context


@method_decorator(login_required, name="dispatch")
class StructuralMappingTableListView(ListView):
    model = MappingRule
    template_name = "mapping/mappingrulesscanreport_list.html"

    def post(self, request, *args, **kwargs):
        if request.POST.get("download_rules") is not None:
            qs = self.get_queryset()
            return download_mapping_rules(request, qs)
        elif request.POST.get("download_rules_as_csv") is not None:
            qs = self.get_queryset()
            return download_mapping_rules_as_csv(request, qs)
        elif request.POST.get("refresh_rules") is not None:
            # remove all existing rules first
            remove_mapping_rules(request, self.kwargs.get("pk"))
            # get all associated ScanReportConcepts for this given ScanReport
            ## this method could be taking too long to execute
            all_associated_concepts = find_existing_scan_report_concepts(
                request, self.kwargs.get("pk")
            )
            # save all of them
            nconcepts = 0
            nbadconcepts = 0
            for concept in all_associated_concepts:
                if save_mapping_rules(request, concept):
                    nconcepts += 1
                else:
                    nbadconcepts += 1

            if nbadconcepts == 0:
                messages.success(
                    request, f"Found and added rules for {nconcepts} existing concepts"
                )
            else:
                messages.success(
                    request,
                    f"Found and added rules for {nconcepts} existing concepts. However, couldnt add rules for {nbadconcepts} concepts.",
                )

            return redirect(request.path)

        elif request.POST.get("get_svg") is not None:
            qs = self.get_queryset()
            return view_mapping_rules(request, qs)
        else:
            messages.error(request, "not working right now!")
            return redirect(request.path)

    def get_queryset(self):

        qs = super().get_queryset()
        search_term = self.kwargs.get("pk")

        if search_term is not None:
            qs = qs.filter(scan_report__id=search_term).order_by(
                "concept",
                "omop_field__table",
                "omop_field__field",
                "source_table__name",
                "source_field__name",
            )

        return qs

    def get_context_data(self, **kwargs):
        # Call the base implementation first to get a context
        context = super().get_context_data(**kwargs)
        pk = self.kwargs.get("pk")

        scan_report = ScanReport.objects.get(pk=pk)

        object_list = get_mapping_rules_list(self.get_queryset())
        source_tables = list(set([x["source_table"].name for x in object_list]))

        filtered_omop_table = self.kwargs.get("omop_table")
        current_source_table = self.kwargs.get("source_table")

        context.update(
            {
                "object_list": object_list,
                "scan_report": scan_report,
                "omop_tables": m_allowed_tables,
                "source_tables": source_tables,
                "filtered_omop_table": filtered_omop_table,
                "current_source_table": current_source_table,
            }
        )
        return context


@method_decorator(login_required, name="dispatch")
class ScanReportFormView(FormView):
    form_class = ScanReportForm
    template_name = "mapping/upload_scan_report.html"
    success_url = reverse_lazy("scan-report-list")

    def form_valid(self, form):

        # Create random alphanumeric to link scan report to data dictionary
        # Create datetime stamp for scan report and data dictionary upload time
        rand = "".join(random.choices(string.ascii_lowercase + string.digits, k=8))
        dt = "{:%Y%m%d-%H%M%S_}".format(datetime.datetime.now())
        print(dt, rand)
        # Create an entry in ScanReport for the uploaded Scan Report
        scan_report = ScanReport.objects.create(
            data_partner=form.cleaned_data["data_partner"],
            dataset=form.cleaned_data["dataset"],
            parent_dataset=form.cleaned_data["parent_dataset"],
            name=os.path.splitext(str(form.cleaned_data.get("scan_report_file")))[0]
            + "_"
            + dt
            + rand
            + ".xlsx",
        )

        scan_report.author = self.request.user
        scan_report.save()

        # Grab Azure storage credentials
        blob_service_client = BlobServiceClient.from_connection_string(
            os.getenv("STORAGE_CONN_STRING")
        )

        print("FILE >>> ", str(form.cleaned_data.get("scan_report_file")))
        print("STRING TEST >>>> ", scan_report.name)

        # If there's no data dictionary supplied, only upload the scan report
        # Set data_dictionary_blob in Azure message to None
        if form.cleaned_data.get("data_dictionary_file") is None:
            azure_dict = {
                "scan_report_id": scan_report.id,
                "scan_report_blob": scan_report.name,
                "data_dictionary_blob": "None",
            }

            blob_client = blob_service_client.get_blob_client(
                container="scan-reports", blob=scan_report.name
            )
            blob_client.upload_blob(
                form.cleaned_data.get("scan_report_file").open(),
                content_settings=ContentSettings(
                    content_type="application/vnd.openxmlformats-officedocument.spreadsheetml.sheet"
                ),
            )
            # setting content settings for downloading later
        # Else upload the scan report and the data dictionary
        else:
            data_dictionary = DataDictionary.objects.create(
                name=os.path.splitext(
                    str(form.cleaned_data.get("data_dictionary_file"))
                )[0]
                + "_"
                + dt
                + rand
                + ".csv",
            )
            data_dictionary.save()
            scan_report.data_dictionary = data_dictionary
            scan_report.save()

            azure_dict = {
                "scan_report_id": scan_report.id,
                "scan_report_blob": scan_report.name,
                "data_dictionary_blob": data_dictionary.name,
            }

            blob_client = blob_service_client.get_blob_client(
                container="scan-reports", blob=scan_report.name
            )
            blob_client.upload_blob(form.cleaned_data.get("scan_report_file").open())
            blob_client = blob_service_client.get_blob_client(
                container="data-dictionaries", blob=data_dictionary.name
            )
            blob_client.upload_blob(
                form.cleaned_data.get("data_dictionary_file").open()
            )

        print("Azure Dictionary >>> ", azure_dict)

        queue_message = json.dumps(azure_dict)
        message_bytes = queue_message.encode("ascii")
        base64_bytes = base64.b64encode(message_bytes)
        base64_message = base64_bytes.decode("ascii")

        print("VIEWS.PY QUEUE MESSAGE >>> ", queue_message)

        queue = QueueClient.from_connection_string(
            conn_str=os.environ.get("STORAGE_CONN_STRING"),
            queue_name=os.environ.get("SCAN_REPORT_QUEUE_NAME"),
        )
        queue.send_message(base64_message)

        return super().form_valid(form)


@method_decorator(login_required, name="dispatch")
class ScanReportAssertionView(ListView):
    model = ScanReportAssertion

    def get_context_data(self, **kwargs):
        context = super().get_context_data(**kwargs)

        x = ScanReport.objects.get(pk=self.kwargs.get("pk"))
        context.update({"scan_report": x})
        return context

    def get_queryset(self):
        qs = super().get_queryset()

        qs = qs.filter(scan_report=self.kwargs["pk"])
        return qs


@method_decorator(login_required, name="dispatch")
class ScanReportAssertionFormView(FormView):
    model = ScanReportAssertion
    form_class = ScanReportAssertionForm
    template_name = "mapping/scanreportassertion_form.html"

    def form_valid(self, form):
        scan_report = ScanReport.objects.get(pk=self.kwargs.get("pk"))

        assertion = ScanReportAssertion.objects.create(
            negative_assertion=form.cleaned_data["negative_assertion"],
            scan_report=scan_report,
        )
        assertion.save()

        return super().form_valid(form)

    def get_success_url(self, **kwargs):
        return reverse("scan-report-assertion", kwargs={"pk": self.kwargs["pk"]})


@method_decorator(login_required, name="dispatch")
class ScanReportAssertionsUpdateView(UpdateView):
    model = ScanReportAssertion
    fields = [
        "negative_assertion",
    ]

    def get_success_url(self, **kwargs):
        return reverse(
            "scan-report-assertion", kwargs={"pk": self.object.scan_report.id}
        )


@method_decorator(login_required, name="dispatch")
class DataDictionaryListView(ListView):
    model = DataDictionary
    ordering = ["-source_value"]

    def get_queryset(self):
        qs = super().get_queryset()

        # Create a concat field for NLP to work from
        # V is imported from models, used to comma separate other fields
        qs = qs.annotate(
            nlp_string=Concat(
                "source_value__scan_report_field__name",
                V(", "),
                "source_value__value",
                V(", "),
                "dictionary_field_description",
                V(", "),
                "dictionary_value_description",
                output_field=CharField(),
            )
        )

        search_term = self.request.GET.get("search", None)
        if search_term is not None:

            assertions = ScanReportAssertion.objects.filter(scan_report__id=search_term)
            neg_assertions = assertions.values_list("negative_assertion")

            # Grabs ScanReportFields where pass_from_source=True, makes list distinct
            qs_1 = (
                qs.filter(
                    source_value__scan_report_field__scan_report_table__scan_report__id=search_term
                )
                .filter(source_value__scan_report_field__pass_from_source=True)
                .filter(source_value__scan_report_field__is_patient_id=False)
                .filter(source_value__scan_report_field__is_date_event=False)
                .filter(source_value__scan_report_field__is_ignore=False)
                .exclude(source_value__value="List truncated...")
                .distinct("source_value__scan_report_field")
                .order_by("source_value__scan_report_field")
            )

            # Grabs everything but removes all where pass_from_source=False
            # Filters out negative assertions and 'List truncated...'
            qs_2 = (
                qs.filter(
                    source_value__scan_report_field__scan_report_table__scan_report__id=search_term
                )
                .filter(source_value__scan_report_field__pass_from_source=False)
                .filter(source_value__scan_report_field__is_patient_id=False)
                .filter(source_value__scan_report_field__is_date_event=False)
                .filter(source_value__scan_report_field__is_ignore=False)
                .exclude(source_value__value="List truncated...")
                .exclude(source_value__value__in=neg_assertions)
            )

            # Stick qs_1 and qs_2 together
            qs_total = qs_1.union(qs_2)

            # Create object to convert to JSON
            for_json = qs_total.values(
                "id",
                "source_value__value",
                "source_value__scan_report_field__name",
                "nlp_string",
            )

            serialized_q = json.dumps(list(for_json), cls=DjangoJSONEncoder, indent=6)

            # with open("/data/data.json", "w") as json_file:
            #    json.dump(list(for_json), json_file, cls=DjangoJSONEncoder, indent=6)

        return qs_total

    def get_context_data(self, **kwargs):

        # Call the base implementation first to get a context
        context = super().get_context_data(**kwargs)

        if len(self.get_queryset()) > 0:
            scan_report = self.get_queryset()[
                0
            ].source_value.scan_report_field.scan_report_table.scan_report
        else:
            scan_report = None

        context.update({"scan_report": scan_report})

        return context


@method_decorator(login_required, name="dispatch")
class DataDictionaryUpdateView(UpdateView):
    model = DataDictionary
    fields = [
        "dictionary_table",
        "dictionary_field",
        "dictionary_field_description",
        "dictionary_value",
        "dictionary_value_description",
        "definition_fixed",
    ]

    def get_success_url(self):
        return "{}?search={}".format(
            reverse("data-dictionary"),
            self.object.source_value.scan_report_field.scan_report_table.scan_report.id,
        )


@method_decorator(login_required, name="dispatch")
class CCPasswordChangeView(FormView):
    form_class = PasswordChangeForm
    success_url = reverse_lazy("password_change_done")
    template_name = "registration/password_change_form.html"

    @method_decorator(sensitive_post_parameters())
    @method_decorator(csrf_protect)
    def dispatch(self, *args, **kwargs):
        return super().dispatch(*args, **kwargs)

    def get_form_kwargs(self):
        kwargs = super().get_form_kwargs()
        kwargs["user"] = self.request.user
        return kwargs

    def form_valid(self, form):
        form.save()
        return super().form_valid(form)


@method_decorator(login_required, name="dispatch")
class CCPasswordChangeDoneView(PasswordChangeDoneView):
    template_name = "registration/password_change_done.html"

    def dispatch(self, *args, **kwargs):
        return super().dispatch(*args, **kwargs)


def password_reset_request(request):
    if request.method == "POST":
        password_reset_form = PasswordResetForm(request.POST)
        if password_reset_form.is_valid():
            data = password_reset_form.cleaned_data["email"]
            associated_users = User.objects.filter(Q(email=data))
            if associated_users.exists():
                for user in associated_users:
                    subject = "Password Reset Requested"
                    email_template_name = "/registration/password_reset_email.txt"
                    c = {
                        "email": user.email,
                        "domain": "0.0.0.0:8000",
                        "site_name": "Website",
                        "uid": urlsafe_base64_encode(force_bytes(user.pk)),
                        "user": user,
                        "token": default_token_generator.make_token(user),
                        "protocol": "http",
                    }
                    email = render_to_string(email_template_name, c)
                    try:
                        send_mail(
                            subject,
                            email,
                            "admin@example.com",
                            [user.email],
                            fail_silently=False,
                        )
                    except BadHeaderError:
                        return HttpResponse("Invalid header found.")
                    return redirect("/password_reset_done/")
    password_reset_form = PasswordResetForm()
    return render(
        request=request,
        template_name="/registration/password_reset.html",
        context={"password_reset_form": password_reset_form},
    )


def load_omop_fields(request):
    omop_table_id = request.GET.get("omop_table")
    omop_fields = OmopField.objects.filter(table_id=omop_table_id).order_by("field")
    return render(
        request,
        "mapping/omop_table_dropdown_list_options.html",
        {"omop_fields": omop_fields},
    )


# Run NLP at the field level
def run_nlp_field_level(request):

    search_term = request.GET.get("search", None)
    field = ScanReportField.objects.get(pk=search_term)
    start_nlp_field_level(request, search_term=search_term)

    return redirect("/fields/?search={}".format(field.scan_report_table.id))


# Run NLP for all fields/values within a table
def run_nlp_table_level(request):

    search_term = request.GET.get("search", None)
    table = ScanReportTable.objects.get(pk=search_term)
    fields = ScanReportField.objects.filter(scan_report_table=search_term)

    for item in fields:
        start_nlp_field_level(search_term=item.id)

    return redirect("/tables/?search={}".format(table.id))


def validate_concept(request, source_concept):
    if find_destination_table(request, source_concept) == None:
        return False

    if not validate_standard_concept(request, source_concept):
        return False

    return True


def validate_standard_concept(request, source_concept):

    # if it's a standard concept -- pass
    if source_concept.standard_concept == "S":
        messages.success(
            request,
            "Concept {} - {} added successfully.".format(
                source_concept.concept_id, source_concept.concept_name
            ),
        )
        return True
    else:
        # otherwse
        # return an error if it's Non-Standard
        # dont allow the ScanReportConcept to be created
        messages.error(
            request,
            "Concept {} ({}) is Non-Standard".format(
                source_concept.concept_id, source_concept.concept_name
            ),
        )
        concept = find_standard_concept(source_concept)
        if concept == None:
            messages.error(
                request, "No associated Standard Concept could be found for this!"
            )
        else:
            messages.error(
                request,
                "You could try {} ({}) ?".format(
                    concept.concept_id, concept.concept_name
                ),
            )

        return False


def pass_content_object_validation(request, scan_report_table):
    if find_person_id(scan_report_table) == None:
        messages.error(
            request,
            f"you have not set a person_id on this table {scan_report_table.name}."
            "Please go set this at the table level before trying to add a concept",
        )
        return False
    if find_date_event(scan_report_table) == None:
        messages.error(
            request,
            f"you have not set a date_event on this table {scan_report_table.name}."
            "Please go set this at the table level before trying to add a concept",
        )
        return False

    return True


def save_scan_report_value_concept(request):
    if request.method == "POST":
        form = ScanReportValueConceptForm(request.POST)
        if form.is_valid():

            scan_report_value = ScanReportValue.objects.get(
                pk=form.cleaned_data["scan_report_value_id"]
            )

            if not pass_content_object_validation(
                request, scan_report_value.scan_report_field.scan_report_table
            ):
                return redirect(
                    "/values/?search={}".format(scan_report_value.scan_report_field.id)
                )

            try:
                concept = Concept.objects.get(
                    concept_id=form.cleaned_data["concept_id"]
                )
            except Concept.DoesNotExist:
                messages.error(
                    request,
                    "Concept id {} does not exist in our database.".format(
                        form.cleaned_data["concept_id"]
                    ),
                )
                return redirect(
                    "/values/?search={}".format(scan_report_value.scan_report_field.id)
                )

            # perform a standard check on the concept
            pass_concept_check = validate_concept(request, concept)
            if pass_concept_check:
                scan_report_concept = ScanReportConcept.objects.create(
                    concept=concept,
                    content_object=scan_report_value,
                )

                save_mapping_rules(request, scan_report_concept)

            return redirect(
                "/values/?search={}".format(scan_report_value.scan_report_field.id)
            )


def delete_scan_report_value_concept(request):
    scan_report_field_id = request.GET.get("scan_report_field_id")
    scan_report_concept_id = request.GET.get("scan_report_concept_id")

    scan_report_concept = ScanReportConcept.objects.get(pk=scan_report_concept_id)

    # scan_report_concept.mappingrule.delete()

    concept_id = scan_report_concept.concept.concept_id
    concept_name = scan_report_concept.concept.concept_name

    scan_report_concept.delete()

    messages.success(
        request,
        "Concept {} - {} removed successfully.".format(concept_id, concept_name),
    )

    return redirect("/values/?search={}".format(scan_report_field_id))


def save_scan_report_field_concept(request):
    if request.method == "POST":
        form = ScanReportFieldConceptForm(request.POST)
        if form.is_valid():

            scan_report_field = ScanReportField.objects.get(
                pk=form.cleaned_data["scan_report_field_id"]
            )

            if not pass_content_object_validation(
                request, scan_report_field.scan_report_table
            ):
                return redirect(
                    "/fields/?search={}".format(scan_report_field.scan_report_table.id)
                )

            try:
                concept = Concept.objects.get(
                    concept_id=form.cleaned_data["concept_id"]
                )
            except Concept.DoesNotExist:
                messages.error(
                    request,
                    "Concept id {} does not exist in our database.".format(
                        form.cleaned_data["concept_id"]
                    ),
                )
                return redirect(
                    "/fields/?search={}".format(scan_report_field.scan_report_table.id)
                )

            # perform a standard check on the concept
            pass_concept_check = validate_concept(request, concept)
            if pass_concept_check:
                scan_report_concept = ScanReportConcept.objects.create(
                    concept=concept,
                    content_object=scan_report_field,
                )

                save_mapping_rules(request, scan_report_concept)

            return redirect(
                "/fields/?search={}".format(scan_report_field.scan_report_table.id)
            )


def delete_scan_report_field_concept(request):

    scan_report_table_id = request.GET.get("scan_report_table_id")
    scan_report_concept_id = request.GET.get("scan_report_concept_id")

    scan_report_concept = ScanReportConcept.objects.get(pk=scan_report_concept_id)

    concept_id = scan_report_concept.concept.concept_id
    concept_name = scan_report_concept.concept.concept_name

    scan_report_concept.delete()

    messages.success(
        request,
        "Concept {} - {} removed successfully.".format(concept_id, concept_name),
    )

    return redirect("/fields/?search={}".format(scan_report_table_id))


class DownloadScanReportViewSet(viewsets.ViewSet):
    def list(self, request, pk):
        scan_report = ScanReport.objects.get(id=pk)
        # scan_report = ScanReportSerializer(scan_reports, many=False).data
        # Set Storage Account connection string
        print(scan_report)
        blob_name = scan_report.name
        container = "scan-reports"
        blob_service_client = BlobServiceClient.from_connection_string(
            os.environ.get("STORAGE_CONN_STRING")
        )

        # Grab scan report data from blob
        streamdownloader = (
            blob_service_client.get_container_client(container)
            .get_blob_client(blob_name)
            .download_blob()
        )
        scan_report = streamdownloader.readall()

        response = HttpResponse(
            scan_report,
            content_type="application/vnd.openxmlformats-officedocument.spreadsheetml.sheet",
        )
        response["Content-Disposition"] = f'attachment; filename="{blob_name}"'

        return response<|MERGE_RESOLUTION|>--- conflicted
+++ resolved
@@ -32,12 +32,9 @@
     GetRulesJSON,
     GetRulesList,
     UserSerializer,
-<<<<<<< HEAD
     DatasetSerializer,
-=======
     ProjectSerializer,
     ProjectNameSerializer,
->>>>>>> 21ccb7ea
 )
 from .serializers import (
     ConceptSerializer,
