import ast
import json
import os
import time
from io import StringIO

from rest_framework import viewsets
from .serializers import (
    ScanReportSerializer,
    ScanReportTableSerializer,
    ScanReportFieldSerializer,
    ScanReportValueSerializer,    
    ScanReportConceptSerializer,
    MappingSerializer,
    ClassificationSystemSerializer,
    DataDictionarySerializer,
    DocumentSerializer,
    DocumentFileSerializer,
    DataPartnerSerializer,
    OmopTableSerializer,
    OmopFieldSerializer,
    StructuralMappingRuleSerializer,
    SourceSerializer,
    DocumentTypeSerializer,    
)
from .serializers import (
    ConceptSerializer,
    VocabularySerializer,
    ConceptRelationshipSerializer,
    ConceptAncestorSerializer,
    ConceptClassSerializer,
    ConceptSynonymSerializer,
    DomainSerializer,
    DrugStrengthSerializer,
)
from django_filters.rest_framework import DjangoFilterBackend
from data.models import (
    Concept,
    Vocabulary,
    ConceptRelationship,
    ConceptAncestor,
    ConceptClass,
    ConceptSynonym,
    Domain,
    DrugStrength,
)


import pandas as pd
import requests
from data.models import Concept
from django.contrib import messages
from django.contrib.auth.decorators import login_required
from django.contrib.auth.forms import PasswordChangeForm, PasswordResetForm
from django.contrib.auth.models import User
from django.contrib.auth.tokens import default_token_generator
from django.contrib.auth.views import PasswordChangeDoneView
from django.contrib.contenttypes.models import ContentType
from django.core.mail import BadHeaderError, send_mail
from django.core.serializers.json import DjangoJSONEncoder
from django.db.models import CharField
from django.db.models import Value as V
from django.db.models.functions import Concat
from django.db.models.query_utils import Q
from django.http import HttpResponse
from django.shortcuts import redirect, render
from django.template.loader import render_to_string
from django.urls import reverse, reverse_lazy
from django.utils.decorators import method_decorator
from django.utils.encoding import force_bytes
from django.utils.http import urlsafe_base64_encode
from django.views import generic
from django.views.decorators.csrf import csrf_protect
from django.views.decorators.debug import sensitive_post_parameters
from django.views.generic import DetailView, ListView
from django.views.generic.edit import FormView, UpdateView

from .forms import (
    DictionarySelectForm,
    DocumentFileForm,
    DocumentForm,
    NLPForm,
    ScanReportAssertionForm,
    ScanReportFieldConceptForm,
    ScanReportForm,
    UserCreateForm, ScanReportValueConceptForm,
    ScanReportFieldForm,
)
from .models import (
    DataDictionary,
    DataPartner,
    Document,
    DocumentFile,
    DocumentType,
    NLPModel,
    OmopTable,
    OmopField,
    OmopTable,
    ScanReport,
    ScanReportAssertion,
    ScanReportField,
    ScanReportTable,
    ScanReportValue,
    StructuralMappingRule, ScanReportConcept,
    Mapping,
    ClassificationSystem,
    Source,
)
from .services import process_scan_report
<<<<<<< HEAD
from .services_nlp import start_nlp_field_level
=======
from .services_nlp import start_nlp
from .services_rules import (
    save_mapping_rules,
    download_mapping_rules,
    view_mapping_rules
)
>>>>>>> 0f532207
from .services_datadictionary import merge_external_dictionary


class ConceptViewSet(viewsets.ReadOnlyModelViewSet):
    queryset=Concept.objects.all()
    serializer_class=ConceptSerializer

class ConceptFilterViewSet(viewsets.ReadOnlyModelViewSet):
    queryset=Concept.objects.all()
    serializer_class=ConceptSerializer    
    filter_backends=[DjangoFilterBackend]
    filterset_fields=['concept_id', 'concept_code', 'vocabulary_id']  

class VocabularyViewSet(viewsets.ReadOnlyModelViewSet):
    queryset=Vocabulary.objects.all()
    serializer_class=VocabularySerializer

class ConceptRelationshipViewSet(viewsets.ReadOnlyModelViewSet):
    queryset=ConceptRelationship.objects.all()
    serializer_class=ConceptRelationshipSerializer
    filter_backends=[DjangoFilterBackend]
    filterset_fields=['concept_id_1', 'concept_id_2', 'relationship_id']

class ConceptRelationshipFilterViewSet(viewsets.ReadOnlyModelViewSet):
    queryset=ConceptRelationship.objects.all()
    serializer_class=ConceptRelationshipSerializer    
    filter_backends=[DjangoFilterBackend]
    filterset_fields=['concept_id_1', 'concept_id_2', 'relationship_id']  

class ConceptAncestorViewSet(viewsets.ReadOnlyModelViewSet):
    queryset=ConceptAncestor.objects.all()
    serializer_class=ConceptAncestorSerializer
    filter_backends=[DjangoFilterBackend]
    filterset_fields=['ancestor_concept_id', 'descendant_concept_id']
    
class ConceptClassViewSet(viewsets.ReadOnlyModelViewSet):
    queryset=ConceptClass.objects.all()
    serializer_class=ConceptClassSerializer

class ConceptSynonymViewSet(viewsets.ReadOnlyModelViewSet):
    queryset=ConceptSynonym.objects.all()
    serializer_class=ConceptSynonymSerializer

class DomainViewSet(viewsets.ReadOnlyModelViewSet):
    queryset=Domain.objects.all()
    serializer_class=DomainSerializer

class DrugStrengthViewSet(viewsets.ReadOnlyModelViewSet):
    queryset=DrugStrength.objects.all()
    serializer_class=DrugStrengthSerializer
    filter_backends=[DjangoFilterBackend]
    filterset_fields=['drug_concept_id', 'ingredient_concept_id']    

class ScanReportViewSet(viewsets.ModelViewSet):
    queryset=ScanReport.objects.all()
    serializer_class=ScanReportSerializer

class ScanReportTableViewSet(viewsets.ModelViewSet):
    queryset=ScanReportTable.objects.all()
    serializer_class=ScanReportTableSerializer

class ScanReportFieldViewSet(viewsets.ModelViewSet):
    queryset=ScanReportField.objects.all()
    serializer_class=ScanReportFieldSerializer

class ScanReportConceptViewSet(viewsets.ModelViewSet):
    queryset=ScanReportConcept.objects.all()
    serializer_class=ScanReportConceptSerializer
    
class MappingViewSet(viewsets.ModelViewSet):
    queryset=Mapping.objects.all()
    serializer_class=MappingSerializer

class ClassificationSystemViewSet(viewsets.ModelViewSet):
    queryset=ClassificationSystem.objects.all()
    serializer_class=ClassificationSystemSerializer

class DataDictionaryViewSet(viewsets.ModelViewSet):
    queryset=DataDictionary.objects.all()
    serializer_class=DataDictionarySerializer

class DocumentViewSet(viewsets.ModelViewSet):
    queryset=Document.objects.all()
    serializer_class=DocumentSerializer

class DocumentFileViewSet(viewsets.ModelViewSet):
    queryset=DocumentFile.objects.all()
    serializer_class=DocumentFileSerializer

class DataPartnerViewSet(viewsets.ModelViewSet):
    queryset=DataPartner.objects.all()
    serializer_class=DataPartnerSerializer

class OmopTableViewSet(viewsets.ModelViewSet):
    queryset=OmopTable.objects.all()
    serializer_class=OmopTableSerializer

class OmopFieldViewSet(viewsets.ModelViewSet):
    queryset=OmopField.objects.all()
    serializer_class=OmopFieldSerializer

class StructuralMappingRuleViewSet(viewsets.ModelViewSet):
    queryset=StructuralMappingRule.objects.all()
    serializer_class=StructuralMappingRuleSerializer

class SourceViewSet(viewsets.ModelViewSet):
    queryset=Source.objects.all()
    serializer_class=SourceSerializer
    
class DocumentTypeViewSet(viewsets.ModelViewSet):
    queryset=DocumentType.objects.all()
    serializer_class=DocumentTypeSerializer
    
class ScanReportValueViewSet(viewsets.ModelViewSet):
    queryset=ScanReportValue.objects.all()
    serializer_class=ScanReportValueSerializer  


@login_required
def home(request):
    return render(request, "mapping/home.html", {})

@method_decorator(login_required, name="dispatch")
class ScanReportTableListView(ListView):
    model = ScanReportTable

    def get_queryset(self):
        qs = super().get_queryset()
        search_term = self.request.GET.get("search", None)
        if search_term is not None and search_term != "":
            qs = qs.filter(scan_report__id=search_term).order_by("name")

        return qs

    def get_context_data(self, **kwargs):
        # Call the base implementation first to get a context
        context = super().get_context_data(**kwargs)

        if len(self.get_queryset()) > 0:
            scan_report = self.get_queryset()[0].scan_report
            scan_report_table = self.get_queryset()[0]
        else:
            scan_report = None
            scan_report_table = None

        context.update(
            {
                "scan_report": scan_report,
                "scan_report_table": scan_report_table,
            }
        )

        return context

@method_decorator(login_required, name="dispatch")
class ScanReportTableUpdateView(UpdateView):
    model = ScanReportTable
    fields = [
        "person_id",
        "date_event"
    ]

    def get_context_data(self, **kwargs):
        context = super().get_context_data(**kwargs)
        #filter so the objects can only be associated to the current scanreport table
        scan_report_table = context['scanreporttable']
        qs = ScanReportField\
            .objects\
            .filter(scan_report_table=scan_report_table)\
            .order_by("name")

        for key in context['form'].fields.keys():
            context['form'].fields[key].queryset = qs

            def label_from_instance(obj):
                return obj.name
            
            context['form'].fields[key].label_from_instance = label_from_instance
        return context
    
    def get_success_url(self):
        return "{}?search={}".format(
            reverse("tables"), self.object.scan_report.id
        )

@method_decorator(login_required, name="dispatch")
class ScanReportFieldListView(ListView):
    model = ScanReportField
    fields = ["concept_id"]
    template_name="mapping/scanreportfield_list.html"
    factory_kwargs = {"can_delete": False, "extra": False}

    def get_queryset(self):
        qs = super().get_queryset().order_by("id")
        search_term = self.request.GET.get("search", None)
        if search_term is not None:
            qs = qs.filter(scan_report_table__id=search_term)
        return qs

    def get_context_data(self, **kwargs):
        # Call the base implementation first to get a context
        context = super().get_context_data(**kwargs)
    
        if len(self.get_queryset()) > 0:
            scan_report = self.get_queryset()[0].scan_report_table.scan_report
            scan_report_table = self.get_queryset()[0].scan_report_table
            scan_report_field = self.get_queryset()[0]
        else:
            scan_report = None
            scan_report_table = None
            scan_report_field = None

        context.update(
            {
                "scan_report": scan_report,
                "scan_report_table": scan_report_table,
                "scan_report_field": scan_report_field,
            }
        )

        return context


@method_decorator(login_required, name="dispatch")
class ScanReportFieldUpdateView(UpdateView):
    model = ScanReportField
    form_class=ScanReportFieldForm
    template_name="mapping/scanreportfield_form.html"

    def get_success_url(self):
        return "{}?search={}".format(
            reverse("fields"), self.object.scan_report_table.id
        )


@method_decorator(login_required, name="dispatch")
class ScanReportStructuralMappingUpdateView(UpdateView):
    model = ScanReportField
    fields = ["mapping"]\

    def get_success_url(self):
        return "{}?search={}".format(
            reverse("fields"), self.object.scan_report_table.id
        )


@method_decorator(login_required, name="dispatch")
class ScanReportListView(ListView):
    model = ScanReport
    #order the scanreports now so the latest is first in the table
    ordering = ['-created_at']

    #handle and post methods
    #so far just handle a post when a button to click to hide/show a report
    def post(self, request, *args, **kwargs):
        #obtain the scanreport id from the buttont that is clicked
        _id = request.POST.get("scanreport_id")
        if _id is not None:
            #obtain the scan report based on this id
            report = ScanReport.objects.get(pk=_id)
            #switch hidden True -> False, or False -> True, if clicked
            report.hidden = not report.hidden
            #update the model
            report.save()
        #return to the same page        
        return redirect(request.META['HTTP_REFERER'])


    def get_context_data(self, **kwargs):
        # Call the base implementation first to get a context
        context = super().get_context_data(**kwargs)

        #add the current user to the context
        #this is needed so the hide/show buttons can be only turned on
        #by whoever created the report
        context['current_user'] = self.request.user
        context['filterset'] = self.filterset
        
        return context
        
    
    def get_queryset(self):
        search_term = self.request.GET.get("filter", None)
        qs = super().get_queryset()
        if search_term == "archived":
            qs = qs.filter(hidden=True)
            self.filterset="Archived"
        else:
            qs = qs.filter(hidden=False)
            self.filterset="Active"
        return qs


@method_decorator(login_required, name="dispatch")
class ScanReportValueListView(ListView):
    model = ScanReportValue
    template_name = "mapping/scanreportvalue_list.html"
    fields = ["conceptID"]
    factory_kwargs = {"can_delete": False, "extra": False}

    def get_queryset(self):
        search_term = self.request.GET.get("search", None)

        if search_term is not None:
            # qs = ScanReportValue.objects.select_related('concepts').filter(scan_report_field=search_term)
            qs = ScanReportValue.objects.filter(scan_report_field=search_term).order_by('value')
        else:
            qs = ScanReportValue.objects.all()

        return qs

    def get_context_data(self, **kwargs):
        # Call the base implementation first to get a context
        context = super().get_context_data(**kwargs)

        if len(self.get_queryset()) > 0:
            # scan_report = self.get_queryset()[0].scan_report_table.scan_report
            # scan_report_table = self.get_queryset()[0].scan_report_table
            scan_report = self.get_queryset()[
                0
            ].scan_report_field.scan_report_table.scan_report
            scan_report_table = self.get_queryset()[
                0
            ].scan_report_field.scan_report_table
            scan_report_field = self.get_queryset()[0].scan_report_field
            scan_report_value = self.get_queryset()[0]
        else:
            scan_report = None
            scan_report_table = None
            scan_report_field = None
            scan_report_value = None

        context.update(
            {
                "scan_report": scan_report,
                "scan_report_table": scan_report_table,
                "scan_report_field": scan_report_field,
                "scan_report_value": scan_report_value,
            }
        )

        return context


@method_decorator(login_required, name="dispatch")
class StructuralMappingTableListView(ListView):
    model = StructuralMappingRule
    template_name = "mapping/mappingrulesscanreport_list.html"

    def post(self, request, *args, **kwargs):
        if request.POST.get("download-rules") is not None:
            qs = self.get_queryset()
            return download_mapping_rules(request,qs)
        elif request.POST.get("get-svg") is not None:
            qs = self.get_queryset()
            return view_mapping_rules(request,qs)
        else:
            messages.error(request,"not working right now!")                
            return redirect(request.path)
    
    def get_queryset(self):
        qs = super().get_queryset()
        search_term = self.kwargs.get("pk")

        if search_term is not None:
            qs = qs.filter(scan_report__id=search_term).order_by(
                "concept",
                "omop_field__table",
                "omop_field__field",
                "source_table__name",
                "source_field__name",
            )

        return qs

    def get_context_data(self, **kwargs):
        # Call the base implementation first to get a context
        context = super().get_context_data(**kwargs)
        
        if len(self.get_queryset()) > 0:
            scan_report = self.get_queryset()[0].scan_report
        else:
            scan_report = None

        context.update(
            {
                "scan_report": scan_report,
            }
        )

        return context

    

@method_decorator(login_required, name="dispatch")
class ScanReportFormView(FormView):
    form_class = ScanReportForm
    template_name = "mapping/upload_scan_report.html"
    success_url = reverse_lazy("scan-report-list")

    def form_valid(self, form):
        # Create an entry in ScanReport for the uploaded Scan Report
        scan_report = ScanReport.objects.create(
            data_partner=form.cleaned_data["data_partner"],
            dataset=form.cleaned_data["dataset"],
            file=form.cleaned_data["scan_report_file"],
        )
        
        scan_report.author = self.request.user
        scan_report.save()
        process_scan_report_task.delay(scan_report.id)

        return super().form_valid(form)


@method_decorator(login_required, name="dispatch")
class ScanReportAssertionView(ListView):
    model = ScanReportAssertion

    def get_context_data(self, **kwargs):
        context = super().get_context_data(**kwargs)

        x = ScanReport.objects.get(pk=self.kwargs.get("pk"))
        context.update(
            {
                "scan_report": x,
            }
        )
        return context

    def get_queryset(self):
        qs = super().get_queryset()

        qs = qs.filter(scan_report=self.kwargs["pk"])
        return qs


@method_decorator(login_required, name="dispatch")
class ScanReportAssertionFormView(FormView):
    model = ScanReportAssertion
    form_class = ScanReportAssertionForm
    template_name = "mapping/scanreportassertion_form.html"

    def form_valid(self, form):
        scan_report = ScanReport.objects.get(pk=self.kwargs.get("pk"))

        assertion = ScanReportAssertion.objects.create(
            negative_assertion=form.cleaned_data["negative_assertion"],
            scan_report=scan_report,
        )
        assertion.save()

        return super().form_valid(form)

    def get_success_url(self, **kwargs):
        return reverse("scan-report-assertion", kwargs={"pk": self.kwargs["pk"]})


@method_decorator(login_required, name="dispatch")
class ScanReportAssertionsUpdateView(UpdateView):
    model = ScanReportAssertion
    fields = [
        "negative_assertion",
    ]

    def get_success_url(self, **kwargs):
        return reverse(
            "scan-report-assertion", kwargs={"pk": self.object.scan_report.id}
        )


@method_decorator(login_required, name="dispatch")
class DocumentFormView(FormView):
    form_class = DocumentForm
    template_name = "mapping/upload_document.html"
    success_url = reverse_lazy("document-list")

    def form_valid(self, form):
        document = Document.objects.create(
            data_partner=form.cleaned_data["data_partner"],
            document_type=form.cleaned_data["document_type"],
            description=form.cleaned_data["description"],
        )
        document.owner = self.request.user

        document.save()
        document_file = DocumentFile.objects.create(
            document_file=form.cleaned_data["document_file"], size=20, document=document
        )
        document_file.save()

        # This code will be required later to import a data dictionary into the DataDictionary model
        # filepath = document_file.document_file.path
        # import_data_dictionary_task.delay(filepath)

        return super().form_valid(form)


@method_decorator(login_required, name="dispatch")
class DocumentListView(ListView):
    model = Document

    def get_queryset(self):
        qs = super().get_queryset().order_by("data_partner")
        return qs


@method_decorator(login_required, name="dispatch")
class DocumentFileListView(ListView):
    model = DocumentFile

    def get_queryset(self):
        qs = super().get_queryset().order_by('-status','-created_at')
        search_term = self.kwargs.get("pk")
        if search_term is not None:
            qs = qs.filter(document__id=search_term)

        return qs
    def get_context_data(self, **kwargs):
        context = super().get_context_data(**kwargs)

        x = Document.objects.get(pk=self.kwargs.get("pk"))
        context.update(
            {
                "document": x,
            }
        )
        return context


@method_decorator(login_required, name="dispatch")
class DocumentFileFormView(FormView):
    model = DocumentFile
    form_class = DocumentFileForm
    template_name = "mapping/upload_document_file.html"
    # success_url=reverse_lazy('document-list')

    def form_valid(self, form):
        document=Document.objects.get(pk=self.kwargs.get("pk"))
        document_file = DocumentFile.objects.create(
            document_file=form.cleaned_data["document_file"],
            size=20,
            document=document,
            
        )

        document_file.save()

        return super().form_valid(form)

    def get_success_url(self, **kwargs):
        self.object = self.kwargs.get("pk")
        return reverse("file-list", kwargs={"pk": self.object})
    def get_context_data(self, **kwargs):
        context = super().get_context_data(**kwargs)

        x = Document.objects.get(pk=self.kwargs.get("pk"))
        context.update(
            {
                "document": x,
            }
        )
        return context


@method_decorator(login_required, name="dispatch")
class DataDictionaryListView(ListView):
    model = DataDictionary
    ordering = ["-source_value"]

    def get_queryset(self):
        qs = super().get_queryset()

        # Create a concat field for NLP to work from
        # V is imported from models, used to comma separate other fields
        qs = qs.annotate(
            nlp_string=Concat(
                "source_value__scan_report_field__name",
                V(", "),
                "source_value__value",
                V(", "),
                "dictionary_field_description",
                V(", "),
                "dictionary_value_description",
                output_field=CharField(),
            )
        )

        search_term = self.request.GET.get("search", None)
        if search_term is not None:

            assertions = ScanReportAssertion.objects.filter(scan_report__id=search_term)
            neg_assertions = assertions.values_list("negative_assertion")

            # Grabs ScanReportFields where pass_from_source=True, makes list distinct
            qs_1 = (
                qs.filter(
                    source_value__scan_report_field__scan_report_table__scan_report__id=search_term
                )
                .filter(source_value__scan_report_field__pass_from_source=True)
                .filter(source_value__scan_report_field__is_patient_id=False)
                .filter(source_value__scan_report_field__is_date_event=False)
                .filter(source_value__scan_report_field__is_ignore=False)
                .exclude(source_value__value="List truncated...")
                .distinct("source_value__scan_report_field")
                .order_by("source_value__scan_report_field")
            )

            # Grabs everything but removes all where pass_from_source=False
            # Filters out negative assertions and 'List truncated...'
            qs_2 = (
                qs.filter(
                    source_value__scan_report_field__scan_report_table__scan_report__id=search_term
                )
                .filter(source_value__scan_report_field__pass_from_source=False)
                .filter(source_value__scan_report_field__is_patient_id=False)
                .filter(source_value__scan_report_field__is_date_event=False)
                .filter(source_value__scan_report_field__is_ignore=False)
                .exclude(source_value__value="List truncated...")
                .exclude(source_value__value__in=neg_assertions)
            )

            # Stick qs_1 and qs_2 together
            qs_total = qs_1.union(qs_2)

            # Create object to convert to JSON
            for_json = qs_total.values(
                "id",
                "source_value__value",
                "source_value__scan_report_field__name",
                "nlp_string",
            )

            serialized_q = json.dumps(list(for_json), cls=DjangoJSONEncoder, indent=6)

            # with open("/data/data.json", "w") as json_file:
            #    json.dump(list(for_json), json_file, cls=DjangoJSONEncoder, indent=6)

        return qs_total

    def get_context_data(self, **kwargs):

        # Call the base implementation first to get a context
        context = super().get_context_data(**kwargs)

        if len(self.get_queryset()) > 0:
            scan_report = self.get_queryset()[
                0
            ].source_value.scan_report_field.scan_report_table.scan_report
        else:
            scan_report = None

        context.update(
            {
                "scan_report": scan_report,
            }
        )

        return context


@method_decorator(login_required, name="dispatch")
class DataDictionaryUpdateView(UpdateView):
    model = DataDictionary
    fields = [
        "dictionary_table",
        "dictionary_field",
        "dictionary_field_description",
        "dictionary_value",
        "dictionary_value_description",
        "definition_fixed",
    ]

    def get_success_url(self):
        return "{}?search={}".format(
            reverse("data-dictionary"),
            self.object.source_value.scan_report_field.scan_report_table.scan_report.id,
        )


@method_decorator(login_required, name="dispatch")
class DictionarySelectFormView(FormView):

    form_class = DictionarySelectForm
    template_name = "mapping/mergedictionary.html"
    success_url = reverse_lazy("data-dictionary")

    def form_valid(self, form):

        # Adapt logic in services.py to merge data dictionary file into DataDictionary model
        return super().form_valid(form)


@method_decorator(login_required, name="dispatch")
class DocumentFileStatusUpdateView(UpdateView):
    model = DocumentFile
    # success_url=reverse_lazy('file-list')
    fields = ["status"]

    def get_success_url(self, **kwargs):
        return reverse("file-list", kwargs={"pk": self.object.document_id})


class SignUpView(generic.CreateView):
    form_class = UserCreateForm
    success_url = reverse_lazy("login")
    template_name = "registration/signup.html"


@method_decorator(login_required, name="dispatch")
class CCPasswordChangeView(FormView):
    form_class = PasswordChangeForm
    success_url = reverse_lazy("password_change_done")
    template_name = "registration/password_change_form.html"

    @method_decorator(sensitive_post_parameters())
    @method_decorator(csrf_protect)
    def dispatch(self, *args, **kwargs):
        return super().dispatch(*args, **kwargs)

    def get_form_kwargs(self):
        kwargs = super().get_form_kwargs()
        kwargs["user"] = self.request.user
        return kwargs

    def form_valid(self, form):
        form.save()
        return super().form_valid(form)


@method_decorator(login_required, name="dispatch")
class CCPasswordChangeDoneView(PasswordChangeDoneView):
    template_name = "registration/password_change_done.html"

    def dispatch(self, *args, **kwargs):
        return super().dispatch(*args, **kwargs)


def password_reset_request(request):
    if request.method == "POST":
        password_reset_form = PasswordResetForm(request.POST)
        if password_reset_form.is_valid():
            data = password_reset_form.cleaned_data["email"]
            associated_users = User.objects.filter(Q(email=data))
            if associated_users.exists():
                for user in associated_users:
                    subject = "Password Reset Requested"
                    email_template_name = "/registration/password_reset_email.txt"
                    c = {
                        "email": user.email,
                        "domain": "0.0.0.0:8000",
                        "site_name": "Website",
                        "uid": urlsafe_base64_encode(force_bytes(user.pk)),
                        "user": user,
                        "token": default_token_generator.make_token(user),
                        "protocol": "http",
                    }
                    email = render_to_string(email_template_name, c)
                    try:
                        send_mail(
                            subject,
                            email,
                            "admin@example.com",
                            [user.email],
                            fail_silently=False,
                        )
                    except BadHeaderError:
                        return HttpResponse("Invalid header found.")
                    return redirect("/password_reset_done/")
    password_reset_form = PasswordResetForm()
    return render(
        request=request,
        template_name="/registration/password_reset.html",
        context={"password_reset_form": password_reset_form},
    )


def load_omop_fields(request):
    omop_table_id = request.GET.get("omop_table")
    omop_fields = OmopField.objects.filter(table_id=omop_table_id).order_by("field")
    return render(
        request,
        "mapping/omop_table_dropdown_list_options.html",
        {"omop_fields": omop_fields},
    )

def merge_dictionary(request):

    # Grab the scan report ID
    search_term = request.GET.get("search", None)
    
    # This function is called from services_datadictionary.py
    merge_external_dictionary(request,scan_report_pk=search_term)

    return render(request, "mapping/mergedictionary.html")


<<<<<<< HEAD
# Run NLP at the field level
def run_nlp_field_level(request):
=======
@method_decorator(login_required, name="dispatch")
class NLPListView(ListView):
    model = NLPModel


@method_decorator(login_required, name="dispatch")
class NLPFormView(FormView):
    form_class = NLPForm
    template_name = "mapping/nlpmodel_form.html"
    success_url = reverse_lazy("nlp")

    def form_valid(self, form):

        # Create NLP model object on form submission
        # Very simple, just saves the user's string and a 
        # raw str() of the JSON returned from the NLP service
        NLPModel.objects.create(
            user_string=form.cleaned_data["user_string"],
            json_response="holding",
        )

        # Grab the newly-created model object to get the PK
        # Pass PK to Celery task which handles running the NLP code
        pk = NLPModel.objects.latest("id")
        nlp_single_string_task.delay(
            pk=pk.id, dict_string=form.cleaned_data["user_string"]
        )

        return super().form_valid(form)


@method_decorator(login_required, name="dispatch")
class NLPDetailView(DetailView):
    model = NLPModel
    template_name = "mapping/nlpmodel_detail.html"

    def get_context_data(self, **kwargs):
        query = NLPModel.objects.get(pk=self.kwargs.get("pk"))

        # Small check to return something sensible if NLP hasn't finished running
        if query.json_response == "holding":
            context = {"user_string": query.user_string, "results": "Waiting"}
            return context
        
        else:
            # Run method from services_nlp.py
            json_response = get_json_from_nlpmodel(json=ast.literal_eval(query.json_response))
            context = {"user_string": query.user_string, "results": json_response}
            return context


def run_nlp(request):
>>>>>>> 0f532207

    search_term = request.GET.get("search", None)
    field = ScanReportField.objects.get(pk=search_term)
    start_nlp_field_level(search_term=search_term)
    
    return redirect("/values/?search={}".format(field.id))


<<<<<<< HEAD
# Run NLP for all fields/values within a table
def run_nlp_table_level(request):

    search_term = request.GET.get("search", None)
    table = ScanReportTable.objects.get(pk=search_term)
    fields = ScanReportField.objects.filter(scan_report_table=search_term)
    
    for item in fields:
        start_nlp_field_level(search_term=item.id)

    
    return redirect("/tables/?search={}".format(table.id))
    
=======
@method_decorator(login_required, name="dispatch")
class NLPResultsListView(ListView):
    model = ScanReportConcept
>>>>>>> 0f532207

def save_scan_report_value_concept(request):
    if request.method == "POST":
        form = ScanReportValueConceptForm(request.POST)
        if form.is_valid():

            scan_report_value = ScanReportValue.objects.get(
                pk=form.cleaned_data['scan_report_value_id']
            )
            
            try:
                concept = Concept.objects.get(
                    concept_id=form.cleaned_data['concept_id']
                )
            except Concept.DoesNotExist:
                messages.error(request,
                                 "Concept id {} does not exist in our database.".format(form.cleaned_data['concept_id']))
                return redirect("/values/?search={}".format(scan_report_value.scan_report_field.id))
            
            
            scan_report_concept = ScanReportConcept.objects.create(
                concept=concept,
                content_object=scan_report_value,
            )

            messages.success(request, "Concept {} - {} added successfully.".format(concept.concept_id, concept.concept_name))

            save_mapping_rules(request,scan_report_concept)
                        
            return redirect("/values/?search={}".format(scan_report_value.scan_report_field.id))


def delete_scan_report_value_concept(request):
    scan_report_field_id = request.GET.get('scan_report_field_id')
    scan_report_concept_id = request.GET.get('scan_report_concept_id')

    scan_report_concept = ScanReportConcept.objects.get(pk=scan_report_concept_id)

    #scan_report_concept.structuralmappingrule.delete()
                
    concept_id = scan_report_concept.concept.concept_id
    concept_name = scan_report_concept.concept.concept_name

    scan_report_concept.delete()
    
    messages.success(request, "Concept {} - {} removed successfully.".format(concept_id, concept_name))

    return redirect("/values/?search={}".format(scan_report_field_id))


def save_scan_report_field_concept(request):
    if request.method == "POST":
        form = ScanReportFieldConceptForm(request.POST)
        if form.is_valid():
            
            scan_report_field = ScanReportField.objects.get(
                pk=form.cleaned_data['scan_report_field_id']
            )

            try:
                concept = Concept.objects.get(
                    concept_id=form.cleaned_data['concept_id']
                )
            except Concept.DoesNotExist:
                messages.error(request,
                                 "Concept id {} does not exist in our database.".format(form.cleaned_data['concept_id']))
                return redirect("/fields/?search={}".format(scan_report_field.scan_report_table.id))

            scan_report_concept = ScanReportConcept.objects.create(
                concept=concept,
                content_object=scan_report_field,
            )

            messages.success(request, "Concept {} - {} added successfully.".format(concept.concept_id, concept.concept_name))

            save_mapping_rules(request,scan_report_concept)

            return redirect("/fields/?search={}".format(scan_report_field.scan_report_table.id))


def delete_scan_report_field_concept(request):
    
    scan_report_table_id=request.GET.get('scan_report_table_id')
    scan_report_concept_id = request.GET.get('scan_report_concept_id')

    scan_report_concept = ScanReportConcept.objects.get(pk=scan_report_concept_id)

    concept_id = scan_report_concept.concept.concept_id
    concept_name = scan_report_concept.concept.concept_name

    scan_report_concept.delete()

    messages.success(request, "Concept {} - {} removed successfully.".format(concept_id, concept_name))

    return redirect("/fields/?search={}".format(scan_report_table_id))<|MERGE_RESOLUTION|>--- conflicted
+++ resolved
@@ -107,16 +107,12 @@
     Source,
 )
 from .services import process_scan_report
-<<<<<<< HEAD
 from .services_nlp import start_nlp_field_level
-=======
-from .services_nlp import start_nlp
 from .services_rules import (
     save_mapping_rules,
     download_mapping_rules,
     view_mapping_rules
 )
->>>>>>> 0f532207
 from .services_datadictionary import merge_external_dictionary
 
 
@@ -914,63 +910,8 @@
     return render(request, "mapping/mergedictionary.html")
 
 
-<<<<<<< HEAD
 # Run NLP at the field level
 def run_nlp_field_level(request):
-=======
-@method_decorator(login_required, name="dispatch")
-class NLPListView(ListView):
-    model = NLPModel
-
-
-@method_decorator(login_required, name="dispatch")
-class NLPFormView(FormView):
-    form_class = NLPForm
-    template_name = "mapping/nlpmodel_form.html"
-    success_url = reverse_lazy("nlp")
-
-    def form_valid(self, form):
-
-        # Create NLP model object on form submission
-        # Very simple, just saves the user's string and a 
-        # raw str() of the JSON returned from the NLP service
-        NLPModel.objects.create(
-            user_string=form.cleaned_data["user_string"],
-            json_response="holding",
-        )
-
-        # Grab the newly-created model object to get the PK
-        # Pass PK to Celery task which handles running the NLP code
-        pk = NLPModel.objects.latest("id")
-        nlp_single_string_task.delay(
-            pk=pk.id, dict_string=form.cleaned_data["user_string"]
-        )
-
-        return super().form_valid(form)
-
-
-@method_decorator(login_required, name="dispatch")
-class NLPDetailView(DetailView):
-    model = NLPModel
-    template_name = "mapping/nlpmodel_detail.html"
-
-    def get_context_data(self, **kwargs):
-        query = NLPModel.objects.get(pk=self.kwargs.get("pk"))
-
-        # Small check to return something sensible if NLP hasn't finished running
-        if query.json_response == "holding":
-            context = {"user_string": query.user_string, "results": "Waiting"}
-            return context
-        
-        else:
-            # Run method from services_nlp.py
-            json_response = get_json_from_nlpmodel(json=ast.literal_eval(query.json_response))
-            context = {"user_string": query.user_string, "results": json_response}
-            return context
-
-
-def run_nlp(request):
->>>>>>> 0f532207
 
     search_term = request.GET.get("search", None)
     field = ScanReportField.objects.get(pk=search_term)
@@ -979,7 +920,6 @@
     return redirect("/values/?search={}".format(field.id))
 
 
-<<<<<<< HEAD
 # Run NLP for all fields/values within a table
 def run_nlp_table_level(request):
 
@@ -993,11 +933,6 @@
     
     return redirect("/tables/?search={}".format(table.id))
     
-=======
-@method_decorator(login_required, name="dispatch")
-class NLPResultsListView(ListView):
-    model = ScanReportConcept
->>>>>>> 0f532207
 
 def save_scan_report_value_concept(request):
     if request.method == "POST":
