"""
To come
"""
import os

from coconnect.cdm.operations import OperationTools
from django.conf import settings
from django.db import models
from django.db.models.constraints import UniqueConstraint
from django.contrib.contenttypes.models import ContentType
from django.contrib.contenttypes.fields import GenericForeignKey
from django.contrib.contenttypes.fields import GenericRelation

STATUS_LIVE = "LIVE"
STATUS_ARCHIVED = "ARCHIVED"
STATUS_CHOICES = [
    (STATUS_LIVE, "Live"),
    (STATUS_ARCHIVED, "Archived"),
]

OPERATION_NONE = "NONE"
OPERATION_EXTRACT_YEAR = "EXTRACT_YEAR"

allowed_operations = [
    (x, x)
    for x in dir(OperationTools)
    if x.startswith("get") and callable(getattr(OperationTools, x))
]

OPERATION_CHOICES = [
    (OPERATION_NONE, "No operation"),
]
OPERATION_CHOICES.extend(allowed_operations)

VOCABULARY_SNOMED = "SNOMED"
VOCABULARY_ICD10 = "ICD10"
VOCABULARY_CHOICES = {
    VOCABULARY_SNOMED: "SNOMED",
    VOCABULARY_ICD10: "ICD10",
}

<<<<<<< HEAD
FLAG_PATIENTID='PATIENTID'
FLAG_DATE='DATE'
FLAG_IGNORE='IGNORE'
FLAG_PASS_SOURCE='PASS_SOURCE'
FLAG_CHOICES = {
FLAG_PATIENTID:'PatientID',
FLAG_DATE:'Date',
FLAG_IGNORE:'Ignore',
FLAG_PASS_SOURCE:'PassSource'
}
=======
>>>>>>> d1fd14d8

class BaseModel(models.Model):
    """
    To come
    """

    created_at = models.DateTimeField(
        auto_now_add=True,
    )

    updated_at = models.DateTimeField(
        auto_now=True,
    )

    class Meta:
        abstract = True


class Source(BaseModel):
    """
    DEFINE MODEL TO HOLD INFORMATION ON THE SOURCE DATA TABLES AND COLUMNS
    """

    dataset = models.CharField(
        max_length=64,
    )

    table = models.CharField(
        max_length=64,
    )

    field = models.CharField(
        max_length=64,
    )

    mapping = models.ManyToManyField(
        "Mapping",
    )

    class Meta:
        db_table = "source"
        verbose_name = "Source"
        verbose_name_plural = "Sources"

    def __str__(self):
        return str(self.id)


class Mapping(BaseModel):
    """
    DEFINE MODEL TO HOLD THE POSSIBLE OMOP MAPPING COMBINATIONS
    """

    table = models.CharField(
        max_length=64,
    )

    field = models.CharField(
        max_length=64,
    )

    class Meta:
        db_table = "mapping"
        verbose_name = "Mapping"
        verbose_name_plural = "Mappings"

    def __str__(self):
        return str(self.id)


class ClassificationSystem(BaseModel):
    """
    Class for 'classification system', i.e. SNOMED or ICD-10 etc.
    """

    name = models.CharField(
        max_length=64,
    )

    def __str__(self):
        return str(self.id)


class DataPartner(BaseModel):
    """
    To come
    """

    name = models.CharField(
        max_length=64,
    )

    class Meta:
        db_table = "datapartner"
        verbose_name = "Data Partner"
        verbose_name_plural = "Data Partners"
        constraints = [
            UniqueConstraint(
                fields=["name"],
                name="datapartner_name_unique",
            )
        ]

    def __str__(self):
        return str(self.id)


class OmopTable(BaseModel):
    """
    To come
    """

    table = models.CharField(
        max_length=64,
    )

    def __str__(self):
        return str(self.id)


class OmopField(BaseModel):
    """
    To come
    """

    table = models.ForeignKey(
        OmopTable,
        on_delete=models.CASCADE,
    )

    field = models.CharField(
        max_length=64,
    )

    def __str__(self):
        return str(self.id)


class DocumentType(BaseModel):
    """
    To come
    """

    name = models.CharField(
        max_length=64,
    )

    class Meta:
        db_table = "documenttype"
        verbose_name = "Document Type"
        verbose_name_plural = "Document Types"
        constraints = [
            UniqueConstraint(
                fields=["name"],
                name="documenttype_name_unique",
            )
        ]

    def __str__(self):
        return str(self.id)


class ScanReport(BaseModel):
    """
    To come
    """

    data_partner = models.ForeignKey(
        DataPartner,
        on_delete=models.CASCADE,
        blank=True,
        null=True,
    )

    author = models.ForeignKey(
        settings.AUTH_USER_MODEL,
        on_delete=models.CASCADE,
        blank=True,
        null=True,
    )

    name = models.CharField(
        max_length=256,
    )

    dataset = models.CharField(
        max_length=128,
    )

    file = models.FileField()

    def __str__(self):
        return str(self.id)


class ScanReportTable(BaseModel):
    """
    To come
    """

    scan_report = models.ForeignKey(
        ScanReport,
        on_delete=models.CASCADE,
    )

    name = models.CharField(
        max_length=256,
    )

    #Quick notes:
    # - "ScanReportField", instead of ScanReportField,
    #    because ScanReportField has yet been defined, so you get a crash
    #    Using the quotes to look up via the name, works just fine
    # - related_name needed to be set because of
    #   https://stackoverflow.com/questions/41595364/fields-e304-reverse-accessor-clashes-in-django
    person_id = models.ForeignKey(
        "ScanReportField",
        on_delete=models.DO_NOTHING,
        null=True,
        blank=True,
        related_name = 'person_id'
    )

    birth_date = models.ForeignKey(
        "ScanReportField",
        on_delete=models.DO_NOTHING,
        null=True,
        blank=True,
        related_name = 'birth_date'
    )

    measurement_date = models.ForeignKey(
        "ScanReportField",
        on_delete=models.DO_NOTHING,
        null=True,
        blank=True,
        related_name = 'measurement_date',
    )
    condition_date = models.ForeignKey(
        "ScanReportField",
        on_delete=models.DO_NOTHING,
        null=True,
        blank=True,
        related_name = 'condition_date'
    )
    observation_date = models.ForeignKey(
        "ScanReportField",
        on_delete=models.DO_NOTHING,
        null=True,
        blank=True,
        related_name = 'observation_date'
    )
    
    def __str__(self):
        return str(self.id)

class ScanReportField(BaseModel):
    """
    To come
    """

    scan_report_table = models.ForeignKey(
        ScanReportTable,
        on_delete=models.CASCADE,
    )

    name = models.CharField(
        max_length=64,
    )

    description_column = models.CharField(
        max_length=256,
    )

    type_column = models.CharField(
        max_length=32,
    )

    max_length = models.IntegerField()

    nrows = models.IntegerField()

    nrows_checked = models.IntegerField()

    fraction_empty = models.DecimalField(
        decimal_places=2,
        max_digits=10,
    )

    nunique_values = models.IntegerField()

    fraction_unique = models.DecimalField(
        decimal_places=2,
        max_digits=10,
    )

    ignore_column = models.CharField(
        max_length=64,
        blank=True,
        null=True,
    )

    flag_column=models.CharField(
        max_length=64,
        blank=True,
        null=True,
    )
    
    is_patient_id = models.BooleanField(
        default=False,
    )

    is_date_event = models.BooleanField(
        default=False,
    )

    is_birth_date = models.BooleanField(
        default=False,
    )

    is_ignore = models.BooleanField(
        default=False,
    )

    classification_system = models.CharField(
        max_length=64,
        blank=True,
        null=True,
    )

    pass_from_source = models.BooleanField(
        default=False,
        blank=True,
        null=True,
    )

    # this can be removed
    # dont want to remove now as will have to mess with migrations
    DATE_TYPE_CHOICES = []  # TODO Remove it or move it to the top of this file
    date_type = models.CharField(
        max_length=128, choices=DATE_TYPE_CHOICES, default="", null=True, blank=True
    )

    concept_id = models.IntegerField(
        default=-1,
        null=True,
        blank=True,
    )

    def __str__(self):
        return str(self.id)


class ScanReportAssertion(BaseModel):
    """
    To come
    """

    scan_report = models.ForeignKey(
        ScanReport,
        on_delete=models.CASCADE,
    )

    negative_assertion = models.CharField(
        max_length=64,
        null=True,
        blank=True,
    )

    def __str__(self):
        return str(self.id)


class StructuralMappingRule(BaseModel):
    """
    To come
    """

    scan_report = models.ForeignKey(ScanReport, on_delete=models.CASCADE)

    omop_field = models.ForeignKey(OmopField, on_delete=models.CASCADE)

    source_table = models.ForeignKey(
        ScanReportTable, on_delete=models.CASCADE, blank=True, null=True
    )

    source_field = models.ForeignKey(
        ScanReportField,
        on_delete=models.CASCADE,
        blank=True,
        null=True
        # limit_choices_to= {'scan_report_table': source_table}
    )

    term_mapping = models.CharField(max_length=10000, blank=True, null=True)

    operation = models.CharField(
        max_length=128,
        choices=OPERATION_CHOICES,
        default=OPERATION_NONE,
        null=True,
        blank=True,
    )

    approved = models.BooleanField(default=False)

    def __str__(self):
        return str(self.id)


class ScanReportValue(BaseModel):
    """
    To come
    """

    scan_report_field = models.ForeignKey(
        ScanReportField,
        on_delete=models.CASCADE,
    )

    value = models.CharField(
        max_length=128,
    )

    frequency = models.IntegerField()

    conceptID = models.IntegerField(default=-1)  # TODO rename it to concept_id

    def __str__(self):
        return str(self.id)


class Document(BaseModel):
    """
    To come
    """

    data_partner = models.ForeignKey(
        DataPartner,
        on_delete=models.CASCADE,
        blank=True,
        null=True,
    )

    owner = models.ForeignKey(
        settings.AUTH_USER_MODEL,
        on_delete=models.CASCADE,
        blank=True,
        null=True,
    )

    document_type = models.ForeignKey(
        DocumentType,
        on_delete=models.CASCADE,
        blank=True,
        null=True,
    )

    description = models.CharField(
        max_length=256,
    )

    def __str__(self):
        return str(self.id)


class DocumentFile(BaseModel):
    """
    To come
    """

    document_file = models.FileField()

    size = models.IntegerField()

    document = models.ForeignKey(
        Document,
        on_delete=models.CASCADE,
        blank=True,
        null=True,
    )

    status = models.CharField(
        max_length=20,
        choices=STATUS_CHOICES,
        default=STATUS_ARCHIVED,
    )

    def __str__(self):
        return str(self.id)


class DataDictionary(BaseModel):
    """
    To come
    """

    source_value = models.ForeignKey(
        ScanReportValue,
        on_delete=models.CASCADE,
    )

    dictionary_table = models.CharField(
        max_length=128,
        blank=True,
        null=True,
    )

    dictionary_field = models.CharField(
        max_length=128,
        blank=True,
        null=True,
    )

    dictionary_field_description = models.TextField(
        blank=True,
        null=True,
    )

    dictionary_value = models.CharField(
        max_length=128,
        blank=True,
        null=True,
    )

    dictionary_value_description = models.TextField(
        blank=True,
        null=True,
    )

    definition_fixed = models.BooleanField(
        default=False,
    )

    def __str__(self):
        return str(self.id)


class NLPModel(models.Model):
    """
    A temporary model to hold the results from NLP string searches
    Created for Sprint 14
    """

    user_string = models.TextField(
        max_length=1024,
    )

    json_response = models.TextField(
        max_length=4096,
        blank=True,
        null=True,
    )

    def __str__(self):
        return str(self.id)


class ScanReportConcept(BaseModel):
    concept_name = models.CharField(max_length=128)
    concept_id = models.CharField(max_length=16)
    entity = models.CharField(max_length=64)
    entity_type = models.CharField(max_length=64)
    confidence = models.DecimalField(max_digits=3, decimal_places=2)
    vocabulary = models.CharField(max_length=64)
    vocabulary_code = models.CharField(max_length=64)

    content_type = models.ForeignKey(ContentType, on_delete=models.CASCADE)
    object_id = models.PositiveIntegerField()
    content_object = GenericForeignKey()

    def __str__(self):
        return f"{self.concept_id}"<|MERGE_RESOLUTION|>--- conflicted
+++ resolved
@@ -39,7 +39,6 @@
     VOCABULARY_ICD10: "ICD10",
 }
 
-<<<<<<< HEAD
 FLAG_PATIENTID='PATIENTID'
 FLAG_DATE='DATE'
 FLAG_IGNORE='IGNORE'
@@ -50,8 +49,6 @@
 FLAG_IGNORE:'Ignore',
 FLAG_PASS_SOURCE:'PassSource'
 }
-=======
->>>>>>> d1fd14d8
 
 class BaseModel(models.Model):
     """
