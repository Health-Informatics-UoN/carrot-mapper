import os
from django.conf import settings
from django.contrib.auth.models import User
from django.db import models
from django.db.models.constraints import UniqueConstraint

<<<<<<< HEAD
STATUS_CHOICES = [
        ("LIVE", 'Live'),
        ("ARCHIVED", 'Archived'),
    ]
=======
>>>>>>> 2e14b678
class BaseModel(models.Model):
    created_at = models.DateTimeField(auto_now_add=True)
    updated_at = models.DateTimeField(auto_now=True)

    class Meta:
        abstract = True


class Source(BaseModel):
    """
    DEFINE MODEL TO HOLD INFORMATION ON THE SOURCE DATA TABLES AND COLUMNS
    """
    dataset = models.CharField(max_length=64)
    table = models.CharField(max_length=64)
    field = models.CharField(max_length=64)
    mapping = models.ManyToManyField('Mapping')

    class Meta:
        db_table = 'source'
        verbose_name = 'Source'
        verbose_name_plural = 'Sources'

    def __str__(self):
        return f'{self.dataset, self.table, self.field}'


class Mapping(BaseModel):
    """
    DEFINE MODEL TO HOLD THE POSSIBLE OMOP MAPPING COMBINATIONS
    """
    table = models.CharField(max_length=64)
    field = models.CharField(max_length=64)

    class Meta:
        db_table = 'mapping'
        verbose_name = 'Mapping'
        verbose_name_plural = 'Mappings'

    def __str__(self):
        return f'{self.table, self.field}'


class ClassificationSystem(BaseModel):
    """
    Class for 'classification system', i.e. SNOMED or ICD-10 etc.
    """

    name = models.CharField(max_length=64)  # 128?

    def __str__(self):
        return self.name


class DataPartner(BaseModel):
    name = models.CharField(max_length=64)

    class Meta:
        db_table = 'datapartner'
        verbose_name = 'Data Partner'
        verbose_name_plural = 'Data Partners'
        constraints = [
            UniqueConstraint(
                fields=['name'],
                name='datapartner_name_unique',
            )
        ]

    def __str__(self):
        return self.name


class DocumentType(BaseModel):
    name = models.CharField(max_length=64)

    class Meta:
        db_table = 'documenttype'
        verbose_name = 'Document Type'
        verbose_name_plural = 'Document Types'
        constraints = [
            UniqueConstraint(
                fields=['name'],
                name='documenttype_name_unique',
            )
        ]

    def __str__(self):
        return self.name


class ScanReport(BaseModel):

    # data_partner = models.CharField(max_length=128)
    data_partner = models.ForeignKey(
        DataPartner,
        on_delete=models.CASCADE,
        blank=True,
        null=True,
    )

    author = models.ForeignKey(
        settings.AUTH_USER_MODEL,
        on_delete=models.CASCADE,
        blank=True,
        null=True
    )
    name = models.CharField(
        max_length=256
    )
    dataset = models.CharField(
        max_length=128
    )
    file = models.FileField(

    )

    def __str__(self):
        return f'#{self.id}'


class ScanReportTable(BaseModel):
    scan_report = models.ForeignKey(ScanReport, on_delete=models.CASCADE)
    name = models.CharField(max_length=256)

    def __str__(self):
        return self.name


class ScanReportField(BaseModel):
    scan_report_table = models.ForeignKey(ScanReportTable, on_delete=models.CASCADE)
    name = models.CharField(max_length=64)
    description_column = models.CharField(max_length=256)
    type_column = models.CharField(max_length=32)
    max_length = models.IntegerField()
    nrows = models.IntegerField()
    nrows_checked = models.IntegerField()
    fraction_empty = models.DecimalField(decimal_places=2, max_digits=10)
    nunique_values = models.IntegerField()
    fraction_unique = models.DecimalField(decimal_places=2, max_digits=10)
    is_patient_id = models.BooleanField(default=False)
    is_date_event = models.BooleanField(default=False)
    is_ignore = models.BooleanField(default=False)
    classification_system = models.ForeignKey(
        ClassificationSystem,
        on_delete=models.CASCADE,
        null=True,
        blank=True
    )

    def __str__(self):
        return self.name


# Models for rule mapping
class OmopTable(BaseModel):
    table = models.CharField(max_length=64)

    def __str__(self):
        return self.table


class OmopField(BaseModel):
    table = models.ForeignKey(OmopTable, on_delete=models.CASCADE)
    field = models.CharField(max_length=64)

    def __str__(self):
        return f'{self.table, self.field}'


class MappingRule(BaseModel):
    omop_field = models.ForeignKey(OmopField, on_delete=models.CASCADE)
    scan_report_field = models.ForeignKey(ScanReportField, on_delete=models.CASCADE)

    def __str__(self):
        return f'{self.omop_field, self.scan_report_field}'


class ScanReportValue(BaseModel):
    scan_report_field = models.ForeignKey(ScanReportField, on_delete=models.CASCADE)
    value = models.CharField(max_length=128)
    frequency = models.IntegerField()
    conceptID = models.IntegerField(default=-1)  # TODO rename it to concept_id

    def __str__(self):
        return self.value


class Document(BaseModel):
    data_partner = models.ForeignKey(

        DataPartner,
        on_delete=models.CASCADE,
        blank=True,
        null=True,
    )

    owner = models.ForeignKey(
        settings.AUTH_USER_MODEL,
        on_delete=models.CASCADE,
        blank=True,
        null=True,
    )

    document_type = models.ForeignKey(
        DocumentType,
        on_delete=models.CASCADE,
        blank=True,
        null=True,
    )

    description = models.CharField(
        max_length=256,
    )

    def __str__(self):

        return f'#{self.id}'


class DocumentFile(BaseModel):
    document_file=models.FileField()
    size=models.IntegerField()
    document=models.ForeignKey(
            Document,
            on_delete=models.CASCADE,
            blank=True,
            null=True)
    status=models.CharField(max_length=20,choices=STATUS_CHOICES,default="Archived")

    def __str__(self):
        self.document_file.name = os.path.basename(self.document_file.name)

<<<<<<< HEAD
        return f'{self.document_file,self.size,self.created_at,self.document_file.name,self.status}'
=======
        return f'{self.document_file, self.size, self.created_at, self.document_file.name}'


class DataDictionary(BaseModel):
    table = models.CharField(max_length=128)
    field = models.CharField(max_length=128)
    field_description = models.TextField()
    value_code = models.CharField(max_length=128)
    value_description = models.TextField()

    def __str__(self):
        return f'{self.table, self.field, self.value_code}'
>>>>>>> 2e14b678
<|MERGE_RESOLUTION|>--- conflicted
+++ resolved
@@ -4,13 +4,10 @@
 from django.db import models
 from django.db.models.constraints import UniqueConstraint
 
-<<<<<<< HEAD
 STATUS_CHOICES = [
         ("LIVE", 'Live'),
         ("ARCHIVED", 'Archived'),
     ]
-=======
->>>>>>> 2e14b678
 class BaseModel(models.Model):
     created_at = models.DateTimeField(auto_now_add=True)
     updated_at = models.DateTimeField(auto_now=True)
@@ -242,9 +239,7 @@
     def __str__(self):
         self.document_file.name = os.path.basename(self.document_file.name)
 
-<<<<<<< HEAD
         return f'{self.document_file,self.size,self.created_at,self.document_file.name,self.status}'
-=======
         return f'{self.document_file, self.size, self.created_at, self.document_file.name}'
 
 
@@ -257,4 +252,3 @@
 
     def __str__(self):
         return f'{self.table, self.field, self.value_code}'
->>>>>>> 2e14b678
