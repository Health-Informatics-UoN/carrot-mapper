"""
To come
"""
import os

from django.conf import settings
from django.db import models
from django.db.models.constraints import UniqueConstraint
from django.contrib.contenttypes.models import ContentType
from django.contrib.contenttypes.fields import GenericForeignKey
from django.contrib.contenttypes.fields import GenericRelation

from data.models import Concept

STATUS_LIVE = "LIVE"
STATUS_ARCHIVED = "ARCHIVED"
STATUS_CHOICES = [
    (STATUS_LIVE, "Live"),
    (STATUS_ARCHIVED, "Archived"),
]

VOCABULARY_SNOMED = "SNOMED"
VOCABULARY_ICD10 = "ICD10"
VOCABULARY_CHOICES = {
    VOCABULARY_SNOMED: "SNOMED",
    VOCABULARY_ICD10: "ICD10",
}

FLAG_PATIENTID='PATIENTID'
FLAG_DATE='DATE'
FLAG_IGNORE='IGNORE'
FLAG_PASS_SOURCE='PASS_SOURCE'
FLAG_CHOICES = {
FLAG_PATIENTID:'PatientID',
FLAG_DATE:'Date',
FLAG_IGNORE:'Ignore',
FLAG_PASS_SOURCE:'PassSource'
}

class BaseModel(models.Model):
    """
    To come
    """

    created_at = models.DateTimeField(
        auto_now_add=True,
    )

    updated_at = models.DateTimeField(
        auto_now=True,
    )

    class Meta:
        abstract = True


class Source(BaseModel):
    """
    DEFINE MODEL TO HOLD INFORMATION ON THE SOURCE DATA TABLES AND COLUMNS
    """

    dataset = models.CharField(
        max_length=64,
    )

    table = models.CharField(
        max_length=64,
    )

    field = models.CharField(
        max_length=64,
    )

    mapping = models.ManyToManyField(
        "Mapping",
    )

    class Meta:
        verbose_name = "Source"
        verbose_name_plural = "Sources"

    def __str__(self):
        return str(self.id)


class Mapping(BaseModel):
    """
    DEFINE MODEL TO HOLD THE POSSIBLE OMOP MAPPING COMBINATIONS
    """

    table = models.CharField(
        max_length=64,
    )

    field = models.CharField(
        max_length=64,
    )

    class Meta:
        verbose_name = "Mapping"
        verbose_name_plural = "Mappings"

    def __str__(self):
        return str(self.id)


class ClassificationSystem(BaseModel):
    """
    Class for 'classification system', i.e. SNOMED or ICD-10 etc.
    """

    name = models.CharField(
        max_length=64,
    )

    def __str__(self):
        return str(self.id)


class DataPartner(BaseModel):
    """
    To come
    """

    name = models.CharField(
        max_length=64,
    )

    class Meta:
        verbose_name = "Data Partner"
        verbose_name_plural = "Data Partners"
        constraints = [
            UniqueConstraint(
                fields=["name"],
                name="datapartner_name_unique",
            )
        ]

    def __str__(self):
        return str(self.id)


class OmopTable(BaseModel):
    """
    To come
    """

    table = models.CharField(
        max_length=64,
    )

    def __str__(self):
        return str(self.id)


class OmopField(BaseModel):
    """
    To come
    """

    table = models.ForeignKey(
        OmopTable,
        on_delete=models.CASCADE,
    )

    field = models.CharField(
        max_length=64,
    )

    def __str__(self):
        return str(self.id)


class DocumentType(BaseModel):
    """
    To come
    """

    name = models.CharField(
        max_length=64,
    )

    class Meta:
        verbose_name = "Document Type"
        verbose_name_plural = "Document Types"
        constraints = [
            UniqueConstraint(
                fields=["name"],
                name="documenttype_name_unique",
            )
        ]

    def __str__(self):
        return str(self.id)


class ScanReportConcept(BaseModel):
    """
    This class stores concepts informed by the user or automatic tools (NLP)
    and users a generic relation to connect it to a ScanReportValue or ScanReportValue
    """
    nlp_entity = models.CharField(
        max_length=64,
        null=True,
        blank=True,
    )

    nlp_entity_type = models.CharField(
        max_length=64,
        null=True,
        blank=True,
    )

    nlp_confidence = models.DecimalField(
        max_digits=3,
        decimal_places=2,
        null=True,
        blank=True,
    )

    nlp_vocabulary = models.CharField(
        max_length=64,
        null=True,
        blank=True,
    )

    nlp_concept_code = models.CharField(
        max_length=64,
        null=True,
        blank=True,
    )

    nlp_processed_string = models.CharField(
        max_length=256,
        null=True,
        blank=True,
    )

    concept = models.ForeignKey(
        Concept,
        on_delete=models.DO_NOTHING,
    )

    content_type = models.ForeignKey(
        ContentType,
        on_delete=models.CASCADE,
    )

    object_id = models.PositiveIntegerField(

    )

    content_object = GenericForeignKey(

    )

    def __str__(self):
        return str(self.id)


class ScanReport(BaseModel):
    """
    To come
    """

    data_partner = models.ForeignKey(
        DataPartner,
        on_delete=models.CASCADE,
        blank=True,
        null=True,
    )

    author = models.ForeignKey(
        settings.AUTH_USER_MODEL,
        on_delete=models.CASCADE,
        blank=True,
        null=True,
    )

    name = models.CharField(
        max_length=256,
    )

    dataset = models.CharField(
        max_length=128,
    )

    hidden =  models.BooleanField(
        default=False,
    )

    file = models.FileField()

    def __str__(self):
        return str(self.id)


class ScanReportTable(BaseModel):
    """
    To come
    """

    scan_report = models.ForeignKey(
        ScanReport,
        on_delete=models.CASCADE,
    )

    name = models.CharField(
        max_length=256,
    )

    #Quick notes:
    # - "ScanReportField", instead of ScanReportField,
    #    because ScanReportField has yet been defined, so you get a crash
    #    Using the quotes to look up via the name, works just fine
    # - related_name needed to be set because of
    #   https://stackoverflow.com/questions/41595364/fields-e304-reverse-accessor-clashes-in-django
    person_id = models.ForeignKey(
        "ScanReportField",
        on_delete=models.DO_NOTHING,
        null=True,
        blank=True,
        related_name = 'person_id'
    )

    birth_date = models.ForeignKey(
        "ScanReportField",
        on_delete=models.DO_NOTHING,
        null=True,
        blank=True,
        related_name = 'birth_date'
    )

    measurement_date = models.ForeignKey(
        "ScanReportField",
        on_delete=models.DO_NOTHING,
        null=True,
        blank=True,
        related_name = 'measurement_date',
    )
    condition_date = models.ForeignKey(
        "ScanReportField",
        on_delete=models.DO_NOTHING,
        null=True,
        blank=True,
        related_name = 'condition_date'
    )
    observation_date = models.ForeignKey(
        "ScanReportField",
        on_delete=models.DO_NOTHING,
        null=True,
        blank=True,
        related_name = 'observation_date'
    )
    
    def __str__(self):
        return str(self.id)

class ScanReportField(BaseModel):
    """
    To come
    """

    scan_report_table = models.ForeignKey(
        ScanReportTable,
        on_delete=models.CASCADE,
    )

    name = models.CharField(
        max_length=64,
    )

    description_column = models.CharField(
        max_length=256,
    )

    type_column = models.CharField(
        max_length=32,
    )

    max_length = models.IntegerField()

    nrows = models.IntegerField()

    nrows_checked = models.IntegerField()

    fraction_empty = models.DecimalField(
        decimal_places=2,
        max_digits=10,
    )

    nunique_values = models.IntegerField()

    fraction_unique = models.DecimalField(
        decimal_places=2,
        max_digits=10,
    )

    ignore_column = models.CharField(
        max_length=64,
        blank=True,
        null=True,
    )

    flag_column=models.CharField(
        max_length=64,
        blank=True,
        null=True,
    )
    
    is_patient_id = models.BooleanField(
        default=False,
    )

    is_date_event = models.BooleanField(
        default=False,
    )

    is_birth_date = models.BooleanField(
        default=False,
    )

    is_ignore = models.BooleanField(
        default=False,
    )

    classification_system = models.CharField(
        max_length=64,
        blank=True,
        null=True,
    )

    pass_from_source = models.BooleanField(
<<<<<<< HEAD
        default=False,
    
=======
        default=True,
        blank=True,
        null=True,
>>>>>>> 5d4ae9f9
    )
    
    DATE_TYPE_CHOICES = []  # TODO Remove it or move it to the top of this file
    
    # This field is no longer used, and will be removed in the future.
    date_type = models.CharField(
        max_length=128, choices=DATE_TYPE_CHOICES, default="", null=True, blank=True
    )

    concept_id = models.IntegerField(
        default=-1,
        blank=True,
        null=True,
        # This field is not used anymore
    )

    concepts = GenericRelation(
        ScanReportConcept,
    )
    
    def __str__(self):
        return str(self.id)


class ScanReportAssertion(BaseModel):
    """
    To come
    """

    scan_report = models.ForeignKey(
        ScanReport,
        on_delete=models.CASCADE,
    )

    negative_assertion = models.CharField(
        max_length=64,
        null=True,
        blank=True,
    )

    def __str__(self):
        return str(self.id)


class StructuralMappingRule(BaseModel):
    """
    To come
    """

    scan_report = models.ForeignKey(ScanReport, on_delete=models.CASCADE)

    omop_field = models.ForeignKey(OmopField, on_delete=models.CASCADE)

    source_table = models.ForeignKey(
        ScanReportTable, on_delete=models.CASCADE, blank=True, null=True
    )

    source_field = models.ForeignKey(
        ScanReportField,
        on_delete=models.CASCADE,
        blank=True,
        null=True
        # limit_choices_to= {'scan_report_table': source_table}
    )

    term_mapping = models.CharField(max_length=10000, blank=True, null=True)

    approved = models.BooleanField(default=False)

    def __str__(self):
        return str(self.id)


class ScanReportValue(BaseModel):
    """
    To come
    """

    scan_report_field = models.ForeignKey(
        ScanReportField,
        on_delete=models.CASCADE,
    )

    value = models.CharField(
        max_length=128,
    )

    frequency = models.IntegerField(

    )

    conceptID = models.IntegerField(
        default=-1,
    )  # TODO rename it to concept_id

    concepts = GenericRelation(
        ScanReportConcept,
    )

    def __str__(self):
        return str(self.id)


class Document(BaseModel):
    """
    To come
    """

    data_partner = models.ForeignKey(
        DataPartner,
        on_delete=models.CASCADE,
        blank=True,
        null=True,
    )

    owner = models.ForeignKey(
        settings.AUTH_USER_MODEL,
        on_delete=models.CASCADE,
        blank=True,
        null=True,
    )

    document_type = models.ForeignKey(
        DocumentType,
        on_delete=models.CASCADE,
        blank=True,
        null=True,
    )

    description = models.CharField(
        max_length=256,
    )

    def __str__(self):
        return str(self.id)


class DocumentFile(BaseModel):
    """
    To come
    """

    document_file = models.FileField()

    size = models.IntegerField()

    document = models.ForeignKey(
        Document,
        on_delete=models.CASCADE,
        blank=True,
        null=True,
    )

    status = models.CharField(
        max_length=20,
        choices=STATUS_CHOICES,
        default=STATUS_ARCHIVED,
    )

    def __str__(self):
        return str(self.id)


class DataDictionary(BaseModel):
    """
    To come
    """

    source_value = models.ForeignKey(
        ScanReportValue,
        on_delete=models.CASCADE,
    )

    dictionary_table = models.CharField(
        max_length=128,
        blank=True,
        null=True,
    )

    dictionary_field = models.CharField(
        max_length=128,
        blank=True,
        null=True,
    )

    dictionary_field_description = models.TextField(
        blank=True,
        null=True,
    )

    dictionary_value = models.CharField(
        max_length=128,
        blank=True,
        null=True,
    )

    dictionary_value_description = models.TextField(
        blank=True,
        null=True,
    )

    definition_fixed = models.BooleanField(
        default=False,
    )

    def __str__(self):
        return str(self.id)


class NLPModel(models.Model):
    """
    A temporary model to hold the results from NLP string searches
    Created for Sprint 14
    """

    user_string = models.TextField(
        max_length=1024,
    )

    json_response = models.TextField(
        max_length=4096,
        blank=True,
        null=True,
    )

    def __str__(self):
        return str(self.id)<|MERGE_RESOLUTION|>--- conflicted
+++ resolved
@@ -431,14 +431,8 @@
     )
 
     pass_from_source = models.BooleanField(
-<<<<<<< HEAD
         default=False,
     
-=======
-        default=True,
-        blank=True,
-        null=True,
->>>>>>> 5d4ae9f9
     )
     
     DATE_TYPE_CHOICES = []  # TODO Remove it or move it to the top of this file
