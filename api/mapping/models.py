import os
from django.conf import settings
from django.contrib.auth.models import User
from django.db import models
from django.db.models.constraints import UniqueConstraint


STATUS_LIVE='LIVE'
STATUS_ARCHIVED='ARCHIVED'
STATUS_CHOICES = [
    (STATUS_LIVE, 'Live'),
    (STATUS_ARCHIVED, 'Archived'),
]

OPERATION_NONE = 'NONE'
OPERATION_EXTRACT_YEAR = 'EXTRACT_YEAR'

from coconnect.cdm.operations import OperationTools

allowed_operations = [
    (x,x)
    for x in dir(OperationTools)
    if x.startswith("get") and callable(getattr(OperationTools,x))
]

OPERATION_CHOICES = [
    (OPERATION_NONE, 'No operation'),
]
OPERATION_CHOICES.extend(allowed_operations)


class BaseModel(models.Model):
    created_at = models.DateTimeField(auto_now_add=True)
    updated_at = models.DateTimeField(auto_now=True)

    class Meta:
        abstract = True


class Source(BaseModel):
    """
    DEFINE MODEL TO HOLD INFORMATION ON THE SOURCE DATA TABLES AND COLUMNS
    """
    dataset = models.CharField(max_length=64)
    table = models.CharField(max_length=64)
    field = models.CharField(max_length=64)
    mapping = models.ManyToManyField('Mapping')

    class Meta:
        db_table = 'source'
        verbose_name = 'Source'
        verbose_name_plural = 'Sources'

    def __str__(self):
        return f'{self.dataset, self.table, self.field}'


class Mapping(BaseModel):
    """
    DEFINE MODEL TO HOLD THE POSSIBLE OMOP MAPPING COMBINATIONS
    """
    table = models.CharField(max_length=64)
    field = models.CharField(max_length=64)

    class Meta:
        db_table = 'mapping'
        verbose_name = 'Mapping'
        verbose_name_plural = 'Mappings'

    def __str__(self):
        return f'{self.table, self.field}'


class ClassificationSystem(BaseModel):
    """
    Class for 'classification system', i.e. SNOMED or ICD-10 etc.
    """

    name = models.CharField(max_length=64)  # 128?

    def __str__(self):
        return self.name


class DataPartner(BaseModel):
    name = models.CharField(max_length=64)

    class Meta:
        db_table = 'datapartner'
        verbose_name = 'Data Partner'
        verbose_name_plural = 'Data Partners'
        constraints = [
            UniqueConstraint(
                fields=['name'],
                name='datapartner_name_unique',
            )
        ]

    def __str__(self):
        return self.name


class DocumentType(BaseModel):
    name = models.CharField(max_length=64)

    class Meta:
        db_table = 'documenttype'
        verbose_name = 'Document Type'
        verbose_name_plural = 'Document Types'
        constraints = [
            UniqueConstraint(
                fields=['name'],
                name='documenttype_name_unique',
            )
        ]

    def __str__(self):
        return self.name


class ScanReport(BaseModel):

    # data_partner = models.CharField(max_length=128)
    data_partner = models.ForeignKey(
        DataPartner,
        on_delete=models.CASCADE,
        blank=True,
        null=True,
    )

    author = models.ForeignKey(
        settings.AUTH_USER_MODEL,
        on_delete=models.CASCADE,
        blank=True,
        null=True
    )
    name = models.CharField(
        max_length=256
    )
    dataset = models.CharField(
        max_length=128
    )
    file = models.FileField(

    )

    def __str__(self):
        return f'#{self.id}'


class ScanReportTable(BaseModel):
    scan_report = models.ForeignKey(ScanReport, on_delete=models.CASCADE)
    name = models.CharField(max_length=256)

    def __str__(self):
        return self.name


class ScanReportField(BaseModel):
    scan_report_table = models.ForeignKey(ScanReportTable, on_delete=models.CASCADE)
    name = models.CharField(max_length=64)
    description_column = models.CharField(max_length=256)
    type_column = models.CharField(max_length=32)
    max_length = models.IntegerField()
    nrows = models.IntegerField()
    nrows_checked = models.IntegerField()
    fraction_empty = models.DecimalField(decimal_places=2, max_digits=10)
    nunique_values = models.IntegerField()
    fraction_unique = models.DecimalField(decimal_places=2, max_digits=10)
    ignore_column=models.CharField(max_length=64,blank=True,null=True)
    is_patient_id = models.BooleanField(default=False)
    is_date_event = models.BooleanField(default=False)
    is_ignore = models.BooleanField(default=False)
    pass_from_source = models.BooleanField(null=True,blank=True)
    classification_system = models.ForeignKey(
        ClassificationSystem,
        on_delete=models.CASCADE,
        null=True,
        blank=True
    )
<<<<<<< HEAD

    concept_id = models.IntegerField(default=-1,null=True,blank=True) 
  
=======
    concept_id = models.IntegerField(default=-1,null=True,blank=True)

>>>>>>> 7de68a9b
    def __str__(self):
        return self.name


# Models for rule mapping
class OmopTable(BaseModel):
    table = models.CharField(max_length=64)

    def __str__(self):
        return self.table


class OmopField(BaseModel):
    table = models.ForeignKey(OmopTable, on_delete=models.CASCADE)
    field = models.CharField(max_length=64)

    
    def __str__(self):
        return f'{self.table, self.field}'


class StructuralMappingRule(BaseModel):

    omop_field = models.ForeignKey(
        OmopField,
        on_delete=models.CASCADE
    )

    scan_report = models.ForeignKey(
        ScanReport,
        on_delete=models.CASCADE
    )

    source_table = models.ForeignKey(
        ScanReportTable,
        on_delete=models.CASCADE
    )

    source_field = models.ForeignKey(
        ScanReportField,
        on_delete=models.CASCADE
    )

    term_mapping = models.CharField(
        max_length=10000,
    )

    def __str__(self):
        return f'{self.term_mapping}'

    

class MappingRule(BaseModel):
    omop_field = models.ForeignKey(
        OmopField,
        on_delete=models.CASCADE
    )

    scan_report_field = models.ForeignKey(
        ScanReportField,
        on_delete=models.CASCADE
    )

    operation = models.CharField(
        max_length=32,
        choices=OPERATION_CHOICES,
        default=OPERATION_NONE,
    )
    def __str__(self):
        return f'{self.omop_field, self.scan_report_field}'


class ScanReportValue(BaseModel):
    scan_report_field = models.ForeignKey(ScanReportField, on_delete=models.CASCADE)
    value = models.CharField(max_length=128)
    frequency = models.IntegerField()
    conceptID = models.IntegerField(default=-1)  # TODO rename it to concept_id

    
    
    def __str__(self):
        return self.value


class Document(BaseModel):
    data_partner = models.ForeignKey(

        DataPartner,
        on_delete=models.CASCADE,
        blank=True,
        null=True,
    )

    owner = models.ForeignKey(
        settings.AUTH_USER_MODEL,
        on_delete=models.CASCADE,
        blank=True,
        null=True,
    )

    document_type = models.ForeignKey(
        DocumentType,
        on_delete=models.CASCADE,
        blank=True,
        null=True,
    )

    description = models.CharField(
        max_length=256,
    )

    def __str__(self):

        return f'{self.data_partner, self.document_type}'


class DocumentFile(BaseModel):
    document_file=models.FileField()
    size=models.IntegerField()
    document=models.ForeignKey(
            Document,
            on_delete=models.CASCADE,
            blank=True,
            null=True)
    status=models.CharField(max_length=20,choices=STATUS_CHOICES,default=STATUS_ARCHIVED)

    def __str__(self):
        self.document_file.name = os.path.basename(self.document_file.name)

        # return f'{self.document_file,self.size,self.created_at,self.document_file.name,self.status}'
        return f'{self.document_file, self.status}'


class DataDictionary(BaseModel):

    source_value = models.ForeignKey(ScanReportValue, on_delete=models.CASCADE)
    dictionary_table = models.CharField(max_length=128, blank=True, null=True)
    dictionary_field = models.CharField(max_length=128, blank=True, null=True)
    dictionary_field_description = models.TextField(blank=True, null=True)
    dictionary_value_code = models.CharField(max_length=128, blank=True, null=True)
    dictionary_value_description = models.TextField(blank=True, null=True)
    definition_fixed = models.BooleanField(default=False)

    def __str__(self):
        return f'{self.source_value, self.dictionary_table, self.dictionary_field, self.dictionary_field_description, self.dictionary_value_code, self.dictionary_value_description, self.definition_fixed}'
<|MERGE_RESOLUTION|>--- conflicted
+++ resolved
@@ -178,14 +178,9 @@
         null=True,
         blank=True
     )
-<<<<<<< HEAD
 
     concept_id = models.IntegerField(default=-1,null=True,blank=True) 
-  
-=======
-    concept_id = models.IntegerField(default=-1,null=True,blank=True)
-
->>>>>>> 7de68a9b
+    
     def __str__(self):
         return self.name
 
