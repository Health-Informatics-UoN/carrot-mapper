--- conflicted
+++ resolved
@@ -73,11 +73,7 @@
         blank=True,
         null=True
     )
-<<<<<<< HEAD
-    
-=======
 
->>>>>>> ae5fdd75
     def __str__(self):
         return f'{self.data_partner, self.dataset,self.author}'
 
