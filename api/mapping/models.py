--- conflicted
+++ resolved
@@ -281,8 +281,4 @@
     definition_fixed = models.BooleanField(default=False)
 
     def __str__(self):
-<<<<<<< HEAD
         return f'{self.source_value, self.dictionary_table, self.dictionary_field, self.dictionary_field_description, self.dictionary_value_code, self.dictionary_value_description, self.definition_fixed}'
-=======
-        return f'{self.table, self.field, self.value_code}'
->>>>>>> 35d44152
