--- conflicted
+++ resolved
@@ -213,14 +213,10 @@
         max_length=256,
     )
 
-<<<<<<< HEAD
     # TODO: rename to `dataset_name`
-    dataset = models.CharField(max_length=128,)
-=======
     dataset = models.CharField(
         max_length=128,
     )
->>>>>>> d6e6d008
 
     hidden = models.BooleanField(
         default=False,
