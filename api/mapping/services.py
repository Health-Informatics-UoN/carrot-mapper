--- conflicted
+++ resolved
@@ -17,11 +17,6 @@
     DataDictionary
 )
 
-<<<<<<< HEAD
-
-
-=======
->>>>>>> 087c2a6c
 
 def process_scan_report_sheet_table(filename):
     """
