import csv
from xlsx2csv import Xlsx2csv
import subprocess
import sys
import os
import pandas as pd
from django.contrib import messages
import json
import requests
import time
from .models import (
    ScanReport,
    ScanReportTable,
    ScanReportField,
    ScanReportValue,
    DataDictionary
)

from coconnect.tools.omop_db_inspect import OMOPDetails


def process_scan_report_sheet_table(filename):
    """
    This function converts a White Rabbit scan report to CSV and extract the
    data into the format below.

    -- Example Table Sheet CSV --
    column a,frequency,column c,frequency
    apple,20,orange,5
    banana,3,plantain,50
    ,,pinable,6
    --

    -- output --
    column a, apple, 20
    column c, orange, 5
    column a, banana, 3
    column c, plantain, 50
    --

    :param filename:
    :return:
    """

    result = []

    with open(filename, "rt") as f:

        column_names = []

        # reader = csv.reader(f)

        # == Comment - Calum 4/2/2020
        # * This is a fix for the following error..
        #    _csv.Error: line contains NUL
        # * It's coming from hidden ^O or ^M  / NULL bytes in the excell/csv
        # * Temp fix may slow down the code a lot for large files
        # * Using pandas would deal with these type of things

        reader = csv.reader(x.replace("\0", "") for x in f)

        for row_idx, row in enumerate(reader):

            if row_idx == 0:
                column_names = row

                continue

            # Works through pairs of value/frequency columns
            for col_idx, col in enumerate(row):

                if col_idx % 2 == 0:

                    # As we move down rows, checks that there's data there
                    # This is required b/c value/frequency col pairs differ
                    # in the number of rows
                    if row[col_idx] == "" and row[col_idx + 1] == "":
                        continue

                    result.append(
                        (column_names[col_idx], row[col_idx], row[col_idx + 1])
                    )

    return result


def process_scan_report(scan_report_id):
    scan_report = ScanReport.objects.get(pk=scan_report_id)

    xlsx = Xlsx2csv(scan_report.file, outputencoding="utf-8")

    # Path to 1st sheet in scan report (i.e. Field Overview) convert to CSV
    filepath = "/tmp/{}.csv".format(xlsx.workbook.sheets[0]["name"])
    xlsx.convert(filepath)

    with open(filepath, "rt") as f:
        reader = csv.reader(f)
        next(reader)  # Skip header row
        # For each row in the Field Overview sheet
        # Saves an entry in ScanReportField for each Field in a Scan Report
        for row in reader:

            # If the value in the first column (i.e. the Table Col) is not blank;
            # Save the table name as a new entry in the model ScanReportTable
            # Checks for blank b/c White Rabbit seperates tables with blank row
            if row and row[0] != "":
                # This links ScanReportTable to ScanReport
                # [:31] is because excel is a pile of s***
                # - sheet names are truncated to 31 characters
                name = row[0][:31]
                if len(row) <= 10:
                    scan_report = ScanReport.objects.get(pk=scan_report_id)
                    scan_report.delete()
                if len(row) >= 11:
                    scan_report_table, _ = ScanReportTable.objects.get_or_create(
                        scan_report=scan_report,
                        name=name,
                    )

                    # Add each field in Field Overview to the model ScanReportField
                    scanreport = ScanReportField.objects.create(
                        scan_report_table=scan_report_table,
                        name=row[1],
                        description_column=row[2],
                        type_column=row[3],
                        max_length=row[4],
                        nrows=row[5],
                        nrows_checked=row[6],
                        fraction_empty=row[7],
                        nunique_values=row[8],
                        fraction_unique=row[9],
                        ignore_column=row[10],
                        is_patient_id=False,
                        is_date_event=False,
                        is_ignore=False,
                        pass_from_source=False,
                        classification_system=row[11],
                    )
<<<<<<< HEAD
                    scanreport.ignore_column=scanreport.ignore_column.lower()
                    if scanreport.ignore_column=='patientid':
                        scanreport.is_patient_id=True
                    else: 
                        scanreport.is_patient_id=False

                    if scanreport.ignore_column=='date':
                        scanreport.is_date_event=True
                    else: 
                        scanreport.is_date_event=False
=======
                    if scanreport.ignore_column == "PatientID":
                        scanreport.is_patient_id = True
                    else:
                        scanreport.is_patient_id = False

                    if scanreport.ignore_column == "Date":
                        scanreport.is_date_event = True
                    else:
                        scanreport.is_date_event = False

                    if scanreport.ignore_column == "Ignore":
                        scanreport.is_ignore = True
                    else:
                        scanreport.is_ignore = False

                    if scanreport.ignore_column == "PassSource":
                        scanreport.pass_from_source = True
                    else:
                        scanreport.pass_from_source = False
>>>>>>> dfe055be

                    scanreport.save()

    # For sheets past the first two in the scan Report
    # i.e. all 'data' sheets that are not Field Overview and Table Overview
    for idxsheet, sheet in enumerate(xlsx.workbook.sheets):

        if idxsheet < 2:
            continue

        # skip these sheets at the end of the scan report
        if sheet["name"] == "_":
            continue

        # GET table name from ScanReportTable that was saved in the previous
        # step when scanning the Field Overview sheet

        print(">>>> {}".format(sheet["name"]))

        try:
            scan_report_table = ScanReportTable.objects.get(
                scan_report=scan_report,
                name=sheet["name"]
                # 'name' here refers to the field name in ScanReportTable
            )
        except ScanReportTable.DoesNotExist:
            continue

        # Get the filepath to the converted CSV files
        filename = "/tmp/{}".format(sheet["name"])
        xlsx.convert(filename, sheetid=idxsheet + 1)

        results = process_scan_report_sheet_table(filename)

        # For each row in a data sheet:
        for result in results:

            # Grab the Scan Report Field
            scan_report_field = ScanReportField.objects.get(
                scan_report_table=scan_report_table,
                scan_report_table__scan_report=scan_report,
                name=result[0],
            )

            # Save each row of values/frequencies to the model ScanReportValue
            # This can take some time if the scan report is large

            if result[2] == "":
                frequency = 0
            else:
                frequency = result[2]

            ScanReportValue.objects.create(
                scan_report_field=scan_report_field,
                value=result[1][:127],
                frequency=frequency,
            )

            DataDictionary.objects.create(
                source_value=ScanReportValue.objects.latest("id"),
                definition_fixed=False,
            )


def build_usagi_index():
    # Use 'build' to create index for the first time.
    # Index stored in data/usagi/mainIndex
    p = subprocess.Popen(
        "java -jar Usagi.jar build usagi_build_index.properties",
        cwd="/data/usagi",
        shell=True,
        stdout=subprocess.PIPE,
        stderr=subprocess.STDOUT,
    )

    # Print console output to screen so you can see it's working (or not!)
    stdout = []
    while True:
        line = p.stdout.readline()
        if not isinstance(line, (str)):
            line = line.decode("utf-8")
        stdout.append(line)
        print(line)
        if line == "" and p.poll() != None:
            break


def run_usagi(scan_report_id):

    print("RUNNING USAGI....")

    # Grab data from DataDictionary
    # This filters out all entries in the dictionary
    # which are marked PatientID/DateEvent/Ignore
    dict = (
        DataDictionary.objects.filter(
            source_value__scan_report_field__scan_report_table__scan_report__id=scan_report_id
        )
        .filter(source_value__scan_report_field__is_patient_id=False)
        .filter(source_value__scan_report_field__is_date_event=False)
        .filter(source_value__scan_report_field__is_ignore=False)
        .exclude(source_value__value="List truncated...")
    )

    dict_df = pd.DataFrame.from_dict(
        dict.values(
            "source_value__scan_report_field__scan_report_table__scan_report__data_partner__name",
            "source_value__scan_report_field__scan_report_table__scan_report__dataset",
            "source_value__scan_report_field__scan_report_table__name",
            "source_value__scan_report_field__name",
            "source_value__value",
            "source_value__frequency",
            "dictionary_field_description",
            "dictionary_value_description",
        )
    )

    # Name columns
    dict_df.columns = [
        "DataPartner",
        "DataSet",
        "Table",
        "Field",
        "Value",
        "Frequency",
        "FieldDesc",
        "ValueDescription",
    ]

    df = dict_df

    # df = df.head(10)
    df.to_csv("/data/usagi/input/usagi_input_data.csv", index=False)

    # # Run Usagi
    # p = subprocess.Popen('java -jar dist/Usagi.jar run input/usagi.properties', cwd="/data/usagi", shell=True, stdout=subprocess.PIPE, stderr=subprocess.STDOUT)

    # stdout = []
    # while True:
    #     line = p.stdout.readline()
    #     if not isinstance(line, (str)):
    #         line = line.decode('utf-8')
    #     stdout.append(line)
    #     print(line)
    #     if (line == '' and p.poll() != None):
    #         break

    # Clean up inputs
    # os.remove('/data/usagi/usagi_input/usagi_input_data.csv')
    # os.remove('/data/usagi/usagi_input/usagi.properties')

    print("USAGI FINISHED!")<|MERGE_RESOLUTION|>--- conflicted
+++ resolved
@@ -136,18 +136,6 @@
                         pass_from_source=False,
                         classification_system=row[11],
                     )
-<<<<<<< HEAD
-                    scanreport.ignore_column=scanreport.ignore_column.lower()
-                    if scanreport.ignore_column=='patientid':
-                        scanreport.is_patient_id=True
-                    else: 
-                        scanreport.is_patient_id=False
-
-                    if scanreport.ignore_column=='date':
-                        scanreport.is_date_event=True
-                    else: 
-                        scanreport.is_date_event=False
-=======
                     if scanreport.ignore_column == "PatientID":
                         scanreport.is_patient_id = True
                     else:
@@ -157,17 +145,6 @@
                         scanreport.is_date_event = True
                     else:
                         scanreport.is_date_event = False
-
-                    if scanreport.ignore_column == "Ignore":
-                        scanreport.is_ignore = True
-                    else:
-                        scanreport.is_ignore = False
-
-                    if scanreport.ignore_column == "PassSource":
-                        scanreport.pass_from_source = True
-                    else:
-                        scanreport.pass_from_source = False
->>>>>>> dfe055be
 
                     scanreport.save()
 
