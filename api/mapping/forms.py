import csv
from django import forms
from django.contrib.auth import password_validation
from django.contrib.auth.forms import UserCreationForm
from django.contrib.auth.models import User
from django.core.exceptions import ValidationError
from django.forms.models import ModelChoiceField, ModelForm

from mapping.models import (DataPartner, Document,
                            DocumentFile, DocumentType, OmopField, OmopTable,
                            ScanReportField)
import openpyxl
from io import BytesIO


class ShowNameChoiceField(ModelChoiceField):
    def label_from_instance(self, obj):
        if obj.__class__.__name__=='Document':
            return str(obj.data_partner.name)
        return obj.name


class ScanReportForm(forms.Form):
    data_partner = ShowNameChoiceField(
        label="Data Partner",
        queryset=DataPartner.objects.order_by('name'),
        widget=forms.Select(attrs={"class": "form-control"}),
    )
    dataset = forms.CharField(
        label="Dataset name", widget=forms.TextInput(attrs={"class": "form-control"})
    )
    scan_report_file = forms.FileField(
        label="WhiteRabbit ScanReport",
        widget=forms.FileInput(attrs={"class": "form-control"}),
    )
<<<<<<< HEAD

    data_dictionary_file = forms.FileField(
        label="Data Dictionary",
        widget=forms.FileInput(attrs={"class": "form-control"}),
    )

    def check_data_dictionary(self):
        pass

    # def clean_scan_report_file(self):
    #     if str(self.cleaned_data['scan_report_file']).endswith('.xlsx'):
    #         xlsx = Xlsx2csv(self.cleaned_data['scan_report_file'], outputencoding="utf-8")

    #         filepath = "/tmp/{}.csv".format(xlsx.workbook.sheets[0]["name"])
    #         xlsx.convert(filepath)

    #         with open(filepath, "rt") as f:
    #             reader = csv.reader(f)
    #             csv_header=next(reader)  # Get header row
    #             set_header=['Table', 'Field', 'Description', 'Type', 'Max length', 'N rows', 'N rows checked', 'Fraction empty', 'N unique values', 'Fraction unique', 'Flag', 'Classification']
    #             if set(set_header)==set(csv_header):
    #                 for row in reader:
    #                     flag_column=row[10]
    #                     flag_column=flag_column.upper()
    #                     classification_column=row[11]
    #                     print(flag_column)
    #                     if (flag_column in FLAG_CHOICES) or (flag_column==''):
    #                         pass
    #                     else:
    #                         raise (forms.ValidationError( "Check Flag column values. Valid options are: {} or blank".format(list(FLAG_CHOICES.values()))))
                        
    #                     if (classification_column in VOCABULARY_CHOICES.values()) or (classification_column==''):
    #                         pass
    #                     else:
    #                         raise (forms.ValidationError( "Check Classification column values. Valid options are:{} or blank".format(list(VOCABULARY_CHOICES.values()))))
    #                 return self.cleaned_data['scan_report_file']
    #             else:
    #                 raise (forms.ValidationError( "Please check the following columns exist in the Scan Report: Table, Field, Description, Type, Max length, N rows, N rows checked, Fraction empty, N unique values, Fraction unique, Flag, Classification."))
    #     else:
    #         raise (forms.ValidationError( "Please upload an Excel file"))
=======
    def clean_scan_report_file(self):

        if not str(self.cleaned_data['scan_report_file']).endswith('.xlsx'):
            raise (forms.ValidationError( "The file you attempted to upload has an unsupported file extension. Please upload an Excel (.xlsx) file."))

        # Load in the Excel sheet, grab the first workbook
        file_in_memory = self.cleaned_data['scan_report_file'].read()
        wb = openpyxl.load_workbook(filename=BytesIO(file_in_memory), data_only = True)
        ws=wb.worksheets[0]

        # Grab the scan report columns from the first worksheet
        # Define what the column headings should be
        source_headers = []
        for values in ws[1]: 
            source_headers.append(values.value)

        expected_headers=['Table', 'Field', 'Description', 'Type', 'Max length', 'N rows', 'N rows checked', 'Fraction empty', 'N unique values', 'Fraction unique', 'Flag', 'Classification']
        
        # Check if source headers match the expected headers
        if not source_headers == expected_headers:
            raise (forms.ValidationError( "Please check the following columns exist in the Scan Report (Field Overview sheet) in this order: Table, Field, Description, Type, Max length, N rows, N rows checked, Fraction empty, N unique values, Fraction unique, Flag, Classification."))

        # Grab the data from the 'Flag' column
        # Set to upper if the call value != None to catch any formatting errors
        flag_column_data = []
        for cell in ws['K']: 
            if cell.value is None:
                flag_column_data.append(cell.value)
            else:
                flag_column_data.append(cell.value.upper())
        
        # Removes the column name (here, 'Flag') from the list of Flag values
        flag_column_data.pop(0)
        
        # Grab the data from the 'Classification' column
        # Set to upper if the call value != None to catch any formatting errors
        classification_column_data = []
        for cell in ws['L']: 
            if cell.value is None:
                classification_column_data.append(cell.value)
            else:
                classification_column_data.append(cell.value.upper())

        # Removes the column name (here, 'Classification') from the list of Flag values
        classification_column_data.pop(0)

        # Define what flags and classifications we allow in respective columns
        allowed_flags = ['PATIENTID', 'DATE', 'IGNORE', 'PASS_SOURCE']
        allowed_classifications = ['SNOMED', 'RXNORM', 'ICD9', 'ICD10']

        # Test whether the values in the flag column are in our list of allowed flags
        if not all(flag in allowed_flags for flag in list(filter(None, flag_column_data))):
            raise (forms.ValidationError("Check 'Flag' column values. Valid options are " + ', '.join(allowed_flags)))

        # Test whether the values in the classificcation column are in our list of allowed classifications
        if not all(classification in allowed_classifications for classification in list(filter(None, classification_column_data))):
            raise (forms.ValidationError("Check 'Classification' column values. Valid options are " + ', '.join(allowed_classifications)))

>>>>>>> f966a017


class UserCreateForm(UserCreationForm):
    email = forms.EmailField(
        required=True, label="Email", error_messages={"exists": "Oops"}
    )

    class Meta:
        model = User
        fields = ("username", "email", "password1", "password2")

    def save(self, commit=True):
        user = super(UserCreateForm, self).save(commit=False)
        user.email = self.cleaned_data["email"]
        if commit:
            user.save()
        return user

    def clean_email(self):
        if User.objects.filter(email=self.cleaned_data["email"]).exists():
            raise ValidationError(self.fields["email"].error_messages["exists"])
        return self.cleaned_data["email"]


class PasswordChangeForm(forms.Form):
    old_password = forms.CharField(
        label="Old Password",
        widget=forms.PasswordInput(
            attrs={"autocomplete": "current-password", "autofocus": True}
        ),
    )
    new_password1 = forms.CharField(
        label=("New password"),
        widget=forms.PasswordInput(attrs={"autocomplete": "new-password"}),
        validators=[password_validation.validate_password]

    )

    new_password2 = forms.CharField(
        label=("Confirm New password"),
        widget=forms.PasswordInput(attrs={"autocomplete": "new-password"}),
        validators=[password_validation.validate_password]
    )


class DocumentForm(forms.Form):
    
    data_partner = ShowNameChoiceField(
        label="Data Partner",
        queryset=DataPartner.objects.order_by("name"),
        widget=forms.Select(attrs={"class": "form-control"}),
    )

    document_type = ShowNameChoiceField(
        label="Type",
        queryset=DocumentType.objects.order_by("name"),
        widget=forms.Select(attrs={"class": "form-control"}),
    )

    description = forms.CharField(
        label="Description", widget=forms.TextInput(attrs={"class": "form-control"})
    )

    document_file = forms.FileField(
        label="File", widget=forms.FileInput(attrs={"class": "form-control"})
    )

    def clean_document_file(self):
        if str((self.cleaned_data['document_type']).name).lower()=='data dictionary':
            try:
                data_dictionary_csv = self.cleaned_data['document_file'].read().decode("utf-8-sig").splitlines()[0]
                header = data_dictionary_csv.split(',')
                column_names = ["TableName", "FieldName", "FieldDescription", "Value", "ValueDescription"]

                if set(column_names) == set(header):
                    return self.cleaned_data['document_file']
                else:
                    raise (forms.ValidationError("Please check your column names in your data dictionary"))
            except: 
                raise (forms.ValidationError("Data Dictionary must be .csv file"))
        else:
            return self.cleaned_data['document_file']


class DocumentFileForm(forms.Form):
    document_file = forms.FileField(
        label="Document File", widget=forms.FileInput(attrs={"class": "form-control"})
    )
    document_type = ShowNameChoiceField(
        label="Type",
        queryset=DocumentType.objects.order_by("name"),
        widget=forms.Select(attrs={"class": "form-control"}),
    )
    description = forms.CharField(
        label="Document Description",
        widget=forms.TextInput(attrs={"class": "form-control"}),
    )

    def clean_document_type(self):
        print(self.cleaned_data['document_type'].name)
        if str((self.cleaned_data['document_type']).name).lower()=='data dictionary':
            try:
                data_dictionary_csv = self.cleaned_data['document_file'].read().decode("utf-8-sig").splitlines()[0]
                header = data_dictionary_csv.split(',')
                column_names = ["TableName", "FieldName", "FieldDescription", "Value", "ValueDescription"]

                if set(column_names) == set(header):
                    return self.cleaned_data['document_file']
                else:
                    raise (forms.ValidationError("Please check your column names in your data dictionary"))
            except: 
                raise (forms.ValidationError("Data Dictionary must be .csv file"))
        else:
            return self.cleaned_data['document_file']
      
        
class DictionarySelectForm(forms.Form):
    document = forms.ModelChoiceField(label="Data Dictionary Document",
                                      queryset=DocumentFile.objects.filter(status__icontains="LIVE"),
                                      to_field_name="document")


class ScanReportAssertionForm(forms.Form):
    negative_assertion=forms.CharField(
         label="Negative Assertions",
         widget=forms.TextInput(attrs={"class": "form-control"}),
     )    


class NLPForm(forms.Form):
    user_string = forms.CharField(
        label = ""
    )


class ScanReportFieldConceptForm(forms.Form):
    scan_report_field_id=forms.IntegerField(

    )

    concept_id=forms.IntegerField(

    )


class ScanReportValueConceptForm(forms.Form):
    scan_report_value_id=forms.IntegerField(

    )

    concept_id=forms.IntegerField(

    )


class ScanReportFieldForm(forms.ModelForm):
    class Meta:
        model = ScanReportField
        fields = (
            #"is_patient_id",
            #"is_date_event",
            "is_ignore",
            "pass_from_source",
            "description_column"
            )
        widgets = {
            'description_column': forms.TextInput(attrs={
            'class': u'form-control'})
        }<|MERGE_RESOLUTION|>--- conflicted
+++ resolved
@@ -33,48 +33,6 @@
         label="WhiteRabbit ScanReport",
         widget=forms.FileInput(attrs={"class": "form-control"}),
     )
-<<<<<<< HEAD
-
-    data_dictionary_file = forms.FileField(
-        label="Data Dictionary",
-        widget=forms.FileInput(attrs={"class": "form-control"}),
-    )
-
-    def check_data_dictionary(self):
-        pass
-
-    # def clean_scan_report_file(self):
-    #     if str(self.cleaned_data['scan_report_file']).endswith('.xlsx'):
-    #         xlsx = Xlsx2csv(self.cleaned_data['scan_report_file'], outputencoding="utf-8")
-
-    #         filepath = "/tmp/{}.csv".format(xlsx.workbook.sheets[0]["name"])
-    #         xlsx.convert(filepath)
-
-    #         with open(filepath, "rt") as f:
-    #             reader = csv.reader(f)
-    #             csv_header=next(reader)  # Get header row
-    #             set_header=['Table', 'Field', 'Description', 'Type', 'Max length', 'N rows', 'N rows checked', 'Fraction empty', 'N unique values', 'Fraction unique', 'Flag', 'Classification']
-    #             if set(set_header)==set(csv_header):
-    #                 for row in reader:
-    #                     flag_column=row[10]
-    #                     flag_column=flag_column.upper()
-    #                     classification_column=row[11]
-    #                     print(flag_column)
-    #                     if (flag_column in FLAG_CHOICES) or (flag_column==''):
-    #                         pass
-    #                     else:
-    #                         raise (forms.ValidationError( "Check Flag column values. Valid options are: {} or blank".format(list(FLAG_CHOICES.values()))))
-                        
-    #                     if (classification_column in VOCABULARY_CHOICES.values()) or (classification_column==''):
-    #                         pass
-    #                     else:
-    #                         raise (forms.ValidationError( "Check Classification column values. Valid options are:{} or blank".format(list(VOCABULARY_CHOICES.values()))))
-    #                 return self.cleaned_data['scan_report_file']
-    #             else:
-    #                 raise (forms.ValidationError( "Please check the following columns exist in the Scan Report: Table, Field, Description, Type, Max length, N rows, N rows checked, Fraction empty, N unique values, Fraction unique, Flag, Classification."))
-    #     else:
-    #         raise (forms.ValidationError( "Please upload an Excel file"))
-=======
     def clean_scan_report_file(self):
 
         if not str(self.cleaned_data['scan_report_file']).endswith('.xlsx'):
@@ -133,7 +91,6 @@
         if not all(classification in allowed_classifications for classification in list(filter(None, classification_column_data))):
             raise (forms.ValidationError("Check 'Classification' column values. Valid options are " + ', '.join(allowed_classifications)))
 
->>>>>>> f966a017
 
 
 class UserCreateForm(UserCreationForm):
