import csv
from django import forms
from django.contrib.auth import password_validation
from django.contrib.auth.forms import UserCreationForm
from django.contrib.auth.models import User
from django.core.exceptions import ValidationError
<<<<<<< HEAD

from mapping.models import (OPERATION_CHOICES, DataPartner, Document,
                            DocumentFile, DocumentType, OmopField, OmopTable,
                            ScanReport)
=======
from xlsx2csv import Xlsx2csv
from mapping.models import OmopTable, OmopField, DocumentType, DataPartner, Document, DocumentFile, OPERATION_CHOICES
>>>>>>> 39dbecf6


class ScanReportForm(forms.Form):
    data_partner = forms.ModelChoiceField(
        label="Data Partner",
        queryset=DataPartner.objects.order_by("name"),
        widget=forms.Select(attrs={"class": "form-control"}),
    )

    dataset = forms.CharField(
        label="Dataset name", widget=forms.TextInput(attrs={"class": "form-control"})
    )
    scan_report_file = forms.FileField(
        label="WhiteRabbit ScanReport",
        widget=forms.FileInput(attrs={"class": "form-control"}),
    )
<<<<<<< HEAD
=======
    def clean_scan_report_file(self):
        xlsx = Xlsx2csv(self.cleaned_data['scan_report_file'], outputencoding="utf-8")

        filepath = "/tmp/{}.csv".format(xlsx.workbook.sheets[0]["name"])
        xlsx.convert(filepath)

        with open(filepath, "rt") as f:
            reader = csv.reader(f)
            csv_header=next(reader)  # Get header row
            set_header=['Table', 'Field', 'Description', 'Type', 'Max length', 'N rows', 'N rows checked', 'Fraction empty', 'N unique values', 'Fraction unique', 'Flag', 'Classification']
            if set(set_header)==set(csv_header):
                return self.cleaned_data['scan_report_file']
            else:
                raise (forms.ValidationError( "Please check the following columns exist in the Scan Report: Table, Field, Description, Type, Max length, N rows, N rows checked, Fraction empty, N unique values, Fraction unique, Flag, Classification."))
        
      
class AddMappingRuleForm(forms.Form):
    omop_table = forms.ModelChoiceField(
        label="OMOP Table",
        queryset=OmopTable.objects.all(),
        widget=forms.Select(attrs={"class": "form-control"}),
    )

    omop_field = forms.ModelChoiceField(
        label="OMOP Field",
        queryset=OmopField.objects.all(),
        widget=forms.Select(attrs={"class": "form-control"}),
    )

    operation = forms.ChoiceField(
        label='Operation',
        choices=OPERATION_CHOICES,
        widget=forms.Select(attrs={"class": "form-control"}),
    )

    def __init__(self, *args, **kwargs):
        super().__init__(*args, **kwargs)
        self.fields["omop_field"].queryset = OmopField.objects.none()

        if "omop_table" in self.data:
            try:
                omop_table_id = int(self.data.get("omop_table"))
                self.fields["omop_field"].queryset = OmopField.objects.filter(
                    table_id=omop_table_id
                ).order_by("field")
            except (ValueError, TypeError):
                pass  # invalid input from the client; ignore and fallback to empty City queryset
        # elif self.instance.pk:
        #     self.fields['omop_field'].queryset = self.instance.omop_table.omop_field_set.order_by('field')
>>>>>>> 39dbecf6


class UserCreateForm(UserCreationForm):
    email = forms.EmailField(
        required=True, label="Email", error_messages={"exists": "Oops"}
    )

    class Meta:
        model = User
        fields = ("username", "email", "password1", "password2")

    def save(self, commit=True):
        user = super(UserCreateForm, self).save(commit=False)
        user.email = self.cleaned_data["email"]
        if commit:
            user.save()
        return user

    def clean_email(self):
        if User.objects.filter(email=self.cleaned_data["email"]).exists():
            raise ValidationError(self.fields["email"].error_messages["exists"])
        return self.cleaned_data["email"]


class PasswordChangeForm(forms.Form):
    old_password = forms.CharField(
        label="Old Password",
        widget=forms.PasswordInput(
            attrs={"autocomplete": "current-password", "autofocus": True}
        ),
    )
    new_password1 = forms.CharField(
        label=("New password"),
        widget=forms.PasswordInput(attrs={"autocomplete": "new-password"}),
        validators=[password_validation.validate_password]

    )

    new_password2 = forms.CharField(
        label=("Confirm New password"),
        widget=forms.PasswordInput(attrs={"autocomplete": "new-password"}),
        validators=[password_validation.validate_password]
    )


class DocumentForm(forms.Form):
    data_partner = forms.ModelChoiceField(
        label="Data Partner",
        queryset=DataPartner.objects.order_by("name"),
        widget=forms.Select(attrs={"class": "form-control"}),
    )

    document_type = forms.ModelChoiceField(
        label="Type",
        queryset=DocumentType.objects.order_by("name"),
        widget=forms.Select(attrs={"class": "form-control"}),
    )

    description = forms.CharField(
        label="Description", widget=forms.TextInput(attrs={"class": "form-control"})
    )

    document_file = forms.FileField(
        label="File", widget=forms.FileInput(attrs={"class": "form-control"})
    )

    def clean_document_file(self):
        data_dictionary_csv = self.cleaned_data['document_file'].read().decode("utf-8-sig").splitlines()[0]
        header = data_dictionary_csv.split(',')
        column_names = ["Table Name", "Column Name", "Column Description", "ValueCode", "ValueDescription"]

        if set(column_names) == set(header):
            return self.cleaned_data['document_file']
        else:
            raise (forms.ValidationError("Please check your column names in your data dictionary"))


class DocumentFileForm(forms.Form):
    document_file = forms.FileField(
        label="Document", widget=forms.FileInput(attrs={"class": "form-control"})
    )
    document = forms.ModelChoiceField(
        label="Document", queryset=Document.objects.all()
    )
    description = forms.CharField(
        label="Document Description",
        widget=forms.TextInput(attrs={"class": "form-control"}),
    )

    def clean_document_file(self):

        data_dictionary_csv = self.cleaned_data['document_file'].read().decode("utf-8-sig").splitlines()[0]
        header = data_dictionary_csv.split(',')
        column_names = ["Table Name", "Column Name", "Column Description", "ValueCode", "ValueDescription"]

        if set(column_names) == set(header):
            return self.cleaned_data['document_file']
        else:
            raise (forms.ValidationError("Please check your column names in your data dictionary"))


class DictionarySelectForm(forms.Form):
    document = forms.ModelChoiceField(label="Data Dictionary Document",
                                      queryset=DocumentFile.objects.filter(status__icontains="Live"),
                                      to_field_name="document")


class ScanReportAssertionForm(forms.Form):
    negative_assertion=forms.CharField(
         label="Negative Assertions",
         widget=forms.TextInput(attrs={"class": "form-control"}),
     )    <|MERGE_RESOLUTION|>--- conflicted
+++ resolved
@@ -4,15 +4,11 @@
 from django.contrib.auth.forms import UserCreationForm
 from django.contrib.auth.models import User
 from django.core.exceptions import ValidationError
-<<<<<<< HEAD
 
 from mapping.models import (OPERATION_CHOICES, DataPartner, Document,
                             DocumentFile, DocumentType, OmopField, OmopTable,
                             ScanReport)
-=======
 from xlsx2csv import Xlsx2csv
-from mapping.models import OmopTable, OmopField, DocumentType, DataPartner, Document, DocumentFile, OPERATION_CHOICES
->>>>>>> 39dbecf6
 
 
 class ScanReportForm(forms.Form):
@@ -29,8 +25,6 @@
         label="WhiteRabbit ScanReport",
         widget=forms.FileInput(attrs={"class": "form-control"}),
     )
-<<<<<<< HEAD
-=======
     def clean_scan_report_file(self):
         xlsx = Xlsx2csv(self.cleaned_data['scan_report_file'], outputencoding="utf-8")
 
@@ -47,42 +41,6 @@
                 raise (forms.ValidationError( "Please check the following columns exist in the Scan Report: Table, Field, Description, Type, Max length, N rows, N rows checked, Fraction empty, N unique values, Fraction unique, Flag, Classification."))
         
       
-class AddMappingRuleForm(forms.Form):
-    omop_table = forms.ModelChoiceField(
-        label="OMOP Table",
-        queryset=OmopTable.objects.all(),
-        widget=forms.Select(attrs={"class": "form-control"}),
-    )
-
-    omop_field = forms.ModelChoiceField(
-        label="OMOP Field",
-        queryset=OmopField.objects.all(),
-        widget=forms.Select(attrs={"class": "form-control"}),
-    )
-
-    operation = forms.ChoiceField(
-        label='Operation',
-        choices=OPERATION_CHOICES,
-        widget=forms.Select(attrs={"class": "form-control"}),
-    )
-
-    def __init__(self, *args, **kwargs):
-        super().__init__(*args, **kwargs)
-        self.fields["omop_field"].queryset = OmopField.objects.none()
-
-        if "omop_table" in self.data:
-            try:
-                omop_table_id = int(self.data.get("omop_table"))
-                self.fields["omop_field"].queryset = OmopField.objects.filter(
-                    table_id=omop_table_id
-                ).order_by("field")
-            except (ValueError, TypeError):
-                pass  # invalid input from the client; ignore and fallback to empty City queryset
-        # elif self.instance.pk:
-        #     self.fields['omop_field'].queryset = self.instance.omop_table.omop_field_set.order_by('field')
->>>>>>> 39dbecf6
-
-
 class UserCreateForm(UserCreationForm):
     email = forms.EmailField(
         required=True, label="Email", error_messages={"exists": "Oops"}
