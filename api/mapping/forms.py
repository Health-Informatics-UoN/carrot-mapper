from django import forms
from django.contrib.auth.forms import UserCreationForm
from django.contrib.auth.models import User
from django.contrib.auth import password_validation
from django.core.exceptions import ValidationError
from mapping.models import OmopTable, OmopField, DocumentType, DataPartner, Document, DocumentFile, OPERATION_CHOICES, ScanReport


class ScanReportForm(forms.Form):
    data_partner = forms.ModelChoiceField(
        label="Data Partner",
        queryset=DataPartner.objects.order_by("name"),
        widget=forms.Select(attrs={"class": "form-control"}),
    )

    dataset = forms.CharField(
        label="Dataset name", widget=forms.TextInput(attrs={"class": "form-control"})
    )
    scan_report_file = forms.FileField(
        label="WhiteRabbit ScanReport",
        widget=forms.FileInput(attrs={"class": "form-control"}),
    )


class AddMappingRuleForm(forms.Form):
    omop_table = forms.ModelChoiceField(
        label="OMOP Table",
        queryset=OmopTable.objects.all(),
        widget=forms.Select(attrs={"class": "form-control"}),
    )

    omop_field = forms.ModelChoiceField(
        label="OMOP Field",
        queryset=OmopField.objects.all(),
        widget=forms.Select(attrs={"class": "form-control"}),
    )

    operation = forms.ChoiceField(
        label='Operation',
        choices=OPERATION_CHOICES,
        widget=forms.Select(attrs={"class": "form-control"}),
    )

    def __init__(self, *args, **kwargs):
        super().__init__(*args, **kwargs)
        self.fields["omop_field"].queryset = OmopField.objects.none()

        if "omop_table" in self.data:
            try:
                omop_table_id = int(self.data.get("omop_table"))
                self.fields["omop_field"].queryset = OmopField.objects.filter(
                    table_id=omop_table_id
                ).order_by("field")
            except (ValueError, TypeError):
                pass  # invalid input from the client; ignore and fallback to empty City queryset
        # elif self.instance.pk:
        #     self.fields['omop_field'].queryset = self.instance.omop_table.omop_field_set.order_by('field')


class UserCreateForm(UserCreationForm):
    email = forms.EmailField(
        required=True, label="Email", error_messages={"exists": "Oops"}
    )

    class Meta:
        model = User
        fields = ("username", "email", "password1", "password2")

    def save(self, commit=True):
        user = super(UserCreateForm, self).save(commit=False)
        user.email = self.cleaned_data["email"]
        if commit:
            user.save()
        return user

    def clean_email(self):
        if User.objects.filter(email=self.cleaned_data["email"]).exists():
            raise ValidationError(self.fields["email"].error_messages["exists"])
        return self.cleaned_data["email"]


class PasswordChangeForm(forms.Form):
    old_password = forms.CharField(
        label="Old Password",
        widget=forms.PasswordInput(
            attrs={"autocomplete": "current-password", "autofocus": True}
        ),
    )
    new_password1 = forms.CharField(
        label=("New password"),
        widget=forms.PasswordInput(attrs={"autocomplete": "new-password"}),
        validators=[password_validation.validate_password]

    )

    new_password2 = forms.CharField(
        label=("Confirm New password"),
        widget=forms.PasswordInput(attrs={"autocomplete": "new-password"}),
        validators=[password_validation.validate_password]
    )


class DocumentForm(forms.Form):
    data_partner = forms.ModelChoiceField(
        label="Data Partner",
        queryset=DataPartner.objects.order_by("name"),
        widget=forms.Select(attrs={"class": "form-control"}),
    )

    document_type = forms.ModelChoiceField(
        label="Type",
        queryset=DocumentType.objects.order_by("name"),
        widget=forms.Select(attrs={"class": "form-control"}),
    )

    description = forms.CharField(
        label="Description", widget=forms.TextInput(attrs={"class": "form-control"})
    )

    document_file = forms.FileField(
        label="File", widget=forms.FileInput(attrs={"class": "form-control"})
    )

    def clean_document_file(self):
        data_dictionary_csv = self.cleaned_data['document_file'].read().decode("utf-8-sig").splitlines()[0]
        header = data_dictionary_csv.split(',')
        column_names = ["Table Name", "Column Name", "Column Description", "ValueCode", "ValueDescription"]

        if set(column_names) == set(header):
            return self.cleaned_data['document_file']
        else:
            raise (forms.ValidationError("Please check your column names in your data dictionary"))


class DocumentFileForm(forms.Form):
    document_file = forms.FileField(
        label="Document", widget=forms.FileInput(attrs={"class": "form-control"})
    )
    document = forms.ModelChoiceField(
        label="Document", queryset=Document.objects.all()
    )
    description = forms.CharField(
        label="Document Description",
        widget=forms.TextInput(attrs={"class": "form-control"}),
    )

    def clean_document_file(self):

        data_dictionary_csv = self.cleaned_data['document_file'].read().decode("utf-8-sig").splitlines()[0]
        header = data_dictionary_csv.split(',')
        column_names = ["Table Name", "Column Name", "Column Description", "ValueCode", "ValueDescription"]

        if set(column_names) == set(header):
            return self.cleaned_data['document_file']
        else:
            raise (forms.ValidationError("Please check your column names in your data dictionary"))


class DictionarySelectForm(forms.Form):
<<<<<<< HEAD
    document = forms.ModelChoiceField(label="Data Dictionary Document", queryset=DocumentFile.objects.filter(status__icontains="Live"), to_field_name="document")

class ScanReportAssertionForm(forms.Form):
    scan_report=forms.ModelChoiceField(label="Scan Report", queryset=ScanReport.objects.all())
    
    positive_assertion=forms.CharField(
        label="Positive Assertions",
        widget=forms.TextInput(attrs={"class": "form-control"}),
    )
    negative_assertion=forms.CharField(
        label="Negative Assertions",
        widget=forms.TextInput(attrs={"class": "form-control"}),
    )
   
=======
    document = forms.ModelChoiceField(label="Data Dictionary Document",
                                      queryset=DocumentFile.objects.filter(status__icontains="Live"),
                                      to_field_name="document")
>>>>>>> d236a910
<|MERGE_RESOLUTION|>--- conflicted
+++ resolved
@@ -157,9 +157,11 @@
 
 
 class DictionarySelectForm(forms.Form):
-<<<<<<< HEAD
-    document = forms.ModelChoiceField(label="Data Dictionary Document", queryset=DocumentFile.objects.filter(status__icontains="Live"), to_field_name="document")
+    document = forms.ModelChoiceField(label="Data Dictionary Document",
+                                      queryset=DocumentFile.objects.filter(status__icontains="Live"),
+                                      to_field_name="document")
 
+                                      
 class ScanReportAssertionForm(forms.Form):
     scan_report=forms.ModelChoiceField(label="Scan Report", queryset=ScanReport.objects.all())
     
@@ -172,8 +174,4 @@
         widget=forms.TextInput(attrs={"class": "form-control"}),
     )
    
-=======
-    document = forms.ModelChoiceField(label="Data Dictionary Document",
-                                      queryset=DocumentFile.objects.filter(status__icontains="Live"),
-                                      to_field_name="document")
->>>>>>> d236a910
+    