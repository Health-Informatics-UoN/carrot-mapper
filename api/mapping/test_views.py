import os
from django.test import TestCase
from django.contrib.auth import get_user_model
from rest_framework.test import APIRequestFactory, force_authenticate
from rest_framework.authtoken.models import Token
from .views import DatasetListView, ScanReportListViewSet
from .models import Project, Dataset, ScanReport, VisibilityChoices


class TestDatasetListView(TestCase):
    def setUp(self):
        User = get_user_model()
        # Set up users
        self.user1 = User.objects.create(username="gandalf", password="iwjfijweifje")
        Token.objects.create(user=self.user1)
        self.user2 = User.objects.create(username="aragorn", password="ooieriofiejr")
        Token.objects.create(user=self.user2)

        # Set up datasets
        self.public_dataset1 = Dataset.objects.create(
            name="Places in Middle Earth", visibility="PUBLIC"
        )
        self.public_dataset2 = Dataset.objects.create(
            name="Places in Valinor", visibility="PUBLIC"
        )
        self.public_dataset3 = Dataset.objects.create(
            name="The Rings of Power", visibility="PUBLIC"
        )
        self.restricted_dataset = Dataset.objects.create(
            name="Fellowship Members", visibility="RESTRICTED"
        )
        self.restricted_dataset.viewers.add(self.user1)

        # Set up projects
        self.project1 = Project.objects.create(name="The Fellowship of the Ring")
        self.project1.members.add(self.user1, self.user2)
        self.project1.datasets.add(
            self.public_dataset1,
            self.public_dataset2,
            self.restricted_dataset,  # user2 can't see
        )
        self.project2 = Project.objects.create(name="The Two Towers")
        self.project2.members.add(self.user1)
        self.project2.datasets.add(self.restricted_dataset)
        self.project3 = Project.objects.create(name="The Return of the King")
        self.project3.datasets.add(self.public_dataset3)

        # Request factory for setting up requests
        self.factory = APIRequestFactory()

        # The view for the tests
        self.view = DatasetListView.as_view()

    def test_dataset_returns(self):
        # Make the request for Datasets
        request = self.factory.get(f"api/datasets/")
        # Add user1 to the request; this is not automatic
        request.user = self.user1
        # Authenticate the user1
        force_authenticate(
            request,
            user=self.user1,
            token=self.user1.auth_token,
        )
        # Get the response data
        response_data = self.view(request).data
        response_data = [obj.get("id") for obj in response_data]
        expected_objs = [
            self.public_dataset1.id,
            self.public_dataset2.id,
            self.restricted_dataset.id,
        ]

        # Assert user1 can only public_dataset1, public_dataset2
        # and restricted_dataset
        self.assertEqual(sorted(response_data), sorted(expected_objs))

        # Assert user1 can't see public_dataset3
        for obj in response_data:
            self.assertNotEqual(obj, self.public_dataset3.id)

        # Add user2 to the request; this is not automatic
        request.user = self.user2
        # Authenticate the user2
        force_authenticate(
            request,
            user=self.user2,
            token=self.user2.auth_token,
        )
        # Get the response
        response_data = self.view(request).data
        response_data = [obj.get("id") for obj in response_data]
        expected_objs = [self.public_dataset1.id, self.public_dataset2.id]

        # Assert user2 can only public_dataset1 and public_dataset2
        self.assertEqual(sorted(response_data), sorted(expected_objs))

        # Assert user2 can't see public_dataset3
        for obj in response_data:
            self.assertNotEqual(obj, self.public_dataset3.id)

    def test_dataset_filtering(self):
        # Make the request for the public_dataset1
        request = self.factory.get(
            f"api/datasets/", {"id__in": self.public_dataset1.id}
        )
        # Add user1 to the request; this is not automatic
        request.user = self.user1
        # Authenticate user1
        force_authenticate(
            request,
            user=self.user1,
            token=self.user1.auth_token,
        )
        # Get the response
        response_data = self.view(request).data
        response_data = [obj.get("id") for obj in response_data]

        # Assert only got public_dataset1
        self.assertEqual(len(response_data), 1)
        self.assertEqual(response_data[0], self.public_dataset1.id)

        # Make the request for the public_dataset3
        request = self.factory.get(
            f"api/datasets/", {"id__in": self.public_dataset3.id}
        )
        # Add user1 to the request; this is not automatic
        request.user = self.user1
        # Authenticate user1
        force_authenticate(
            request,
            user=self.user1,
            token=self.user1.auth_token,
        )
        # Get the response
        response_data = self.view(request).data

        # Assert response is empty
        self.assertEqual(response_data, [])

    def test_az_function_user_perm(self):
        User = get_user_model()
        az_user = User.objects.get(username=os.getenv("AZ_FUNCTION_USER"))
        # Make the request for the Dataset
        request = self.factory.get(f"api/datasets/")
        # Add the user to the request; this is not automatic
        request.user = az_user
        # Authenticate az_user
        force_authenticate(
            request,
            user=az_user,
            token=az_user.auth_token,
        )
        # Get the response
        response_data = self.view(request).data
        # Assert az_user can see all datasets
<<<<<<< HEAD
        obj_ids = [obj.get("id") for obj in response_data]
        self.assertTrue(Dataset.objects.filter(id__in=obj_ids).exists())


class TestScanScanReportListViewset(TestCase):
    def setUp(self):
        User = get_user_model()
        # Set up users
        self.user1 = User.objects.create(username="gandalf", password="iwjfijweifje")
        Token.objects.create(user=self.user1)
        self.user2 = User.objects.create(username="aragorn", password="ooieriofiejr")
        Token.objects.create(user=self.user2)

        # Set up datasets
        self.public_dataset = Dataset.objects.create(
            name="Places in Middle Earth", visibility=VisibilityChoices.PUBLIC
        )
        self.restricted_dataset = Dataset.objects.create(
            name="Fellowship Members", visibility=VisibilityChoices.RESTRICTED
        )
        self.restricted_dataset.viewers.add(self.user1)

        # Set up scan reports
        self.public_scanreport = ScanReport.objects.create(
            dataset="The Mines of Moria",
            visibility=VisibilityChoices.PUBLIC,
            parent_dataset=self.public_dataset,
        )
        self.restricted_scanreport1 = ScanReport.objects.create(
            dataset="The Rings of Power",
            visibility=VisibilityChoices.RESTRICTED,
            parent_dataset=self.public_dataset,
        )
        self.restricted_scanreport1.viewers.add(self.user1, self.user2)
        self.restricted_scanreport2 = ScanReport.objects.create(
            dataset="The Balrogs of Morgoth",
            visibility=VisibilityChoices.RESTRICTED,
            parent_dataset=self.restricted_dataset,
        )
        self.restricted_scanreport2.viewers.add(self.user1)

        # Set up projects
        self.project1 = Project.objects.create(name="The Fellowship of the Ring")
        self.project1.members.add(self.user1, self.user2)
        self.project1.datasets.add(
            self.public_dataset,
            self.restricted_dataset,
        )
        self.project2 = Project.objects.create(name="The Two Towers")
        self.project2.members.add(self.user1)
        self.project2.datasets.add(self.restricted_dataset)

        # Request factory for setting up requests
        self.factory = APIRequestFactory()

        # The view for the tests
        self.view = ScanReportListViewSet.as_view({"get": "list"})

    def test_scanreport_returns(self):
        # Make the request for Datasets
        request = self.factory.get(f"/scanreports/")
        # Add user1 to the request; this is not automatic
        request.user = self.user1
        # Authenticate the user1
        force_authenticate(
            request,
            user=self.user1,
            token=self.user1.auth_token,
        )
        # Get the response data
        response_data = self.view(request).data

        # Assert user1 can see all scan reports
        # and restricted_dataset
        for obj in response_data:
            self.assertIn(
                obj.get("id"),
                [
                    self.public_scanreport.id,
                    self.restricted_scanreport1.id,
                    self.restricted_scanreport2.id,
                ],
            )

        # Add user2 to the request; this is not automatic
        request.user = self.user2
        # Authenticate the user2
        force_authenticate(
            request,
            user=self.user2,
            token=self.user2.auth_token,
        )
        # Get the response
        response_data = self.view(request).data

        # Assert user2 can see public_scanreport and restricted_scanreport1
        for obj in response_data:
            self.assertIn(
                obj.get("id"),
                [self.public_scanreport.id, self.restricted_scanreport1.id],
            )

        # Assert user2 can't see restricted_scanreport2
        for obj in response_data:
            self.assertNotEqual(obj.get("id"), self.restricted_scanreport2.id)

    def test_az_function_user_perm(self):
        User = get_user_model()
        az_user = User.objects.get(username=os.getenv("AZ_FUNCTION_USER"))
        # Make the request for the Dataset
        request = self.factory.get(f"/scanreports/")
        # Add the user to the request; this is not automatic
        request.user = az_user
        # Authenticate az_user
        force_authenticate(
            request,
            user=az_user,
            token=az_user.auth_token,
        )
        # Get the response
        response_data = self.view(request).data
        # Assert az_user can see all scan reports
        obj_ids = [obj.get("id") for obj in response_data]
        self.assertTrue(ScanReport.objects.filter(id__in=obj_ids).exists())
=======
        self.assertEqual(len(response_data), Dataset.objects.all().count())
>>>>>>> a58fc47b
<|MERGE_RESOLUTION|>--- conflicted
+++ resolved
@@ -154,9 +154,7 @@
         # Get the response
         response_data = self.view(request).data
         # Assert az_user can see all datasets
-<<<<<<< HEAD
-        obj_ids = [obj.get("id") for obj in response_data]
-        self.assertTrue(Dataset.objects.filter(id__in=obj_ids).exists())
+        self.assertEqual(len(response_data), Dataset.objects.all().count())
 
 
 class TestScanScanReportListViewset(TestCase):
@@ -278,7 +276,4 @@
         response_data = self.view(request).data
         # Assert az_user can see all scan reports
         obj_ids = [obj.get("id") for obj in response_data]
-        self.assertTrue(ScanReport.objects.filter(id__in=obj_ids).exists())
-=======
-        self.assertEqual(len(response_data), Dataset.objects.all().count())
->>>>>>> a58fc47b
+        self.assertTrue(ScanReport.objects.filter(id__in=obj_ids).exists())