--- conflicted
+++ resolved
@@ -9,17 +9,12 @@
     CanViewProject,
     CanView,
     CanAdminDataset,
-<<<<<<< HEAD
-=======
-    CanViewScanReport,
->>>>>>> 632ac7f6
     CanEditScanReport,
 )
 from .views import (
     ProjectRetrieveView,
 )
 from .models import Project, Dataset, ScanReport, VisibilityChoices
-<<<<<<< HEAD
 
 
 class TestHasViewership(TestCase):
@@ -125,8 +120,6 @@
         self.request.user = self.user_not_on_project
         self.assertFalse(has_viwership(self.public_scanreport, self.request))
         self.assertFalse(has_viwership(self.restricted_scanreport, self.request))
-=======
->>>>>>> 632ac7f6
 
 
 class TestCanViewProject(TestCase):
@@ -396,7 +389,6 @@
         # Create the public dataset
         self.dataset = Dataset.objects.create(
             name="Hobbits of the Fellowship", visibility=VisibilityChoices.PUBLIC
-<<<<<<< HEAD
         )
         # Add the restricted users
         self.dataset.admins.add(self.admin_user)
@@ -406,18 +398,6 @@
         # Add the scan report
         self.scan_report = ScanReport.objects.create(
             dataset="The Rings of Power",
-=======
-        )
-        # Create the public scan report
-        self.public_scan_report = ScanReport.objects.create(
-            dataset="Hobbit Heights",
-            visibility=VisibilityChoices.PUBLIC,
-            parent_dataset=self.dataset,
-        )
-        # Create the restricted scan report
-        self.restricted_scan_report = ScanReport.objects.create(
-            dataset="Hobbit Diaries",
->>>>>>> 632ac7f6
             visibility=VisibilityChoices.RESTRICTED,
             parent_dataset=self.dataset,
         )
