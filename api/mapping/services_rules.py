import json
import io
import csv
from datetime import datetime

from django.contrib import messages
from data.models import Concept, ConceptRelationship, ConceptAncestor

from mapping.models import ScanReport, ScanReportTable, ScanReportField, ScanReportValue
from mapping.models import ScanReportConcept, OmopTable, OmopField, Concept, MappingRule

from graphviz import Digraph

from django.http import HttpResponse
<<<<<<< HEAD
=======


>>>>>>> c66c6548
class NonStandardConceptMapsToSelf(Exception):
    pass


# allowed tables
m_allowed_tables = [
    "person",
    "measurement",
    "condition_occurrence",
    "observation",
    "drug_exposure",
]

# look up of date-events in all the allowed (destination) tables
m_date_field_mapper = {
    "person": ["birth_datetime"],
    "condition_occurrence": ["condition_start_datetime", "condition_end_datetime"],
    "measurement": ["measurement_datetime"],
    "observation": ["observation_datetime"],
    "drug_exposure": ["drug_exposure_start_datetime", "drug_exposure_end_datetime"],
}


def find_date_event(source_table):
    """
    convienience function to return the source field of a date event
    for a destination table from the current source table

    Paramaters:
      - source_table (ScanReportTable): object for the scan report table

    Returns:
      - ScanReportField : the source_field that has been marked as the date event
    """
    return source_table.date_event


def find_person_id(source_table):
    """
    convenience function to return the person_id for a source table
    Args:
      - source_table (ScanReportTable)
    Returns:
      - person_id (ScanReportField)
    """
    return source_table.person_id


def get_omop_field(destination_field, destination_table=None):
    """
    function to return the destination_field object, given lookup names
    Args:
      - destination_field (str) : the name of the destination field
      - [optional] destination_table (str) : the name of destination table, if known
    Returns:
      - OmopField : the destination field object
    """

    # if we haven't specified the table name
    if destination_table == None:
        # look up the field from the "allowed_tables"
        omop_field = OmopField.objects.filter(field=destination_field)

        if len(omop_field) > 1:
            return omop_field.filter(table__table__in=m_allowed_tables)[0]
        elif len(omop_field) == 0:
            return None
        else:
            return omop_field[0]

    else:
        # otherwise, if we know which table the field is in, use this to find the field
        omop_field = OmopField.objects.filter(table__table=destination_table).get(
            field=destination_field
        )
    return omop_field


def get_person_id_rule(
    request, scan_report, scan_report_concept, source_table, destination_table
):
    # look up what source_field for this table contains the person id
    person_id_source_field = find_person_id(source_table)

    # get the associated OmopField Object (aka destination_table::person_id)
    person_id_omop_field = OmopField.objects.get(
        table=destination_table, field="person_id"
    )

    # create a new 1-1 rule
    rule_domain_person_id, created = MappingRule.objects.update_or_create(
        scan_report=scan_report,
        omop_field=person_id_omop_field,
        source_field=person_id_source_field,
        concept=scan_report_concept,
        approved=True,
    )
    # return the rule mapping
    return rule_domain_person_id


def get_date_rules(
    request, scan_report, scan_report_concept, source_table, destination_table
):

    #!todo - need some checks for this
    date_event_source_field = find_date_event(source_table)

    date_omop_fields = m_date_field_mapper[destination_table.table]
    # loop over all returned
    # most will return just one date event
    # in the case of condition_occurrence, it returns start and end
    date_rules = []
    for date_omop_field in date_omop_fields:

        # get the actual omop field object
        date_event_omop_field = OmopField.objects.get(
            table=destination_table, field=date_omop_field
        )

        # create a new 1-1 rule
        rule_domain_date_event, created = MappingRule.objects.update_or_create(
            scan_report=scan_report,
            omop_field=date_event_omop_field,
            source_field=date_event_source_field,
            concept=scan_report_concept,
            approved=True,
        )

        date_rules.append(rule_domain_date_event)

    return date_rules


def find_destination_table(request, concept):
    domain = concept.domain_id.lower()
    # get the omop field for the source_concept_id for this domain
    omop_field = get_omop_field(f"{domain}_source_concept_id")
    if omop_field == None:
        if request != None:
            messages.error(
                request,
                f"Something up with this concept, '{domain}_source_concept_id' does not exist, or is from a table that is not allowed.",
            )
        return None
    # start looking up what table we're looking at
    destination_table = omop_field.table

    if destination_table.table not in m_allowed_tables:
        messages.error(
            request,
            f"Concept {concept.concept_id} ({concept.concept_name}) is from table '{destination_table.table}' which is not implemented yet.",
        )
        return None
    return destination_table


def validate_person_id_and_date(request, source_table):
    """
    Before creating any rules, we need to make sure the person_id and date_event
    has been set
    """

    # find the date event first
    person_id_source_field = find_person_id(source_table)

    if person_id_source_field == None:
        msg = f"No person_id set for this table {source_table}, cannot create rules."
        if request:
            messages.error(request, msg)
        else:
            print(msg)
        return False

    date_event_source_field = find_date_event(source_table)
    if date_event_source_field == None:
        msg = f"No date_event set for this table {source_table}, cannot create rules."
        if request:
            messages.error(msg)
        else:
            print(msg)
        return False

    return True


def save_mapping_rules(request, scan_report_concept):
    """
    function to save the rules
    Args:
       - request (HttpRequest): django object for the request (get/post)
       - scan_report_concept (ScanReportConcept) : object containing the Concept and Link to source_value
    """

    content_object = scan_report_concept.content_object
    if isinstance(content_object, ScanReportValue):
        scan_report_value = content_object
        source_field = scan_report_value.scan_report_field
    else:
        source_field = content_object

    scan_report = source_field.scan_report_table.scan_report

    concept = scan_report_concept.concept

    # start looking up what table we're looking at
    destination_table = find_destination_table(request, concept)
    if destination_table == None:
        if request != None:
            messages.warning(
                request,
                f"Failed to make rules for {concept.concept_id} ({concept.concept_name})",
            )
        return False

    # get the omop field for the source_concept_id for this domain
    domain = concept.domain_id.lower()
    omop_field = get_omop_field(f"{domain}_source_concept_id")

    # obtain the source table
    source_table = source_field.scan_report_table

    # check whether the person_id and date events for this table are valid
    # if not, we dont want to create any rules for this concept
    if not validate_person_id_and_date(request, source_table):
        return False

    # keep a track of all rules that are being created
    # only safe them if all are successfull
    rules = []

    # create a person_id rule
    person_id_rule = get_person_id_rule(
        request, scan_report, scan_report_concept, source_table, destination_table
    )
    rules.append(person_id_rule)

    # create(potentially multiple) date_rules
    date_rules = get_date_rules(
        request, scan_report, scan_report_concept, source_table, destination_table
    )
    rules += date_rules

    # create/update a model for the domain source_concept_id
    #  - for this destination_field and source_field
    #  - do_term_mapping is set to true:
    #    - all term mapping rules associated need to be applied
    rule_domain_source_concept_id, created = MappingRule.objects.update_or_create(
        scan_report=scan_report,
        omop_field=omop_field,
        source_field=source_field,
        concept=scan_report_concept,
        approved=True,
    )
    rules.append(rule_domain_source_concept_id)

    # create/update a model for the domain concept_id
    #  - for this destination_field and source_field
    #  - do_term_mapping is set to true:
    #    - all term mapping rules associated need to be applied
    rule_domain_concept_id, created = MappingRule.objects.update_or_create(
        scan_report=scan_report,
        omop_field=get_omop_field(f"{domain}_concept_id"),
        source_field=source_field,
        concept=scan_report_concept,
        approved=True,
    )
    rules.append(rule_domain_concept_id)

    # create/update a model for the domain source_value
    #  - for this destination_field and source_field
    #  - do_term_mapping is set to false
    rule_domain_source_value, created = MappingRule.objects.update_or_create(
        scan_report=scan_report,
        omop_field=get_omop_field(f"{domain}_source_value"),
        source_field=source_field,
        concept=scan_report_concept,
        approved=True,
    )
    # add this new concept mapping
    # - the concept wont be used, because  do_term_mapping=False
    # - but we need to preserve the link,
    #   so when all associated concepts are deleted, the rule is deleted
    rules.append(rule_domain_source_value)

    if domain == "measurement":
        # create/update a model for the domain value_as_number
        #  - for this destination_field and source_field
        #  - do_term_mapping is set to false
        rule_domain_value_as_number, created = MappingRule.objects.update_or_create(
            scan_report=scan_report,
            omop_field=get_omop_field("value_as_number", "measurement"),
            source_field=source_field,
            concept=scan_report_concept,
            approved=True,
        )
        rules.append(rule_domain_value_as_number)

    # now we are sure all rules have been created, we can save them safely
    for rule in rules:
        rule.save()

    return True


def get_concept_from_concept_code(concept_code, vocabulary_id, no_source_concept=False):
    """
    Given a concept_code and vocabularly id,
    return the source_concept and concept objects

    If the concept is a standard concept,
    source_concept will be the same object

    Parameters:
      concept_code (str) : the concept code
      vocabulary_id (str) : SNOMED etc.
      no_source_concept (bool) : only return the concept
    Returns:
      tuple( source_concept(Concept), concept(Concept) )
      OR
      concept(Concept)
    """

    # NLP returns SNOMED as SNOWMEDCT_US
    # This sets SNOWMEDCT_US to SNOWMED if this function is
    # used within services_nlp.py
    if vocabulary_id == "SNOMEDCT_US":
        vocabulary_id = "SNOMED"

    # It's RXNORM in NLP but RxNorm in OMOP db, so must convert
    if vocabulary_id == "RXNORM":
        vocabulary_id = "RxNorm"
    else:
        vocabulary_id = vocabulary_id

    # obtain the source_concept given the code and vocab
    source_concept = Concept.objects.get(
        concept_code=concept_code, vocabulary_id=vocabulary_id
    )

    # if the source_concept is standard
    if source_concept.standard_concept == "S":
        # the concept is the same as the source_concept
        concept = source_concept
    else:
        # otherwise we need to look up
        concept = find_standard_concept(source_concept)

    if no_source_concept:
        # only return the concept
        return concept
    else:
        # return both as a tuple
        return (source_concept, concept)


def find_standard_concept(source_concept):
    """
    Args:
      - source_concept(Concept): originally found, potentially non-standard concept
    Returns:
      - Concept: either the same object as input (if input is standard), or a newly found
    """

    # if is standard, return self
    if source_concept.standard_concept == "S":
        return source_concept

    # find the concept relationship, of what this non-standard concept "Maps to"
    concept_relation = ConceptRelationship.objects.get(
        concept_id_1=source_concept.concept_id, relationship_id__contains="Maps to"
    )

    if concept_relation.concept_id_2 == concept_relation.concept_id_1:
        raise NonStandardConceptMapsToSelf(
            "For a non-standard concept "
            "the concept_relation is mapping to itself "
            "i.e. it cannot find an associated standard concept"
        )

    # look up the associated standard-concept
    concept = Concept.objects.get(concept_id=concept_relation.concept_id_2)
    return concept


class Concept2OMOP:
    @staticmethod
    def get_rules_by_scan_report_concept(scan_report_concept_id):

        print("scan_report_concept_id: {}".format(scan_report_concept_id))

        _scan_report_concept = ScanReportConcept.objects.get(pk=scan_report_concept_id)

        print("concept_id: {}".format(_scan_report_concept.concept.concept_id))

        _concept = Concept.objects.get(
            concept_id=_scan_report_concept.concept.concept_id
        )

        serializer = ConceptSerializer(_concept)

        concept = serializer.data

        if concept.get("domain_id") == "Condition":
            """
            https://ohdsi.github.io/TheBookOfOhdsi/CommonDataModel.html#conditionOccurrence

            condition_occurrence_id: This is typically an autogenerated value creating a unique identifier for each record.
            person_id: This is a foreign key to Laura’s record in the PERSON table and links PERSON to CONDITION_OCCURRENCE.
            condition_concept_id: A foreign key referring to the SNOMED code 266599000: 194696.
            condition_start_date: The date when the instance of the Condition is recorded.
            condition_source_value: This is the original source value representing the Condition. In Lauren’s case of dysmenorrhea the SNOMED code for that Condition is stored here, while the Concept representing the code went to the CONDITION_SOURCE_CONCEPT_ID and the Standard Concept mapped from that is stored in the CONDITION_CONCEPT_ID field.
            condition_source_concept_id: If the condition value from the source is coded using a vocabulary that is recognized by OHDSI, the concept ID that represents that value would go here. In the example of dysmennorhea the source value is a SNOMED code so the Concept representing that code is 194696. In this case it has the same value as the CONDITION_CONCEPT_ID field.
            """
            pass

        return concept


def get_mapping_rules_list(structural_mapping_rules):
    """
    Args:
        qs : queryset of all mapping rules
    Returns:
        list : a list of rules that can be interpreted by the view.py
               page and processed to build a json
    """

    # Queryset -> list, makes the calls to the db to get the rules
    structural_mapping_rules = list(structural_mapping_rules)

    # get all scan_report_concepts that are used
    # get the ids first so we can make a batch call
    scan_report_concepts = list(
        set([obj.concept_id for obj in structural_mapping_rules])
    )

    nmapped_concepts = len(scan_report_concepts)

    # make the batch call
    scan_report_concepts = {
        x.id: x
        for x in list(ScanReportConcept.objects.filter(pk__in=scan_report_concepts))
    }
    ntotal_concepts = len(scan_report_concepts.values())

    if nmapped_concepts != ntotal_concepts:
        print(
            "WARNING!! There are a differing number of scan report concepts"
            " associate to the mapping rules, and those that exist as scan report concepts"
        )

    # get all the ids for all ScanReportValues that are used (have been mapped with a concept)
    scan_report_values = [
        obj.object_id
        for obj in scan_report_concepts.values()
        if obj.content_type.model_class() is ScanReportValue
    ]
    # make a batch call to the ORM again..
    scan_report_values = {
        obj.id: obj.value
        for obj in list(ScanReportValue.objects.filter(pk__in=scan_report_values))
    }

    # get all destination field ids
    destination_fields = [obj.omop_field_id for obj in structural_mapping_rules]
    # batch call
    destination_fields = {
        obj.id: obj for obj in list(OmopField.objects.filter(pk__in=destination_fields))
    }

    # again with destination table
    destination_tables = [obj.table_id for obj in destination_fields.values()]
    destination_tables = {
        obj.id: obj for obj in list(OmopTable.objects.filter(pk__in=destination_tables))
    }

    # and sources....
    source_fields = [obj.source_field_id for obj in structural_mapping_rules]
    source_fields = {
        obj.id: obj
        for obj in list(ScanReportField.objects.filter(pk__in=source_fields))
    }
    source_tables = [obj.scan_report_table_id for obj in source_fields.values()]
    source_tables = {
        obj.id: obj
        for obj in list(ScanReportTable.objects.filter(pk__in=source_tables))
    }

    # now looop over the rules to actually create the list version of the rules
    rules = []
    for rule in structural_mapping_rules:

        # get the fields/tables from the loop up lists
        # the speed up comes from here as we dont need to keep hitting the DB to get this data
        # we've already cached it in these dictionaries by making a batch call
        destination_field = destination_fields[rule.omop_field_id]
        destination_table = destination_tables[destination_field.table_id]

        source_field = source_fields[rule.source_field_id]
        source_table = source_tables[source_field.scan_report_table_id]

        # get the concepts again
        scan_report_concept_id = rule.concept_id
        if rule.concept_id not in scan_report_concepts:
            print(f"WARNING!! scan_report_concept {rule.concept_id} no longer exists")
            continue
        scan_report_concept = scan_report_concepts[rule.concept_id]
        concept_id = scan_report_concept.concept_id
        concept_name = scan_report_concept.concept.concept_name

        # work out if we need term_mapping or not
        term_mapping = None
        if "concept_id" in destination_field.field:
            if scan_report_concept.content_type.model_class() is ScanReportValue:
                term_mapping = {
                    scan_report_values[scan_report_concept.object_id]: concept_id
                }
            else:
                term_mapping = concept_id

        creation_type = scan_report_concept.creation_type
        rules.append(
            {
                "rule_id": scan_report_concept_id,
                "rule_name": concept_name,
                "destination_table": destination_table,
                "destination_field": destination_field,
                "source_table": source_table,
                "source_field": source_field,
                "term_mapping": term_mapping,
                "creation_type": creation_type,
            }
        )

    return rules


def get_mapping_rules_json(structural_mapping_rules):
    """
    Args:
        qs : queryset of all mapping rules
    Returns:
        dict : formatted json that can be eaten by the TL-Tool
    """

    # use the first_qs to get the scan_report dataset name
    # all qs items will be from the same scan_report
    first_rule = structural_mapping_rules[0]

    # build some metadata
    metadata = {
        "date_created": datetime.utcnow().isoformat(),
        "dataset": first_rule.scan_report.dataset,
    }

    # get the list of rules
    # this is the same list/function that is used
    #!NOTE: we could cache this to speed things up, as the page load will call this once already
    all_rules = get_mapping_rules_list(structural_mapping_rules)

    cdm = {}
    # loop over the list of rules
    for rule in all_rules:
        # get the rule id
        # i.e. 5 rules with have the same id as they're associated to the same object e.g. person mapping of 'F' to 8532
        # append the rule_id to not overwrite mappings to the same concept ID
        _id = rule["rule_name"] + " " + str(rule["rule_id"])

        # get the table name
        table_name = rule["destination_table"].table

        # make a new object if we havent come across this cdm table yet
        if table_name not in cdm:
            cdm[table_name] = {}

        # reminder, json for ETL needs to be structured like:
        # { 'cdm': {'person': [person_0, person_1], 'condition_occurence:[c1,c2,c3...] }
        # if the sub-object (e.g. <person_0>) has not been made, create a new nested document
        if _id not in cdm[table_name]:
            cdm[table_name][_id] = {}

        # make a new mapping spec for the destination table
        destination_field = rule["destination_field"].field
        cdm[table_name][_id][destination_field] = {
            "source_table": rule["source_table"].name.replace("\ufeff", ""),
            "source_field": rule["source_field"].name.replace("\ufeff", ""),
        }
        # include term_mapping if it's needed
        # will appear for destinations with _concept_id,
        # either as a dict (value map) or as a str/int (field map)
        if rule["term_mapping"] is not None:
            cdm[table_name][_id][destination_field]["term_mapping"] = rule[
                "term_mapping"
            ]

    # add the metadata and cdm object together
    return {"metadata": metadata, "cdm": cdm}


def download_mapping_rules(request, qs):
    # get the mapping rules
    output = get_mapping_rules_json(qs)
    # used the first qs item to get the scan_report name the qs is associated with
    scan_report = qs[0].scan_report
    # make a file name
    return_type = "json"
    fname = f"{scan_report.data_partner.name}_{scan_report.dataset}_structural_mapping.{return_type}"
    # return a response that downloads the json file

    response = HttpResponse(
        json.dumps(output, indent=6), content_type="application/json"
    )
    response["Content-Disposition"] = f'attachment; filename="{fname}"'
    return response


def download_mapping_rules_as_csv(request, qs):
    # get the mapping rules as a list
    output = get_mapping_rules_list(qs)

    # used the first qs item to get the scan_report name the qs is associated with
    scan_report = qs[0].scan_report
    # make a csv file name
    return_type = "csv"
    fname = f"{scan_report.data_partner.name}_{scan_report.dataset}_structural_mapping.{return_type}"
    # return a response that downloads the csv file

    # make a string buffer
    _buffer = io.StringIO()
    # setup a csv writter
    writer = csv.writer(
        _buffer,
        lineterminator="\n",
        delimiter=",",
        quoting=csv.QUOTE_NONE,
    )

    # setup the headers from the first object
    # replace term_mapping ({'source_value':'concept'}) with separate columns
    headers = [str(x) for x in output[0].keys() if str(x) != "term_mapping"]
    headers += ["source_value", "concept", "isFieldMapping"]

    # write the headers to the csv
    writer.writerow(headers)

    # loop over the content
    for content in output:
        # replace the django model objects with string names
        content["destination_table"] = content["destination_table"].table
        content["destination_field"] = content["destination_field"].field
        content["source_table"] = content["source_table"].name
        content["source_field"] = content["source_field"].name

        # pop out the term mapping
        term_mapping = content.pop("term_mapping")
        content["isFieldMapping"] = ""
        # if no term mapping, set columns to blank
        if term_mapping == None:
            content["source_value"] = ""
            content["concept"] = ""
        elif isinstance(term_mapping, dict):
            # if is a dict, it's a map between a source value and a concept
            # set these based on the value/key
            content["source_value"] = list(term_mapping.keys())[0]
            content["concept"] = list(term_mapping.values())[0]
            content["isFieldMapping"] = "0"
        else:
            # otherwise it is a scalar, it is a term map of a field, so set this
            content["source_value"] = ""
            content["concept"] = term_mapping
            content["isFieldMapping"] = "1"

        # extract and write the contents now
        content = [str(content[x]) for x in headers]
        writer.writerow(content)

    # rewind the buffer and return the response
    _buffer.seek(0)
    response = HttpResponse(_buffer, content_type="text/csv")
    response["Content-Disposition"] = f'attachment; filename="{fname}"'

    return response


colorscheme = "gnbu9"


def make_dag(data, colorscheme="gnbu9"):

    dot = Digraph(strict=True, format="svg")
    dot.attr(rankdir="RL")
    with dot.subgraph(name="cluster_0") as dest, dot.subgraph(name="cluster_1") as inp:
        dest.attr(
            style="filled",
            fillcolor="2",
            colorscheme="blues9",
            penwidth="0",
            label="Destination",
        )
        inp.attr(
            style="filled",
            fillcolor="2",
            colorscheme="greens9",
            penwidth="0",
            label="Source",
        )

        for destination_table_name, destination_tables in data.items():
            dest.node(
                destination_table_name,
                shape="folder",
                style="filled",
                fontcolor="white",
                colorscheme=colorscheme,
                fillcolor="9",
            )

            for ref_name, destination_table in destination_tables.items():
                for destination_field, source in destination_table.items():
                    source_field = source["source_field"]
                    source_table = source["source_table"]

                    table_name = f"{destination_table_name}_{destination_field}"
                    dest.node(
                        table_name,
                        label=destination_field,
                        style="filled,rounded",
                        colorscheme=colorscheme,
                        fillcolor="7",
                        shape="box",
                        fontcolor="white",
                    )

                    dest.edge(destination_table_name, table_name, arrowhead="none")

                    source_field_name = f"{source_table}_{source_field}"
                    inp.node(
                        source_field_name,
                        source_field,
                        colorscheme=colorscheme,
                        style="filled,rounded",
                        fillcolor="5",
                        shape="box",
                    )

                    if "operations" in source:
                        operations = source["operations"]

                    if "term_mapping" in source and source["term_mapping"] is not None:
                        term_mapping = source["term_mapping"]
                        dot.edge(
                            table_name,
                            source_field_name,
                            dir="back",
                            color="red",
                            penwidth="2",
                        )
                    else:
                        dot.edge(
                            table_name, source_field_name, dir="back", penwidth="2"
                        )

                    inp.node(
                        source_table,
                        shape="tab",
                        fillcolor="4",
                        colorscheme=colorscheme,
                        style="filled",
                    )
                    inp.edge(source_field_name, source_table, arrowhead="none")

    return dot.pipe().decode("utf-8")


# this is here as we should move it out of coconnect.tools
def view_mapping_rules(request, qs):
    # get the rules
    output = get_mapping_rules_json(qs)
    # use make dag svg image
    svg = make_dag(output["cdm"])
    # return a svg response
    response = HttpResponse(svg, content_type="image/svg+xml")
    return response


def find_existing_scan_report_concepts(request, table_id):

    # find ScanReportValue associated to this table_id
    # that have at least one concept added to them
    values = (
        ScanReportValue.objects.all()
        .filter(scan_report_field__scan_report_table__scan_report=table_id)
        .filter(concepts__isnull=False)
    )

    # find ScanReportField associated to this table_id
    # that have at least one concept added to them
    fields = (
        ScanReportField.objects.all()
        .filter(scan_report_table__scan_report=table_id)
        .filter(concepts__isnull=False)
    )

    # retrieve all value concepts
    all_concepts = [concept for obj in values for concept in obj.concepts.all()]
    # retrieve all field concepts
    all_concepts += [concept for obj in fields for concept in obj.concepts.all()]
    return all_concepts


#! NOTE
# this could be slow if there are 100s of concepts to be added
def save_multiple_mapping_rules(request, all_concepts):
    # now loop over all concepts and save new rules
    for concept in all_concepts:
        save_mapping_rules(request, concept)


def remove_mapping_rules(request, scan_report_id):
    """
    Function given a scan_report_id that will find all
    associated mappings and delete them
    """
    rules = MappingRule.objects.all().filter(scan_report__id=scan_report_id)

    rules.delete()


def analyse_concepts(scan_report_id):
    scan_report=ScanReport.objects.get(id=scan_report_id)
    all_scan_reports=ScanReport.objects.all().exclude(id=scan_report_id)
    mapping_rules=MappingRule.objects.all().filter(scan_report_id=scan_report_id)
    all_mapping_rules=MappingRule.objects.all().exclude(scan_report_id=scan_report_id)

    print(mapping_rules)
    for rule in mapping_rules:
        print("Concept code",rule.concept.concept.concept_code)
        concept=ScanReportConcept.objects.filter(concept=rule.concept.concept)
        conceptID=rule.concept.concept.concept_id

        print("Concept ID",conceptID)
        print("Concept Name",rule.concept.concept.concept_name)
        concept_ancestors=ConceptAncestor.objects.filter(descendant_concept_id=conceptID)
        ancestors_dict={}
        for ancestor in concept_ancestors:
            ancestors_dict.update({ancestor.ancestor_concept_id:ancestor.descendant_concept_id})
            separation=ancestor.min_levels_of_separation
    print(ancestors_dict)


    # for scanreport_id in all_scan_reports:
    #     sr_mappings=MappingRule.objects.all().filter(scan_report_id=scanreport_id)
    #     for mapping in sr_mappings:
    #         concept=mapping.concept.concept.concept_id
    #         try:
    #             print(ancestors_dict[concept])
    #         except: 
    #             continue

            <|MERGE_RESOLUTION|>--- conflicted
+++ resolved
@@ -12,11 +12,8 @@
 from graphviz import Digraph
 
 from django.http import HttpResponse
-<<<<<<< HEAD
-=======
-
-
->>>>>>> c66c6548
+
+
 class NonStandardConceptMapsToSelf(Exception):
     pass
 
@@ -847,26 +844,29 @@
 
 
 def analyse_concepts(scan_report_id):
-    scan_report=ScanReport.objects.get(id=scan_report_id)
-    all_scan_reports=ScanReport.objects.all().exclude(id=scan_report_id)
-    mapping_rules=MappingRule.objects.all().filter(scan_report_id=scan_report_id)
-    all_mapping_rules=MappingRule.objects.all().exclude(scan_report_id=scan_report_id)
+    scan_report = ScanReport.objects.get(id=scan_report_id)
+    all_scan_reports = ScanReport.objects.all().exclude(id=scan_report_id)
+    mapping_rules = MappingRule.objects.all().filter(scan_report_id=scan_report_id)
+    all_mapping_rules = MappingRule.objects.all().exclude(scan_report_id=scan_report_id)
 
     print(mapping_rules)
     for rule in mapping_rules:
-        print("Concept code",rule.concept.concept.concept_code)
-        concept=ScanReportConcept.objects.filter(concept=rule.concept.concept)
-        conceptID=rule.concept.concept.concept_id
-
-        print("Concept ID",conceptID)
-        print("Concept Name",rule.concept.concept.concept_name)
-        concept_ancestors=ConceptAncestor.objects.filter(descendant_concept_id=conceptID)
-        ancestors_dict={}
+        print("Concept code", rule.concept.concept.concept_code)
+        concept = ScanReportConcept.objects.filter(concept=rule.concept.concept)
+        conceptID = rule.concept.concept.concept_id
+
+        print("Concept ID", conceptID)
+        print("Concept Name", rule.concept.concept.concept_name)
+        concept_ancestors = ConceptAncestor.objects.filter(
+            descendant_concept_id=conceptID
+        )
+        ancestors_dict = {}
         for ancestor in concept_ancestors:
-            ancestors_dict.update({ancestor.ancestor_concept_id:ancestor.descendant_concept_id})
-            separation=ancestor.min_levels_of_separation
+            ancestors_dict.update(
+                {ancestor.ancestor_concept_id: ancestor.descendant_concept_id}
+            )
+            separation = ancestor.min_levels_of_separation
     print(ancestors_dict)
-
 
     # for scanreport_id in all_scan_reports:
     #     sr_mappings=MappingRule.objects.all().filter(scan_report_id=scanreport_id)
@@ -874,7 +874,5 @@
     #         concept=mapping.concept.concept.concept_id
     #         try:
     #             print(ancestors_dict[concept])
-    #         except: 
-    #             continue
-
-            +    #         except:
+    #             continue