/*
  == primary palette == 
  Sea Green
  C71 M0 Y56 K0
  #3db28c
  Midnight Blue
  #29235c

  == secondary palette == 
  Midnight Blue
  #29235c
  Duck Egg Blue
  #addad9
  Slate Grey
  #3c3c3b
  Light Grey
  #d0d3d4
  Orange
  #f98e2b
  
*/

/* our primary colours based on the recommended colour-coding above */
:root {
    --co-connect-primary: #475da7;
    --co-connect-primary-light: #c4c6e2;
    --co-connect-secondary: #3db28c;
    --co-connect-tertiary:white;
}

/* add paddign to the top of the body so the content doesnt get hidden up the navbar */
body {
    padding-top: 120px;
}
/* increase the font-size of the nav bar*/
.navbar {
    font-size: 22px;
}
/* change the button colours for each button type to the co-connect palette colours */
.btn-info{
    background-color: #475da7;
    border: #475da7;
    color: white;
}

.btn-success{
    background-color: #3db28c;
    border: #475da7;
    color: white;
}

.btn-primary{
    background-color: #475da7;
    border: #475da7;
    color: white;
}

.btn-info:hover{
    background-color: #475da7;
    border: #475da7;
    color: white;
}

.btn-success:hover{
    background-color: #3db28c;
    border: #475da7;
    color: white;
}

.btn-primary:hover{
    background-color: #475da7;
    border: #475da7;
    color: white;
}

<<<<<<< HEAD
.navbar{
    box-shadow: 0 0 0.4rem rgb(0 0 0 / 10%), 0 0.4rem 0.4rem rgb(0 0 0 / 20%);
}

=======

.table {
    border-collapse: collapse;
    margin: 25px 0;
    font-family: sans-serif;
    min-width: 400px;
}

.table thead tr {
    color: #000000;
    text-align: left;
}

.table th,
.table td {
    padding: 12px 15px;
}

.table tbody tr {
    border-bottom: 1px solid #dddddd;
}

.table tbody tr:nth-of-type(even) {
    background-color: #f3f3f3;
}

.table tbody tr:last-of-type {
    border-bottom: 1px solid  #000000;
}


>>>>>>> 7de68a9b
/* increase the gap between the brand and the first link to pages in the nav bar */
.navbar .navbar-brand{
    padding-right: 40px;
}


.bg-co-connect {
    /*
      make some snazy 90s-like theme for the nav bar 
    
      background:  linear-gradient(180deg,rgba(0,0,0,0) 0 66px, var(--co-connect-tertiary) 66px 100%),
		 linear-gradient(110deg,white 0 40px, var(--co-connect-primary-light) 80px , var(--co-connect-primary) 200px 80%,var(--co-connect-secondary));
   */
    background: var(--co-connect-tertiary);
}

/* change the navbar link colors  and mouse-over actions */
.nav-link{
	color:#3c3c3b !important;
    border-bottom:1.5px solid transparent;
    }
.nav-link:hover{
    color:var(--co-connect-secondary)!important;
    border-bottom: 1.5px solid var(--co-connect-primary);

}


/* bit of a hack for the "mobile phone view" */
@media (max-width: 768px) {
    .navbar-collapse {
	padding-top:20px;
    }
}<|MERGE_RESOLUTION|>--- conflicted
+++ resolved
@@ -73,12 +73,11 @@
     color: white;
 }
 
-<<<<<<< HEAD
+
 .navbar{
     box-shadow: 0 0 0.4rem rgb(0 0 0 / 10%), 0 0.4rem 0.4rem rgb(0 0 0 / 20%);
 }
 
-=======
 
 .table {
     border-collapse: collapse;
@@ -110,7 +109,6 @@
 }
 
 
->>>>>>> 7de68a9b
 /* increase the gap between the brand and the first link to pages in the nav bar */
 .navbar .navbar-brand{
     padding-right: 40px;
