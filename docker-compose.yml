--- conflicted
+++ resolved
@@ -177,12 +177,8 @@
       AIRFLOW__API__AUTH_BACKENDS: airflow.api.auth.backend.basic_auth
       AIRFLOW_CONN_POSTGRES_DB_CONN: postgresql+psycopg2://postgres:postgres@db:5432/postgres
       AIRFLOW_CONN_MINIO_CONN: aws://minioadmin:minioadmin@/?endpoint_url=http://minio:9000
-<<<<<<< HEAD
-      AIRFLOW_CONN_WASB__CONN: wasb://DefaultEndpointsProtocol=http;AccountName=devstoreaccount1;AccountKey=Eby8vdM02xNOcqFlqUwJPLlmEtlCDXJ1OUzFT50uSRZ6IFsuFq2UVErCz4I6tq/K1SZFPTOtr/KBHBeksoGMGw==;BlobEndpoint=http://azurite:10000/devstoreaccount1;QueueEndpoint=http://azurite:10001/devstoreaccount1;TableEndpoint=http://azurite:10002/devstoreaccount1;
-=======
       AIRFLOW_CONN_WASB__CONN:
         wasb://DefaultEndpointsProtocol=http;AccountName=devstoreaccount1;AccountKey=Eby8vdM02xNOcqFlqUwJPLlmEtlCDXJ1OUzFT50uSRZ6IFsuFq2UVErCz4I6tq/K1SZFPTOtr/KBHBeksoGMGw==;BlobEndpoint=http://azurite:10000/devstoreaccount1;QueueEndpoint=http://azurite:10001/devstoreaccount1;TableEndpoint=http://azurite:10002/devstoreaccount1;
->>>>>>> 4d05d48e
       # TODO: enable CORS on production
     volumes:
       - ./app/airflow/dags:/opt/airflow/dags
@@ -197,11 +193,7 @@
       context: app/airflow
       dockerfile: Dockerfile.scheduler
     depends_on:
-<<<<<<< HEAD
-      - airflow-webserver
-=======
       - webserver
->>>>>>> 4d05d48e
     environment:
       AIRFLOW__CORE__EXECUTOR: LocalExecutor
       # Update this connection string to point to your remote PostgreSQL
@@ -218,10 +210,7 @@
       # TODO: decide which method to set Airflow config, if using the below, set it in the Dockerfile
       # - ./app/airflow/config/airflow.cfg:/opt/airflow/airflow.cfg
 
-<<<<<<< HEAD
-=======
-
->>>>>>> 4d05d48e
+
 volumes:
   db_data:
   minio_data: