--- conflicted
+++ resolved
@@ -78,11 +78,7 @@
       - MINIO_ACCESS_KEY=minioadmin
       - MINIO_SECRET_KEY=minioadmin
       # Choose `airflow` for testing and development of Airflow.
-<<<<<<< HEAD
-      - FUNCTION_TYPE=airflow
-=======
       - WORKER_SERVICE_TYPE=airflow
->>>>>>> 887f32b2
       # TODO: update to API v2 when updating Airflow to 3.0.0
       - AIRFLOW_BASE_URL=http://airflow-webserver:8081/api/v1/
       - AIRFLOW_AUTO_MAPPING_DAG_ID=auto_mapping
@@ -90,16 +86,12 @@
       - AIRFLOW_RULES_EXPORT_DAG_ID=rules_export
       - AIRFLOW_ADMIN_USERNAME=admin
       - AIRFLOW_ADMIN_PASSWORD=admin
-<<<<<<< HEAD
+      # To match with the capacity of the production environment
       - DATA_UPLOAD_MAX_MEMORY_SIZE=10485760
       # Default superuser credentials for dev environment
       - SUPERUSER_DEFAULT_PASSWORD=admin
       - SUPERUSER_DEFAULT_EMAIL=admin@carrot.com
       - SUPERUSER_DEFAULT_USERNAME=admin
-=======
-      # To match with the capacity of the production environment
-      - DATA_UPLOAD_MAX_MEMORY_SIZE=10485760
->>>>>>> 887f32b2
     volumes:
       - ./app/api:/api
       - ./app/shared:/shared
