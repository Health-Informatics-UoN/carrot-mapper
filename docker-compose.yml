--- conflicted
+++ resolved
@@ -107,11 +107,8 @@
       - DB_NAME=postgres
       - DB_USER=postgres
       - DB_PASSWORD=postgres
-<<<<<<< HEAD
       - STORAGE_TYPE=azure
-=======
       - PYTHONPATH=/home/site/wwwroot:/home/site/wwwroot/shared
->>>>>>> c53ae475
     volumes:
       - ./app/workers:/home/site/wwwroot
       - ./app/shared:/home/site/wwwroot/shared
