--- conflicted
+++ resolved
@@ -75,12 +75,9 @@
       - NEXTAUTH_BACKEND_URL=http://api:8000/api/
       - NODE_ENV=development
       - WATCHPACK_POLLING=true
-<<<<<<< HEAD
+      - NEXT_PUBLIC_ENABLE_REUSE_TRIGGER_OPTION=true
       - NEXT_PUBLIC_AI_FEATURE_RECOMMENDATION=true
       - NEXT_PUBLIC_AI_RECOMMENDATION_SERVICE_URL=http://host.docker.internal:5001
-=======
-      - NEXT_PUBLIC_ENABLE_REUSE_TRIGGER_OPTION=true
->>>>>>> 7d9c9288
     volumes:
       - ./app/next-client-app:/app
       - /app/node_modules
