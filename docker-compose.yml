--- conflicted
+++ resolved
@@ -125,10 +125,6 @@
     depends_on:
       - api
       - azurite
-<<<<<<< HEAD
-      - minio
-=======
->>>>>>> 4f780da6
 
   azurite:
     image: mcr.microsoft.com/azure-storage/azurite
