name: carrot-mapper-dev

services:
  db:
    image: postgres:13
    restart: always
    ports:
      - 5432:5432
    environment:
      - POSTGRES_PASSWORD=postgres

  azurite:
    image: mcr.microsoft.com/azure-storage/azurite
    restart: always
    ports:
      - 10000:10000
      - 10001:10001
      - 10002:10002

  next-client:
    image: carrot-next-client
    build:
      context: app/next-client-app
      dockerfile: Dockerfile
    ports:
      - 3000:3000
    environment:
      - BACKEND_URL=http://web:8000
      - BACKEND_ORIGIN="web:8000"
    volumes:
      - ./app/next-client-app:/next-client-app

  omop-lite:
    image: ghcr.io/andyrae/omop-lite
    volumes:
      - ./vocabs:/vocabs
    depends_on:
      - db
    environment:
      - DB_PASSWORD=postgres
      - DB_NAME=postgres

  web:
    image: carrot
    build:
      context: app
      dockerfile: Dockerfile
    ports:
      - 8000:8000
    environment:
      - NEXTJS_URL=http://next-client:3000
      - ALLOWED_HOSTS=['localhost', '127.0.0.1','web']
      - COCONNECT_DB_ENGINE=django.db.backends.postgresql
      - COCONNECT_DB_HOST=db
      - COCONNECT_DB_PORT=5432
      - COCONNECT_DB_NAME=postgres
      - COCONNECT_DB_USER=postgres
      - COCONNECT_DB_PASSWORD=postgres
      - ENABLE_PROXY=true
      - AZ_FUNCTION_USER=admin
      - DEBUG=True
      - UPLOAD_QUEUE_NAME=uploadreports-local
      - SECRET_KEY=secret
      - AZURE_ACCOUNT_NAME=devstoreaccount1
      - AZ_URL=http://workers:7071
      - AZ_RULES_NAME=RulesOrchestrator
<<<<<<< HEAD
      - STORAGE_CONN_STRING=DefaultEndpointsProtocol=http;AccountName=devstoreaccount1;AccountKey=Eby8vdM02xNOcqFlqUwJPLlmEtlCDXJ1OUzFT50uSRZ6IFsuFq2UVErCz4I6tq/K1SZFPTOtr/KBHBeksoGMGw==;QueueEndpoint=http://azurite:10001/devstoreaccount1;BlobEndpoint=http://azurite:10000/devstoreaccount1;
=======
      - AZ_RULES_EXPORT_QUEUE=rules=exports-local
>>>>>>> c431718b
    volumes:
      - ./app/api:/api
    depends_on:
      - db
      - azurite

  workers:
    image: carrot-workers
    build:
      context: app
      dockerfile: workers/Dockerfile
    ports:
      # 7071???
      - 8080:80
    environment:
      - IsEncrypted=false
      - AzureWebJobsStorage=UseDevelopmentStorage=true
      - FUNCTIONS_WORKER_RUNTIME=python
      - STORAGE_CONN_STRING=DefaultEndpointsProtocol=http;AccountName=devstoreaccount1;AccountKey=Eby8vdM02xNOcqFlqUwJPLlmEtlCDXJ1OUzFT50uSRZ6IFsuFq2UVErCz4I6tq/K1SZFPTOtr/KBHBeksoGMGw==;QueueEndpoint=http://azurite:10001/devstoreaccount1;BlobEndpoint=http://azurite:10000/devstoreaccount1;
      - NLP_API_KEY=
      - APP_URL=http://web:8000/
      - AZ_FUNCTION_KEY=95bb281f24d0a4571157d265f611702bd8b5c064
      - SCAN_REPORT_QUEUE_NAME=scanreports-local
      - NLP_QUEUE_NAME=nlpqueue-local
      - UPLOAD_QUEUE_NAME=uploadreports-local
      - CREATE_CONCEPTS_QUEUE_NAME=conceptqueue-local
      - RULES_QUEUE_NAME=rules-local
      - PAGE_MAX_CHARS=30000
      - CHUNK_SIZE=6
      - AzureBlobServiceConfig:BaseUrl=http://azurite:10000/
      - AzureBlobServiceConfig:AccountName=devstoreaccount1
      - AzureBlobServiceConfig:Password=Eby8vdM02xNOcqFlqUwJPLlmEtlCDXJ1OUzFT50uSRZ6IFsuFq2UVErCz4I6tq/K1SZFPTOtr/KBHBeksoGMGw==
    volumes:
      - ./app/workers:/home/site/wwwroot
      - ./app/shared:/shared
    depends_on:
      - web
      - azurite<|MERGE_RESOLUTION|>--- conflicted
+++ resolved
@@ -64,11 +64,8 @@
       - AZURE_ACCOUNT_NAME=devstoreaccount1
       - AZ_URL=http://workers:7071
       - AZ_RULES_NAME=RulesOrchestrator
-<<<<<<< HEAD
+      - AZ_RULES_EXPORT_QUEUE=rules=exports-local
       - STORAGE_CONN_STRING=DefaultEndpointsProtocol=http;AccountName=devstoreaccount1;AccountKey=Eby8vdM02xNOcqFlqUwJPLlmEtlCDXJ1OUzFT50uSRZ6IFsuFq2UVErCz4I6tq/K1SZFPTOtr/KBHBeksoGMGw==;QueueEndpoint=http://azurite:10001/devstoreaccount1;BlobEndpoint=http://azurite:10000/devstoreaccount1;
-=======
-      - AZ_RULES_EXPORT_QUEUE=rules=exports-local
->>>>>>> c431718b
     volumes:
       - ./app/api:/api
     depends_on:
