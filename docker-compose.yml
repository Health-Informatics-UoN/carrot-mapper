name: carrot-mapper-dev

x-airflow-common: &airflow-common
  profiles: ["main"]
  volumes:
    - ./app/airflow/dags:/opt/airflow/dags
  depends_on:
    db:
      condition: service_started
    minio:
      condition: service_started
    api:
      condition: service_healthy
  environment: &airflow-common-env
    AIRFLOW__CORE__EXECUTOR: LocalExecutor
    # Database connection here needs to be in URI format. With real values, which have special characters, they need to be encoded using the ref. in https://www.w3schools.com/tags/ref_urlencode.ASP.
    AIRFLOW__DATABASE__SQL_ALCHEMY_CONN: postgresql+psycopg2://postgres:postgres@db:5432/postgres?options=-csearch_path%3Dairflow
    AIRFLOW__DATABASE__SQL_ALCHEMY_SCHEMA: airflow
    AIRFLOW__CORE__LOAD_EXAMPLES: "false"
    AIRFLOW__WEBSERVER__EXPOSE_CONFIG: "False"
    AIRFLOW__WEBSERVER__WEB_SERVER_PORT: 8080
    AIRFLOW__WEBSERVER__SECRET_KEY: secret
    AIRFLOW__API__AUTH_BACKEND: airflow.api.auth.backend.basic_auth
    # This connection can be in separate variables (then don't need to do URL encoding), but it can reuse the same connection string with SQL_ALCHEMY_CONN (without extras)
    AIRFLOW_CONN_POSTGRES_DB_CONN: postgresql+psycopg2://postgres:postgres@db:5432/postgres
    # The blob storage where Airflow get/put necessary files
    STORAGE_TYPE: minio
    # Minio connection variables (don't need to do URL encoding here)
    AIRFLOW_VAR_MINIO_ENDPOINT: http://minio:9000
    AIRFLOW_VAR_MINIO_ACCESS_KEY: minioadmin
    AIRFLOW_VAR_MINIO_SECRET_KEY: minioadmin
    # WASB connection string (don't need to do URL encoding here)
    AIRFLOW_VAR_WASB_CONNECTION_STRING: DefaultEndpointsProtocol=http;AccountName=devstoreaccount1;AccountKey=Eby8vdM02xNOcqFlqUwJPLlmEtlCDXJ1OUzFT50uSRZ6IFsuFq2UVErCz4I6tq/K1SZFPTOtr/KBHBeksoGMGw==;BlobEndpoint=http://azurite:10000/devstoreaccount1;QueueEndpoint=http://azurite:10001/devstoreaccount1;TableEndpoint=http://azurite:10002/devstoreaccount1

services:
  db:
    image: postgres:14
    restart: always
    ports:
      - 5432:5432
    environment:
      - POSTGRES_PASSWORD=postgres
      - POSTGRES_DB=postgres
      - POSTGRES_USER=postgres
    volumes:
      - db_data:/var/lib/postgresql/data

  omop-lite:
    image: ghcr.io/health-informatics-uon/omop-lite
    volumes:
      - ./vocabs:/vocabs
    depends_on:
      - db
    environment:
      - DB_PASSWORD=postgres
      - DB_NAME=postgres
      - SCHEMA_NAME=omop
      - DATA_DIR=vocabs

  frontend:
    image: carrot-frontend
    build:
      context: app/next-client-app
      dockerfile: Dockerfile
      target: dev
    command: npm run dev
    ports:
      - 3000:3000
    environment:
      - BACKEND_URL=http://api:8000
      - BACKEND_ORIGIN=localhost:8000
      - BODY_SIZE_LIMIT=20728640
      - NEXTAUTH_URL=http://localhost:3000/
      - NEXTAUTH_SECRET=verycomplexsecretkey
      - NEXTAUTH_BACKEND_URL=http://api:8000/api/
      - NODE_ENV=development
      - WATCHPACK_POLLING=true
      - NEXT_PUBLIC_ENABLE_REUSE_TRIGGER_OPTION=true
      - NEXT_PUBLIC_ENABLE_AI_RECOMMENDATION=true
      - NEXT_PUBLIC_RECOMMENDATION_SERVICE_NAME=unison
      - RECOMMENDATION_SERVICE=unison
      - UNISON_API_KEY=unison-api-key
      - UNISON_BASE_URL=https://api.hyperunison.com/api/public/suggester/generate
    volumes:
      - ./app/next-client-app:/app
      - /app/node_modules
      - /app/.next
    depends_on:
      api:
        condition: service_healthy

  api:
    image: carrot-backend
    build:
      context: app
      dockerfile: api/Dockerfile
    ports:
      - 8000:8000
    environment:
      - FRONTEND_URL=http://frontend:3000
      - ALLOWED_HOSTS=['localhost', '127.0.0.1','api', 'workers']
      - DB_ENGINE=django.db.backends.postgresql
      - DB_HOST=db
      - DB_PORT=5432
      - DB_NAME=postgres
      - DB_USER=postgres
      - DB_PASSWORD=postgres
      - DEBUG=True
      - RULES_QUEUE_NAME=rules-queue
      - WORKERS_UPLOAD_NAME=upload-reports-queue
      - SECRET_KEY=secret
      - WORKERS_URL=http://workers:80
      - WORKERS_RULES_NAME=RulesOrchestrator
      - WORKERS_RULES_KEY=rules_key
      - WORKERS_RULES_EXPORT_NAME=rules-exports-queue
      - STORAGE_CONN_STRING=DefaultEndpointsProtocol=http;AccountName=devstoreaccount1;AccountKey=Eby8vdM02xNOcqFlqUwJPLlmEtlCDXJ1OUzFT50uSRZ6IFsuFq2UVErCz4I6tq/K1SZFPTOtr/KBHBeksoGMGw==;BlobEndpoint=http://azurite:10000/devstoreaccount1;QueueEndpoint=http://azurite:10001/devstoreaccount1;TableEndpoint=http://azurite:10002/devstoreaccount1;
      - SIGNING_KEY=secret
      - STORAGE_TYPE=${STORAGE_TYPE:-minio}
      - MINIO_ENDPOINT=minio:9000
      - MINIO_ACCESS_KEY=minioadmin
      - MINIO_SECRET_KEY=minioadmin
      - WORKER_SERVICE_TYPE=${WORKER_SERVICE_TYPE:-airflow}
      # TODO: update to API v2 when updating Airflow to 3.0.0
      - AIRFLOW_BASE_URL=http://airflow-webserver:8080/api/v1/
      - AIRFLOW_AUTO_MAPPING_DAG_ID=auto_mapping
      - AIRFLOW_SCAN_REPORT_PROCESSING_DAG_ID=scan_report_processing
      - AIRFLOW_RULES_EXPORT_DAG_ID=rules_export
      - AIRFLOW_ADMIN_USERNAME=admin
      - AIRFLOW_ADMIN_PASSWORD=admin
      # To match with the capacity of the production environment
      - DATA_UPLOAD_MAX_MEMORY_SIZE=10485760
      # Default superuser credentials for dev environment
      - SUPERUSER_DEFAULT_PASSWORD=admin
      - SUPERUSER_DEFAULT_EMAIL=admin@carrot.com
      - SUPERUSER_DEFAULT_USERNAME=admin
    volumes:
      - ./app/api:/api
      - ./app/shared:/shared
    healthcheck:
      test: ["CMD", "curl", "-f", "http://localhost:8000/health"]
      interval: 10s
      timeout: 5s
      retries: 5
      start_period: 30s
    depends_on:
      omop-lite:
        condition: service_completed_successfully

  workers:
    profiles: ["azure"]
    image: carrot-workers
    build:
      context: app
      dockerfile: workers/Dockerfile
    ports:
      - 8080:80
      - 7071:80
    environment:
      # Set Docker to look for secrets locally
      - AzureWebJobsSecretStorageType=files
      - IsEncrypted=false
      - AzureWebJobsStorage=DefaultEndpointsProtocol=http;AccountName=devstoreaccount1;AccountKey=Eby8vdM02xNOcqFlqUwJPLlmEtlCDXJ1OUzFT50uSRZ6IFsuFq2UVErCz4I6tq/K1SZFPTOtr/KBHBeksoGMGw==;BlobEndpoint=http://azurite:10000/devstoreaccount1;QueueEndpoint=http://azurite:10001/devstoreaccount1;TableEndpoint=http://azurite:10002/devstoreaccount1;
      - FUNCTIONS_WORKER_RUNTIME=python
      - STORAGE_CONN_STRING=DefaultEndpointsProtocol=http;AccountName=devstoreaccount1;AccountKey=Eby8vdM02xNOcqFlqUwJPLlmEtlCDXJ1OUzFT50uSRZ6IFsuFq2UVErCz4I6tq/K1SZFPTOtr/KBHBeksoGMGw==;BlobEndpoint=http://azurite:10000/devstoreaccount1;QueueEndpoint=http://azurite:10001/devstoreaccount1;TableEndpoint=http://azurite:10002/devstoreaccount1;
      - APP_URL=http://api:8000/
      - WORKERS_UPLOAD_NAME=upload-reports-queue
      - RULES_QUEUE_NAME=rules-queue
      - RULES_FILE_QUEUE_NAME=rules-exports-queue
      # The address that can be used to reach the function app from outside
      - WEBSITE_HOSTNAME=localhost:7071
      # Database setup
      - DB_ENGINE=django.db.backends.postgresql
      - DB_HOST=db
      - DB_PORT=5432
      - DB_NAME=postgres
      - DB_USER=postgres
      - DB_PASSWORD=postgres
      - PYTHONPATH=/home/site/wwwroot:/home/site/wwwroot/shared
      - STORAGE_TYPE=azure
      - MINIO_ENDPOINT=minio:9000
      - MINIO_ACCESS_KEY=minioadmin
      - MINIO_SECRET_KEY=minioadmin
    volumes:
      - ./app/workers:/home/site/wwwroot
      - ./app/shared:/home/site/wwwroot/shared
      # Mount the local secret to Docker container
      - ./app/workers/Secrets:/azure-functions-host/Secrets/
    depends_on:
      azurite:
        condition: service_started
      api:
        condition: service_healthy

  azurite:
    profiles: ["azure"]
    image: mcr.microsoft.com/azure-storage/azurite
    restart: always
    ports:
      - 10000:10000
      - 10001:10001
      - 10002:10002
    command: azurite --blobHost azurite --queueHost azurite --tableHost azurite --location /data --debug /data/debug.log --loose --skipApiVersionCheck
    hostname: azurite
    environment:
      - AZURITE_ACCOUNTS=devstoreaccount1:Eby8vdM02xNOcqFlqUwJPLlmEtlCDXJ1OUzFT50uSRZ6IFsuFq2UVErCz4I6tq/K1SZFPTOtr/KBHBeksoGMGw==

  minio:
    profiles: ["main"]
    image: minio/minio
    restart: always
    command: server /data --console-address ":9001"
    ports:
      - "9000:9000"
      - "9001:9001"
    environment:
      MINIO_ROOT_USER: "minioadmin"
      MINIO_ROOT_PASSWORD: "minioadmin"
      MINIO_BROWSER: "on"
      MINIO_DOMAIN: "minio"
    volumes:
      - minio_data:/data
    healthcheck:
      test: ["CMD", "curl", "-f", "http://localhost:9000/minio/health/live"]
      interval: 10s
      timeout: 5s
      retries: 5

  airflow-webserver:
    <<: *airflow-common
    build:
      context: app/airflow
      dockerfile: Dockerfile
      args:
        AIRFLOW_COMPONENT: webserver
    ports:
      - "8080:8080"
    environment:
      <<: *airflow-common-env
      # Admin user configuration to access the Airlfow API
      # TODO: add optional admin user configuration in the docs
      AIRFLOW_ADMIN_USERNAME: admin
      AIRFLOW_ADMIN_PASSWORD: admin

  scheduler:
    <<: *airflow-common
    build:
      context: app/airflow
      dockerfile: Dockerfile
      args:
        AIRFLOW_COMPONENT: scheduler
    environment:
      <<: *airflow-common-env
      AIRFLOW__CORE__EXECUTE_TASKS_NEW_PYTHON_INTERPRETER: True
<<<<<<< HEAD
      AIRFLOW_DEBUG_MODE: True
      AIRFLOW_VAR_JSON_VERSION: v2
=======
      AIRFLOW_DEBUG_MODE: False
      AIRFLOW_DAGRUN_TIMEOUT: 60 # Timeout for each dagrun in minutes
>>>>>>> 024017e5

volumes:
  db_data:
  minio_data:<|MERGE_RESOLUTION|>--- conflicted
+++ resolved
@@ -251,13 +251,9 @@
     environment:
       <<: *airflow-common-env
       AIRFLOW__CORE__EXECUTE_TASKS_NEW_PYTHON_INTERPRETER: True
-<<<<<<< HEAD
-      AIRFLOW_DEBUG_MODE: True
-      AIRFLOW_VAR_JSON_VERSION: v2
-=======
       AIRFLOW_DEBUG_MODE: False
       AIRFLOW_DAGRUN_TIMEOUT: 60 # Timeout for each dagrun in minutes
->>>>>>> 024017e5
+      AIRFLOW_VAR_JSON_VERSION: v2
 
 volumes:
   db_data:
